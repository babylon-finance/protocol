/*
    Copyright 2021 Babylon Finance

    Licensed under the Apache License, Version 2.0 (the "License");
    you may not use this file except in compliance with the License.
    You may obtain a copy of the License at

    http://www.apache.org/licenses/LICENSE-2.0

    Unless required by applicable law or agreed to in writing, software
    distributed under the License is distributed on an "AS IS" BASIS,
    WITHOUT WARRANTIES OR CONDITIONS OF ANY KIND, either express or implied.
    See the License for the specific language governing permissions and
    limitations under the License.

    SPDX-License-Identifier: Apache License, Version 2.0
*/

pragma solidity 0.7.6;

//import {IERC20} from '@openzeppelin/contracts/token/ERC20/IERC20.sol';
import {IBabController} from '../../interfaces/IBabController.sol';
import {PoolIntegration} from './PoolIntegration.sol';
import {PreciseUnitMath} from '../../lib/PreciseUnitMath.sol';
import {LowGasSafeMath} from '../../lib/LowGasSafeMath.sol';
import {IBasePool} from '../../interfaces/external/balancer/IBasePool.sol';
import {IVault} from '../../interfaces/external/balancer/IVault.sol';
import {IAsset} from '../../interfaces/external/balancer/IAsset.sol';


/**
 * @title BalancerIntegration
 * @author Babylon Finance Protocol
 *
<<<<<<< HEAD
 * Balancer V2 protocol pool integration
=======
 * Balancer protocol trade integration
>>>>>>> c13ef4a4
 */
contract BalancerIntegration is PoolIntegration {
    using LowGasSafeMath for uint256;
    using PreciseUnitMath for uint256;

    /* ============ State Variables ============ */

<<<<<<< HEAD
    // Address of Balancer Vault
    IVault public vault; // 0xBA12222222228d8Ba445958a75a0704d566BF2C8

    
    
    struct JoinPoolRequest {
        IAsset[] assets;
        uint256[] maxAmountsIn;
        bytes userData;
        bool fromInternalBalance;
    }
        
    struct ExitPoolRequest {
        IAsset[] assets;
        uint256[] minAmountsOut;
        bytes userData;
        bool toInternalBalance;
    }
    // Mapping for each strategy
    mapping(address => JoinPoolRequest) private joinRequest;
    mapping(address => ExitPoolRequest) private exitRequest;

    


    
=======
    IBFactory public coreFactory;
>>>>>>> c13ef4a4

    /* ============ Constructor ============ */

    /**
     * Creates the integration
     *
     * @param _controller                   Address of the controller
     * @param _weth                         Address of the WETH ERC20
     * @param _vaultAddress           Address of Balancer core factory address
     */
    constructor(
        IBabController _controller,
        address _weth,
        address _vaultAddress
    ) PoolIntegration('balancer', _weth, _controller) {
        vault = IVault(_vaultAddress);
    }

    /* ============ External Functions ============ */

    /**
    function getPoolTokens(address _poolAddress) external view override returns (address[] memory) {
        return IBPool(_poolAddress).getCurrentTokens();
    }

    function getPoolWeights(address _poolAddress) external view override returns (uint256[] memory) {
        address[] memory poolTokens = IBPool(_poolAddress).getCurrentTokens();
        uint256[] memory result = new uint256[](poolTokens.length);
        for (uint8 i = 0; i < poolTokens.length; i++) {
            result[i] = IBPool(_poolAddress).getNormalizedWeight(poolTokens[i]);
        }
        return result;
    }

    function getPoolTokensOut(
        address _poolAddress,
        address _poolToken,
        uint256 _maxAmountsIn
    ) external view override returns (uint256) {
        uint256 tokenBalance = IBPool(_poolAddress).getBalance(_poolToken);
        return IBPool(_poolAddress).totalSupply().preciseMul(_maxAmountsIn.preciseDiv(tokenBalance));
    }

    function getPoolMinAmountsOut(address _poolAddress, uint256 _liquidity)
        external
        view
        override
        returns (uint256[] memory _minAmountsOut)
    {
        uint256 lpTokensTotalSupply = IBPool(_poolAddress).totalSupply();
        address[] memory poolTokens = IBPool(_poolAddress).getCurrentTokens();
        uint256[] memory result = new uint256[](poolTokens.length);
        for (uint256 i = 0; i < poolTokens.length; i++) {
            result[i] = IERC20(poolTokens[i])
                .balanceOf(_poolAddress)
                .mul(_liquidity)
                .div(lpTokensTotalSupply)
                .preciseMul(1e18 - SLIPPAGE_ALLOWED);
        }
        return result;
    }

    /* ============ Internal Functions ============ */

    /**
    function _isPool(address _poolAddress) internal view override returns (bool) {
        return vault.isBPool(_poolAddress);
    }

    function _getSpender(address _poolAddress) internal pure override returns (address) {
        return _poolAddress;
    }
    */ 
    /**
     * Return join pool calldata which is already generated from the pool API
     *
     * hparam  _strategy                 Address of the strategy
     * @param  _poolId                   Balancer V2 poolID
     * @param  _sender                   Sender address
     * @param  _recipient                Addresses of recipient
     * @param  _request                  Struct mapping
     *
     * @return address                   Target contract address
     * @return uint256                   Call value
     * @return bytes                     Trade calldata
     */
    function _getJoinPoolCalldata(
        address, /* _strategy */
        bytes32 _poolId,
        address _sender,
        address _recipient,
        JoinPoolRequest memory _request
    )
        internal
        pure
        override
        returns (
            bytes32,
            uint256,
            bytes memory
        )
    {
        // Encode method data for Garden to invoke
        bytes memory methodData = abi.encodeWithSignature('joinPool(bytes32,address, address, JoinPoolRequest)', _poolId, _sender, _recipient, _request);

        return (_poolId, 0, methodData);
    }

    /**
     * Return exit pool calldata which is already generated from the pool API
     *
     * hparam  _strategy                 Address of the strategy
     * @param  _poolId                   PoolID
     * @param  _sender                   Sender address
     * @param  _recipient                Recipient address
     * @param  _request                  Struct request
     *
     * @return bytes32                   Target poolId
     * @return uint256                   Call value
     * @return bytes                     Trade calldata
     */
    function _getExitPoolCalldata(
        address, /* _strategy */
        bytes32 _poolId,
        address _sender,
        address payable _recipient,
        ExitPoolRequest memory _request
    )
        internal
        pure
        override
        returns (
            bytes32,
            uint256,
            bytes memory
        )
    {
        require(_request.assets.length > 0, '_Has to provide assets');
        require(_request.minAmountsOut.length > 1, 'Has to provide _minAmountsOut');
        require(_request.assets.length == _request.minAmountsOut.length, 'Length mismatch');
        // Encode method data for Garden to invoke
        bytes memory methodData = abi.encodeWithSignature('exitPool(bytes32, address, address, ExitPoolRequest)', _poolId, _sender, _recipient, _request);

        return (_poolId, 0, methodData);
    }
}<|MERGE_RESOLUTION|>--- conflicted
+++ resolved
@@ -32,11 +32,7 @@
  * @title BalancerIntegration
  * @author Babylon Finance Protocol
  *
-<<<<<<< HEAD
  * Balancer V2 protocol pool integration
-=======
- * Balancer protocol trade integration
->>>>>>> c13ef4a4
  */
 contract BalancerIntegration is PoolIntegration {
     using LowGasSafeMath for uint256;
@@ -44,7 +40,6 @@
 
     /* ============ State Variables ============ */
 
-<<<<<<< HEAD
     // Address of Balancer Vault
     IVault public vault; // 0xBA12222222228d8Ba445958a75a0704d566BF2C8
 
@@ -65,15 +60,8 @@
     }
     // Mapping for each strategy
     mapping(address => JoinPoolRequest) private joinRequest;
-    mapping(address => ExitPoolRequest) private exitRequest;
-
-    
-
-
-    
-=======
-    IBFactory public coreFactory;
->>>>>>> c13ef4a4
+    mapping(address => ExitPoolRequest) private exitRequest;  
+
 
     /* ============ Constructor ============ */
 
