/*
    Copyright 2021 Babylon Finance

    Licensed under the Apache License, Version 2.0 (the "License");
    you may not use this file except in compliance with the License.
    You may obtain a copy of the License at

    http://www.apache.org/licenses/LICENSE-2.0

    Unless required by applicable law or agreed to in writing, software
    distributed under the License is distributed on an "AS IS" BASIS,
    WITHOUT WARRANTIES OR CONDITIONS OF ANY KIND, either express or implied.
    See the License for the specific language governing permissions and
    limitations under the License.

    SPDX-License-Identifier: Apache License, Version 2.0
*/

pragma solidity 0.7.6;

import 'hardhat/console.sol';
import {ERC20} from '@openzeppelin/contracts/token/ERC20/ERC20.sol';
import {SafeDecimalMath} from '../../lib/SafeDecimalMath.sol';

import {IBabController} from '../../interfaces/IBabController.sol';
import {PreciseUnitMath} from '../../lib/PreciseUnitMath.sol';
import {LowGasSafeMath} from '../../lib/LowGasSafeMath.sol';
import {PassiveIntegration} from './PassiveIntegration.sol';
import {IYearnRegistry} from '../../interfaces/external/yearn/IYearnRegistry.sol';
import {IYearnVault} from '../../interfaces/external/yearn/IYearnVault.sol';

/**
 * @title YearnIntegration
 * @author Babylon Finance Protocol
 *
 * Yearn v2 Vault Integration
 */
contract YearnVaultIntegration is PassiveIntegration {
    using LowGasSafeMath for uint256;
    using PreciseUnitMath for uint256;
    using SafeDecimalMath for uint256;

    /* ============ State Variables ============ */

    IYearnRegistry private constant registry = IYearnRegistry(0xE15461B18EE31b7379019Dc523231C57d1Cbc18c);

    /* ============ Constructor ============ */

    /**
     * Creates the integration
     *
     * @param _controller                   Address of the controller
     * @param _weth                         Address of the WETH ERC20
     */
    constructor(IBabController _controller, address _weth) PassiveIntegration('yearnvaultsv2', _weth, _controller) {}

    /* ============ Internal Functions ============ */

    function _getSpender(address _asset) internal pure override returns (address) {
        return _asset;
    }

    function _getExpectedShares(address _asset, uint256 _amount) internal view override returns (uint256) {
<<<<<<< HEAD
        // Normalizing denominator to 18 decimals to support all type of decimals by preciseDiv with multiasset vaults
        uint256 pricePerShareNormalized =
            SafeDecimalMath.normalizeAmountTokens(_asset, weth, IYearnVault(_asset).pricePerShare());
        return _amount.preciseDiv(pricePerShareNormalized);
=======
        // Normalizing pricePerShare returned by Yearn
        return
            _amount.preciseDiv(IYearnVault(_asset).pricePerShare()).div(
                10**PreciseUnitMath.decimals().sub(ERC20(_asset).decimals())
            );
>>>>>>> c13ef4a4
    }

    function _getPricePerShare(address _asset) internal view override returns (uint256) {
        return IYearnVault(_asset).pricePerShare();
    }

    function _getInvestmentAsset(address _asset) internal view override returns (address) {
        return IYearnVault(_asset).token();
    }

    /**
     * Return join investment calldata which is already generated from the investment API
     *
     * hparam  _strategy                       Address of the strategy
     * @param  _asset              Address of the vault
     * hparam  _investmentTokensOut            Amount of investment tokens to send
     * hparam  _tokenIn                        Addresses of tokens to send to the investment
     * @param  _maxAmountIn                    Amounts of tokens to send to the investment
     *
     * @return address                         Target contract address
     * @return uint256                         Call value
     * @return bytes                           Trade calldata
     */
    function _getEnterInvestmentCalldata(
        address, /* _strategy */
        address _asset,
        uint256, /* _investmentTokensOut */
        address, /* _tokenIn */
        uint256 _maxAmountIn
    )
        internal
        pure
        override
        returns (
            address,
            uint256,
            bytes memory
        )
    {
        // Encode method data for Garden to invoke
        bytes memory methodData = abi.encodeWithSelector(IYearnVault.deposit.selector, _maxAmountIn);

        return (_asset, 0, methodData);
    }

    /**
     * Return exit investment calldata which is already generated from the investment API
     *
     * hparam  _strategy                       Address of the strategy
     * @param  _asset              Address of the investment
     * @param  _investmentTokensIn             Amount of investment tokens to receive
     * hparam  _tokenOut                       Addresses of tokens to receive
     * hparam  _minAmountOut                   Amounts of investment tokens to receive
     *
     * @return address                         Target contract address
     * @return uint256                         Call value
     * @return bytes                           Trade calldata
     */
    function _getExitInvestmentCalldata(
        address, /* _strategy */
        address _asset,
        uint256 _investmentTokensIn,
        address, /* _tokenOut */
        uint256 /* _minAmountOut */
    )
        internal
        pure
        override
        returns (
            address,
            uint256,
            bytes memory
        )
    {
        // Encode method data for Garden to invoke
        bytes memory methodData = abi.encodeWithSelector(IYearnVault.withdraw.selector, _investmentTokensIn);

        return (_asset, 0, methodData);
    }
}<|MERGE_RESOLUTION|>--- conflicted
+++ resolved
@@ -61,18 +61,11 @@
     }
 
     function _getExpectedShares(address _asset, uint256 _amount) internal view override returns (uint256) {
-<<<<<<< HEAD
-        // Normalizing denominator to 18 decimals to support all type of decimals by preciseDiv with multiasset vaults
-        uint256 pricePerShareNormalized =
-            SafeDecimalMath.normalizeAmountTokens(_asset, weth, IYearnVault(_asset).pricePerShare());
-        return _amount.preciseDiv(pricePerShareNormalized);
-=======
         // Normalizing pricePerShare returned by Yearn
         return
             _amount.preciseDiv(IYearnVault(_asset).pricePerShare()).div(
                 10**PreciseUnitMath.decimals().sub(ERC20(_asset).decimals())
             );
->>>>>>> c13ef4a4
     }
 
     function _getPricePerShare(address _asset) internal view override returns (uint256) {
