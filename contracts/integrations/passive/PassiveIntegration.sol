// SPDX-License-Identifier: Apache-2.0

pragma solidity 0.7.6;

import {SafeCast} from '@openzeppelin/contracts/utils/SafeCast.sol';
import {IERC20} from '@openzeppelin/contracts/token/ERC20/IERC20.sol';
import {ReentrancyGuard} from '@openzeppelin/contracts/utils/ReentrancyGuard.sol';

import {IPassiveIntegration} from '../../interfaces/IPassiveIntegration.sol';
import {IGarden} from '../../interfaces/IGarden.sol';
import {IStrategy} from '../../interfaces/IStrategy.sol';
import {IBabController} from '../../interfaces/IBabController.sol';

import {BaseIntegration} from '../BaseIntegration.sol';
import {LowGasSafeMath} from '../../lib/LowGasSafeMath.sol';
import {UniversalERC20} from '../../lib/UniversalERC20.sol';

import 'hardhat/console.sol';

/**
 * @title PassiveIntegration
 * @author Babylon Finance Protocol
 *
 * Base class for integration with passive investments like Yearn, Indexed
 */
abstract contract PassiveIntegration is BaseIntegration, ReentrancyGuard, IPassiveIntegration {
    using LowGasSafeMath for uint256;
    using SafeCast for uint256;
    using UniversalERC20 for IERC20;

    /* ============ Struct ============ */

    struct InvestmentInfo {
        IStrategy strategy; // Strategy address
        IGarden garden; // Garden address
        address investment; // Investment address
        uint256 investmentTokensInTransaction; // Investment tokens affected by this transaction
        uint256 investmentTokensInStrategy; // Investment tokens garden balance
        uint256 limitDepositTokenQuantity; // Limit deposit/withdrawal token amount
    }

    /* ============ Events ============ */

    event InvestmentEntered(
        address indexed garden,
        address indexed strategy,
        address indexed investment,
        address tokenIn,
        uint256 investmentTokensOut
    );

    event InvestmentExited(
        address indexed garden,
        address indexed strategy,
        address indexed investment,
        uint256 investmentTokensOut
    );

    /* ============ Constructor ============ */

    /**
     * Creates the integration
     *
     * @param _name                   Name of the integration
     * @param _controller             Address of the controller
     */
    constructor(string memory _name, IBabController _controller) BaseIntegration(_name, _controller) {}

    /* ============ External Functions ============ */

    /**
     * Deposits tokens into an investment
     *
     * @param _strategy                   Address of the strategy
     * @param _investmentAddress          Address of the investment token to join
     * @param _investmentTokensOut        Min amount of investment tokens to receive
     * @param _tokenIn                    Token address to deposit
     * @param _maxAmountIn                Max amount of the token to deposit
     */
    function enterInvestment(
        address _strategy,
        address _investmentAddress,
        uint256 _investmentTokensOut,
        address _tokenIn,
        uint256 _maxAmountIn
    ) external override nonReentrant onlySystemContract {
        InvestmentInfo memory investmentInfo =
            _createInvestmentInfo(_strategy, _investmentAddress, _investmentTokensOut, _tokenIn, _maxAmountIn);
        _validatePreJoinInvestmentData(investmentInfo);
        // Pre actions
        (address targetAddressP, uint256 callValueP, bytes memory methodDataP) =
            _getPreActionCallData(_strategy, _investmentAddress, _maxAmountIn, 0);
        if (targetAddressP != address(0)) {
            // Approve spending of the pre action token
            address approvalAsset = _preActionNeedsApproval(_investmentAddress);
            if (approvalAsset != address(0)) {
                uint256 bal = IERC20(approvalAsset).balanceOf(_strategy);
                investmentInfo.strategy.invokeApprove(_getSpender(_investmentAddress, 0), approvalAsset, bal);
            }
            // Invoke protocol specific call
            investmentInfo.strategy.invokeFromIntegration(targetAddressP, callValueP, methodDataP);
        }

        // Approve spending of the token
        if (_tokenIn != address(0)) {
            investmentInfo.strategy.invokeApprove(_getSpender(_investmentAddress, 0), _tokenIn, _maxAmountIn);
            address extraApproval = _getExtraAssetToApproveEnter(_investmentAddress);
            if (extraApproval != address(0)) {
                investmentInfo.strategy.invokeApprove(
                    _getSpender(_investmentAddress, 0),
                    extraApproval,
                    IERC20(extraApproval).balanceOf(_strategy)
                );
            }
        }

        (address targetInvestment, uint256 callValue, bytes memory methodData) =
            _getEnterInvestmentCalldata(_strategy, _investmentAddress, _investmentTokensOut, _tokenIn, _maxAmountIn);
        console.log('callValue:', callValue);
        console.log('targetInvestment:', targetInvestment);
        console.log('methodData:', string(methodData));
        investmentInfo.strategy.invokeFromIntegration(targetInvestment, callValue, methodData);
<<<<<<< HEAD
        console.log('after invoke');
=======

        // Post actions
        (targetAddressP, callValueP, methodDataP) = _getPostActionCallData(
            _strategy,
            _investmentAddress,
            _investmentTokensOut,
            0
        );

        if (targetAddressP != address(0)) {
            // Approve spending of the post action token
            address approvalAsset = _postActionNeedsApproval(_investmentAddress);
            if (approvalAsset != address(0)) {
                uint256 bal = IERC20(approvalAsset).balanceOf(_strategy);
                investmentInfo.strategy.invokeApprove(_getSpender(_investmentAddress, 1), approvalAsset, bal);
            }
            // Invoke protocol specific call
            investmentInfo.strategy.invokeFromIntegration(targetAddressP, callValueP, methodDataP);
        }

>>>>>>> 3dded22f
        _validatePostEnterInvestmentData(investmentInfo);

        emit InvestmentEntered(
            address(investmentInfo.garden),
            address(investmentInfo.strategy),
            _investmentAddress,
            _tokenIn,
            _investmentTokensOut
        );
    }

    /**
     * Exits an outside passive investment
     *
     * @param _strategy                   Address of the strategy
     * @param _investmentAddress          Address of the investment token to exit
     * @param _investmentTokenIn          Quantity of investment tokens to return
     * @param _tokenOut                   Token address to withdraw
     * @param _minAmountOut               Min token quantities to receive from the investment
     */
    function exitInvestment(
        address _strategy,
        address _investmentAddress,
        uint256 _investmentTokenIn,
        address _tokenOut,
        uint256 _minAmountOut
    ) external override nonReentrant onlySystemContract {
        InvestmentInfo memory investmentInfo =
            _createInvestmentInfo(_strategy, _investmentAddress, _investmentTokenIn, _tokenOut, _minAmountOut);
        _validatePreExitInvestmentData(investmentInfo);

        // Pre actions
        (address targetAddressP, uint256 callValueP, bytes memory methodDataP) =
            _getPreActionCallData(_strategy, _investmentAddress, _investmentTokenIn, 1);

        if (targetAddressP != address(0)) {
            // Approve spending of the pre action token
            address approvalAsset = _preActionNeedsApproval(_investmentAddress);
            if (approvalAsset != address(0)) {
                investmentInfo.strategy.invokeApprove(
                    _getSpender(_investmentAddress, 1),
                    approvalAsset,
                    IERC20(approvalAsset).universalBalanceOf(_strategy)
                );
            }
            // Invoke protocol specific call
            investmentInfo.strategy.invokeFromIntegration(targetAddressP, callValueP, methodDataP);
            _investmentAddress = _getAssetAfterExitPreAction(_investmentAddress);
            // BUG: Does not respect _investmentTokenIn/percentage
            _investmentTokenIn = IERC20(_investmentAddress).universalBalanceOf(_strategy);
        }

        // Approve spending of the investment token
        investmentInfo.strategy.invokeApprove(
            _getSpender(_investmentAddress, 1),
            _investmentAddress,
            _investmentTokenIn
        );
        (address targetInvestment, uint256 callValue, bytes memory methodData) =
            _getExitInvestmentCalldata(_strategy, _investmentAddress, _investmentTokenIn, _tokenOut, _minAmountOut);
        investmentInfo.strategy.invokeFromIntegration(targetInvestment, callValue, methodData);

        // Post actions
        (targetAddressP, callValueP, methodDataP) = _getPostActionCallData(
            _strategy,
            _investmentAddress,
            _investmentTokenIn,
            1
        );

        if (targetAddressP != address(0)) {
            // Approve spending of the post action token
            address approvalAsset = _postActionNeedsApproval(_investmentAddress);
            if (approvalAsset != address(0)) {
                uint256 bal = IERC20(approvalAsset).balanceOf(_strategy);
                investmentInfo.strategy.invokeApprove(_getSpender(_investmentAddress, 1), approvalAsset, bal);
            }
            // Invoke protocol specific call
            investmentInfo.strategy.invokeFromIntegration(targetAddressP, callValueP, methodDataP);
        }

        _validatePostExitInvestmentData(investmentInfo);

        emit InvestmentExited(
            address(investmentInfo.garden),
            address(investmentInfo.strategy),
            investmentInfo.investment,
            _investmentTokenIn
        );
    }

    /**
     * Gets the asset needed to enter the investment
     *
     * @return address                           Returns the asset that this investment needs
     */
    function getInvestmentAsset(address _investmentAddress) external view override returns (address) {
        return _getInvestmentAsset(_investmentAddress);
    }

    /**
     * Gets the asset you obtained after entering the investment
     *
     * @return address                            Returns the asset that this investment obtains
     */
    function getResultAsset(address _investmentAddress) external view override returns (address) {
        return _getResultAsset(_investmentAddress);
    }

    /**
     * Gets the rewards and the token that they are denominated in
     *
     * @param _strategy                           Address of the strategy
     * @param _investmentAddress                  Address of the investment
     * @return address                            Returns the address with the token of extra rewards
     * @return uint256                            Extra rewards received so far
     */
    function getRewards(address _strategy, address _investmentAddress)
        external
        view
        override
        returns (address, uint256)
    {
        return _getRewards(_strategy, _investmentAddress);
    }

    /* ============ Internal Functions ============ */

    /**
     * Create and return InvestmentInfo struct
     *
     * @param _strategy                                 Address of the strategy
     * @param _investment                               Address of the investment
     * @param _investmentTokensInTransaction            Number of investment tokens involved
     * hparam _tokenIn                                  Addresseses of the deposit token
     * @param _limitDepositToken                        Limit quantity of the deposit/withdrawal token
     *
     * return InvestmentInfo                            Struct containing data for the investment
     */
    function _createInvestmentInfo(
        address _strategy,
        address _investment,
        uint256 _investmentTokensInTransaction,
        address, /*_tokenIn*/
        uint256 _limitDepositToken
    ) internal view returns (InvestmentInfo memory) {
        InvestmentInfo memory investmentInfo;
        investmentInfo.strategy = IStrategy(_strategy);
        investmentInfo.garden = IGarden(investmentInfo.strategy.garden());
        investmentInfo.investment = _getResultAsset(_investment);
<<<<<<< HEAD
        investmentInfo.totalSupply = IERC20(_investment).totalSupply();
        investmentInfo.investmentTokensInGarden = IERC20(investmentInfo.investment).universalBalanceOf(_strategy);
=======
        investmentInfo.investmentTokensInStrategy = IERC20(investmentInfo.investment).balanceOf(_strategy);
>>>>>>> 3dded22f
        investmentInfo.investmentTokensInTransaction = _investmentTokensInTransaction;
        investmentInfo.limitDepositTokenQuantity = _limitDepositToken;

        return investmentInfo;
    }

    /**
     * Validate pre investment join data. Check investment is valid, token quantity is valid.
     *
     * @param _investmentInfo               Struct containing investment information used in internal functions
     */
    function _validatePreJoinInvestmentData(InvestmentInfo memory _investmentInfo) internal pure {
        require(
            _investmentInfo.investmentTokensInTransaction > 0,
            'Min investment tokens to receive must be greater than 0'
        );
    }

    /**
     * Validate pre investment data. Check investment is valid, token quantity is valid.
     *
     * @param _investmentInfo               Struct containing investment information used in internal functions
     */
    function _validatePreExitInvestmentData(InvestmentInfo memory _investmentInfo) internal pure {
        require(
            _investmentInfo.investmentTokensInTransaction > 0,
            'Investment tokens to exchange must be greater than 0'
        );
        require(
            _investmentInfo.investmentTokensInStrategy >= _investmentInfo.investmentTokensInTransaction,
            'The strategy does not have enough investment tokens'
        );
    }

    /**
     * Validate post enter investment data. Check investment is valid, token quantity is valid.
     *
     * @param _investmentInfo               Struct containing investment information used in internal functions
     */
    function _validatePostEnterInvestmentData(InvestmentInfo memory _investmentInfo) internal view {
        require(
<<<<<<< HEAD
            (IERC20(_investmentInfo.investment).universalBalanceOf(address(_investmentInfo.strategy)) >
                _investmentInfo.investmentTokensInGarden),
=======
            IERC20(_investmentInfo.investment).balanceOf(address(_investmentInfo.strategy)) >=
                _investmentInfo.investmentTokensInStrategy,
>>>>>>> 3dded22f
            'The strategy did not receive the investment tokens'
        );
    }

    /**
     * Validate post exit investment data. Check investment is valid, token quantity is valid.
     *
     * @param _investmentInfo               Struct containing investment information used in internal functions
     */
    function _validatePostExitInvestmentData(InvestmentInfo memory _investmentInfo) internal view {
        require(
<<<<<<< HEAD
            IERC20(_investmentInfo.investment).universalBalanceOf(address(_investmentInfo.strategy)) <=
                (_investmentInfo.investmentTokensInGarden - _investmentInfo.investmentTokensInTransaction) + 100,
=======
            IERC20(_investmentInfo.investment).balanceOf(address(_investmentInfo.strategy)) <=
                (_investmentInfo.investmentTokensInStrategy - _investmentInfo.investmentTokensInTransaction) + 100,
>>>>>>> 3dded22f
            'The strategy did not return the investment tokens'
        );
    }

    /**
     * Return join investment calldata which is already generated from the investment API
     *
     * hparam  _strategy                       Address of the strategy
     * hparam  _investmentAddress              Address of the investment
     * hparam  _investmentTokensOut            Amount of investment tokens to send
     * hparam  _tokenIn                       Addresses of tokens to send to the investment
     * hparam  _maxAmountIn                   Amounts of tokens to send to the investment
     *
     * @return address                         Target contract address
     * @return uint256                         Call value
     * @return bytes                           Trade calldata
     */
    function _getEnterInvestmentCalldata(
        address, /* _strategy */
        address, /* _investmentAddress */
        uint256, /* _investmentTokensOut */
        address, /* _tokenIn */
        uint256 /* _maxAmountIn */
    )
        internal
        view
        virtual
        returns (
            address,
            uint256,
            bytes memory
        );

    /**
     * Return pre action calldata
     *
     * hparam _strategy                  Address of the strategy
     * hparam  _asset                    Address of the asset to deposit
     * hparam  _amount                   Amount of the token to deposit
     * hparam  _borrowOp                 Type of Passive op
     *
     * @return address                   Target contract address
     * @return uint256                   Call value
     * @return bytes                     Trade calldata
     */
    function _getPreActionCallData(
        address, /* _strategy */
        address, /* _asset */
        uint256, /* _amount */
        uint256 /* _borrowOp */
    )
        internal
        view
        virtual
        returns (
            address,
            uint256,
            bytes memory
        )
    {
        return (address(0), 0, bytes(''));
    }

    /**
     * Return pre action calldata
     *
     * hparam  _strategy                 Address of the asset to deposit
     * hparam  _asset                    Address of the asset to deposit
     * hparam  _amount                   Amount of the token to deposit
     * hparam  _passiveOp                 Type of op
     *
     * @return address                   Target contract address
     * @return uint256                   Call value
     * @return bytes                     Trade calldata
     */
    function _getPostActionCallData(
        address, /* _strategy */
        address, /* _asset */
        uint256, /* _amount */
        uint256 /* _passiveOp */
    )
        internal
        view
        virtual
        returns (
            address,
            uint256,
            bytes memory
        )
    {
        return (address(0), 0, bytes(''));
    }

    /**
     * Return exit investment calldata which is already generated from the investment API
     *
     * hparam  _strategy                       Address of the strategy
     * hparam  _investmentAddress              Address of the investment
     * hparam  _investmentTokensIn             Amount of investment tokens to receive
     * hparam  _tokenOut                       Addresses of token to receive
     * hparam  _minAmountOut                   Amount of investment tokens to receive
     *
     * @return address                         Target contract address
     * @return uint256                         Call value
     * @return bytes                           Trade calldata
     */
    function _getExitInvestmentCalldata(
        address, /*_strategy */
        address, /*_investmentAddress */
        uint256, /*_investmentTokensIn */
        address, /*_tokenOut */
        uint256 /* _minAmountOut */
    )
        internal
        view
        virtual
        returns (
            address,
            uint256,
            bytes memory
        );

    function _getInvestmentAsset(
        address //_investmentAddress
    ) internal view virtual returns (address);

    function _getSpender(
        address, //_investmentAddress,
        uint8 // op
    ) internal view virtual returns (address);

    function _getRewards(
        address, // _strategy
        address //_investmentAddress
    ) internal view virtual returns (address, uint256) {
        return (address(0), 0);
    }

    function _preActionNeedsApproval(
        address /* _asset */
    ) internal view virtual returns (address) {
        return address(0);
    }

    function _postActionNeedsApproval(
        address /* _asset */
    ) internal view virtual returns (address) {
        return address(0);
    }

    function _getAssetAfterExitPreAction(address _asset) internal view virtual returns (address) {
        return _asset;
    }

    function _getResultAsset(address _investment) internal view virtual returns (address) {
        return _investment;
    }

    function _getExtraAssetToApproveEnter(
        address /* _asset */
    ) internal view virtual returns (address) {
        return address(0);
    }
}<|MERGE_RESOLUTION|>--- conflicted
+++ resolved
@@ -120,10 +120,7 @@
         console.log('targetInvestment:', targetInvestment);
         console.log('methodData:', string(methodData));
         investmentInfo.strategy.invokeFromIntegration(targetInvestment, callValue, methodData);
-<<<<<<< HEAD
         console.log('after invoke');
-=======
-
         // Post actions
         (targetAddressP, callValueP, methodDataP) = _getPostActionCallData(
             _strategy,
@@ -143,7 +140,6 @@
             investmentInfo.strategy.invokeFromIntegration(targetAddressP, callValueP, methodDataP);
         }
 
->>>>>>> 3dded22f
         _validatePostEnterInvestmentData(investmentInfo);
 
         emit InvestmentEntered(
@@ -294,12 +290,7 @@
         investmentInfo.strategy = IStrategy(_strategy);
         investmentInfo.garden = IGarden(investmentInfo.strategy.garden());
         investmentInfo.investment = _getResultAsset(_investment);
-<<<<<<< HEAD
-        investmentInfo.totalSupply = IERC20(_investment).totalSupply();
-        investmentInfo.investmentTokensInGarden = IERC20(investmentInfo.investment).universalBalanceOf(_strategy);
-=======
-        investmentInfo.investmentTokensInStrategy = IERC20(investmentInfo.investment).balanceOf(_strategy);
->>>>>>> 3dded22f
+        investmentInfo.investmentTokensInStrategy = IERC20(investmentInfo.investment).universalBalanceOf(_strategy);
         investmentInfo.investmentTokensInTransaction = _investmentTokensInTransaction;
         investmentInfo.limitDepositTokenQuantity = _limitDepositToken;
 
@@ -341,13 +332,8 @@
      */
     function _validatePostEnterInvestmentData(InvestmentInfo memory _investmentInfo) internal view {
         require(
-<<<<<<< HEAD
-            (IERC20(_investmentInfo.investment).universalBalanceOf(address(_investmentInfo.strategy)) >
-                _investmentInfo.investmentTokensInGarden),
-=======
-            IERC20(_investmentInfo.investment).balanceOf(address(_investmentInfo.strategy)) >=
+            IERC20(_investmentInfo.investment).universalBalanceOf(address(_investmentInfo.strategy)) >=
                 _investmentInfo.investmentTokensInStrategy,
->>>>>>> 3dded22f
             'The strategy did not receive the investment tokens'
         );
     }
@@ -359,13 +345,8 @@
      */
     function _validatePostExitInvestmentData(InvestmentInfo memory _investmentInfo) internal view {
         require(
-<<<<<<< HEAD
             IERC20(_investmentInfo.investment).universalBalanceOf(address(_investmentInfo.strategy)) <=
-                (_investmentInfo.investmentTokensInGarden - _investmentInfo.investmentTokensInTransaction) + 100,
-=======
-            IERC20(_investmentInfo.investment).balanceOf(address(_investmentInfo.strategy)) <=
                 (_investmentInfo.investmentTokensInStrategy - _investmentInfo.investmentTokensInTransaction) + 100,
->>>>>>> 3dded22f
             'The strategy did not return the investment tokens'
         );
     }
