--- conflicted
+++ resolved
@@ -262,13 +262,10 @@
     uint256 internal constant RECEIVE_MIN_AMOUNT = 86;
     // Total Votes has to be positive
     uint256 internal constant TOTAL_VOTES_HAVE_TO_BE_POSITIVE = 87;
-<<<<<<< HEAD
     // Signer has to be valid
     uint256 internal constant INVALID_SIGNER = 88;
     // Nonce has to be valid
     uint256 internal constant INVALID_NONCE = 89;
-=======
     // Garden is not public
-    uint256 internal constant GARDEN_IS_NOT_PUBLIC = 88;
->>>>>>> 06517e53
+    uint256 internal constant GARDEN_IS_NOT_PUBLIC = 90;
 }