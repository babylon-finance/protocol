/*
    Original version by Synthetix.io
    https://docs.synthetix.io/contracts/source/libraries/safedecimalmath

    Adapted by Babylon Finance.

    Licensed under the Apache License, Version 2.0 (the "License");
    you may not use this file except in compliance with the License.
    You may obtain a copy of the License at
    http://www.apache.org/licenses/LICENSE-2.0

    Unless required by applicable law or agreed to in writing, software
    distributed under the License is distributed on an "AS IS" BASIS,
    WITHOUT WARRANTIES OR CONDITIONS OF ANY KIND, either express or implied.
    See the License for the specific language governing permissions and
    limitations under the License.

    SPDX-License-Identifier: Apache License, Version 2.0
*/

pragma solidity 0.7.6;

// solhint-disable

/**
 * @notice Forked from https://github.com/balancer-labs/balancer-core-v2/blob/master/contracts/lib/helpers/BalancerErrors.sol
 * @dev Reverts if `condition` is false, with a revert reason containing `errorCode`. Only codes up to 999 are
 * supported.
 */
function _require(bool condition, uint256 errorCode) pure {
    if (!condition) _revert(errorCode);
}

/**
 * @dev Reverts with a revert reason containing `errorCode`. Only codes up to 999 are supported.
 */
function _revert(uint256 errorCode) pure {
    // We're going to dynamically create a revert string based on the error code, with the following format:
    // 'BAB#{errorCode}'
    // where the code is left-padded with zeroes to three digits (so they range from 000 to 999).
    //
    // We don't have revert strings embedded in the contract to save bytecode size: it takes much less space to store a
    // number (8 to 16 bits) than the individual string characters.
    //
    // The dynamic string creation algorithm that follows could be implemented in Solidity, but assembly allows for a
    // much denser implementation, again saving bytecode size. Given this function unconditionally reverts, this is a
    // safe place to rely on it without worrying about how its usage might affect e.g. memory contents.
    assembly {
        // First, we need to compute the ASCII representation of the error code. We assume that it is in the 0-999
        // range, so we only need to convert three digits. To convert the digits to ASCII, we add 0x30, the value for
        // the '0' character.

        let units := add(mod(errorCode, 10), 0x30)

        errorCode := div(errorCode, 10)
        let tenths := add(mod(errorCode, 10), 0x30)

        errorCode := div(errorCode, 10)
        let hundreds := add(mod(errorCode, 10), 0x30)

        // With the individual characters, we can now construct the full string. The "BAB#" part is a known constant
        // (0x42414223): we simply shift this by 24 (to provide space for the 3 bytes of the error code), and add the
        // characters to it, each shifted by a multiple of 8.
        // The revert reason is then shifted left by 200 bits (256 minus the length of the string, 7 characters * 8 bits
        // per character = 56) to locate it in the most significant part of the 256 slot (the beginning of a byte
        // array).

        let revertReason := shl(200, add(0x42414223000000, add(add(units, shl(8, tenths)), shl(16, hundreds))))

        // We can now encode the reason in memory, which can be safely overwritten as we're about to revert. The encoded
        // message will have the following layout:
        // [ revert reason identifier ] [ string location offset ] [ string length ] [ string contents ]

        // The Solidity revert reason identifier is 0x08c739a0, the function selector of the Error(string) function. We
        // also write zeroes to the next 28 bytes of memory, but those are about to be overwritten.
        mstore(0x0, 0x08c379a000000000000000000000000000000000000000000000000000000000)
        // Next is the offset to the location of the string, which will be placed immediately after (20 bytes away).
        mstore(0x04, 0x0000000000000000000000000000000000000000000000000000000000000020)
        // The string length is fixed: 7 characters.
        mstore(0x24, 7)
        // Finally, the string itself is stored.
        mstore(0x44, revertReason)

        // Even if the string is only 7 bytes long, we need to return a full 32 byte slot containing it. The length of
        // the encoded message is therefore 4 + 32 + 32 + 32 = 100.
        revert(0, 100)
    }
}

library Errors {
    // Max deposit limit needs to be under the limit
    uint256 internal constant MAX_DEPOSIT_LIMIT = 0;
    // Creator needs to deposit
    uint256 internal constant MIN_CONTRIBUTION = 1;
    // Min Garden token supply >= 0
    uint256 internal constant MIN_TOKEN_SUPPLY = 2;
    // Deposit hardlock needs to be at least 1 block
    uint256 internal constant DEPOSIT_HARDLOCK = 3;
    // Needs to be at least the minimum
    uint256 internal constant MIN_LIQUIDITY = 4;
    // _reserveAssetQuantity is not equal to msg.value
    uint256 internal constant MSG_VALUE_DO_NOT_MATCH = 5;
    // Withdrawal amount has to be equal or less than msg.sender balance
    uint256 internal constant MSG_SENDER_TOKENS_DO_NOT_MATCH = 6;
    // Tokens are staked
    uint256 internal constant TOKENS_STAKED = 7;
    // Balance too low
    uint256 internal constant BALANCE_TOO_LOW = 8;
    // msg.sender doesn't have enough tokens
    uint256 internal constant MSG_SENDER_TOKENS_TOO_LOW = 9;
    //  There is an open redemption window already
    uint256 internal constant REDEMPTION_OPENED_ALREADY = 10;
    // Cannot request twice in the same window
    uint256 internal constant ALREADY_REQUESTED = 11;
    // Rewards and profits already claimed
    uint256 internal constant ALREADY_CLAIMED = 12;
    // Value have to be greater than zero
    uint256 internal constant GREATER_THAN_ZERO = 13;
    // Must be reserve asset
    uint256 internal constant MUST_BE_RESERVE_ASSET = 14;
    // Only contributors allowed
    uint256 internal constant ONLY_CONTRIBUTOR = 15;
    // Only controller allowed
    uint256 internal constant ONLY_CONTROLLER = 16;
    // Only creator allowed
    uint256 internal constant ONLY_CREATOR = 17;
    // Only keeper allowed
    uint256 internal constant ONLY_KEEPER = 18;
    // Fee is too high
    uint256 internal constant FEE_TOO_HIGH = 19;
    // Only strategy allowed
    uint256 internal constant ONLY_STRATEGY = 20;
    // Only active allowed
    uint256 internal constant ONLY_ACTIVE = 21;
    // Only inactive allowed
    uint256 internal constant ONLY_INACTIVE = 22;
    // Address should be not zero address
    uint256 internal constant ADDRESS_IS_ZERO = 23;
    // Not within range
    uint256 internal constant NOT_IN_RANGE = 24;
    // Value is too low
    uint256 internal constant VALUE_TOO_LOW = 25;
    // Value is too high
    uint256 internal constant VALUE_TOO_HIGH = 26;
    // Only strategy or protocol allowed
    uint256 internal constant ONLY_STRATEGY_OR_CONTROLLER = 27;
    // Normal withdraw possible
    uint256 internal constant NORMAL_WITHDRAWAL_POSSIBLE = 28;
    // User does not have permissions to join garden
    uint256 internal constant USER_CANNOT_JOIN = 29;
    // User does not have permissions to add strategies in garden
    uint256 internal constant USER_CANNOT_ADD_STRATEGIES = 30;
    // Only Protocol or garden
    uint256 internal constant ONLY_PROTOCOL_OR_GARDEN = 31;
    // Only Strategist
    uint256 internal constant ONLY_STRATEGIST = 32;
    // Only Integration
    uint256 internal constant ONLY_INTEGRATION = 33;
    // Only garden and data not set
    uint256 internal constant ONLY_GARDEN_AND_DATA_NOT_SET = 34;
    // Only active garden
    uint256 internal constant ONLY_ACTIVE_GARDEN = 35;
    // Contract is not a garden
    uint256 internal constant NOT_A_GARDEN = 36;
    // Not enough tokens
    uint256 internal constant STRATEGIST_TOKENS_TOO_LOW = 37;
    // Stake is too low
    uint256 internal constant STAKE_HAS_TO_AT_LEAST_ONE = 38;
    // Duration must be in range
    uint256 internal constant DURATION_MUST_BE_IN_RANGE = 39;
    // Max Capital Requested
    uint256 internal constant MAX_CAPITAL_REQUESTED = 41;
    // Votes are already resolved
    uint256 internal constant VOTES_ALREADY_RESOLVED = 42;
    // Voting window is closed
    uint256 internal constant VOTING_WINDOW_IS_OVER = 43;
    // Strategy needs to be active
    uint256 internal constant STRATEGY_NEEDS_TO_BE_ACTIVE = 44;
    // Max capital reached
    uint256 internal constant MAX_CAPITAL_REACHED = 45;
    // Capital is less then rebalance
    uint256 internal constant CAPITAL_IS_LESS_THAN_REBALANCE = 46;
    // Strategy is in cooldown period
    uint256 internal constant STRATEGY_IN_COOLDOWN = 47;
    // Strategy is not executed
    uint256 internal constant STRATEGY_IS_NOT_EXECUTED = 48;
    // Strategy is not over yet
    uint256 internal constant STRATEGY_IS_NOT_OVER_YET = 49;
    // Strategy is already finalized
    uint256 internal constant STRATEGY_IS_ALREADY_FINALIZED = 50;
    // No capital to unwind
    uint256 internal constant STRATEGY_NO_CAPITAL_TO_UNWIND = 51;
    // Strategy needs to be inactive
    uint256 internal constant STRATEGY_NEEDS_TO_BE_INACTIVE = 52;
    // Duration needs to be less
    uint256 internal constant DURATION_NEEDS_TO_BE_LESS = 53;
    // Can't sweep reserve asset
    uint256 internal constant CANNOT_SWEEP_RESERVE_ASSET = 54;
    // Voting window is opened
    uint256 internal constant VOTING_WINDOW_IS_OPENED = 55;
    // Strategy is executed
    uint256 internal constant STRATEGY_IS_EXECUTED = 56;
    // Min Rebalance Capital
    uint256 internal constant MIN_REBALANCE_CAPITAL = 57;
    // Not a valid strategy NFT
    uint256 internal constant NOT_STRATEGY_NFT = 58;
    // Garden Transfers Disabled
    uint256 internal constant GARDEN_TRANSFERS_DISABLED = 59;
    // Tokens are hardlocked
    uint256 internal constant TOKENS_HARDLOCKED = 60;
    // Max contributors reached
    uint256 internal constant MAX_CONTRIBUTORS = 61;
    // BABL Transfers Disabled
    uint256 internal constant BABL_TRANSFERS_DISABLED = 62;
    // Strategy duration range error
    uint256 internal constant DURATION_RANGE = 63;
    // Checks the min amount of voters
    uint256 internal constant MIN_VOTERS_CHECK = 64;
    // Ge contributor power error
    uint256 internal constant CONTRIBUTOR_POWER_CHECK_WINDOW = 65;
    // Not enough reserve set aside
    uint256 internal constant NOT_ENOUGH_RESERVE = 66;
    // Garden is already public
    uint256 internal constant GARDEN_ALREADY_PUBLIC = 67;
    // Withdrawal with penalty
    uint256 internal constant WITHDRAWAL_WITH_PENALTY = 68;
    // Withdrawal with penalty
    uint256 internal constant ONLY_MINING_ACTIVE = 69;
    // Overflow in supply
    uint256 internal constant OVERFLOW_IN_SUPPLY = 70;
    // Overflow in power
    uint256 internal constant OVERFLOW_IN_POWER = 71;
    // Not a system contract
    uint256 internal constant NOT_A_SYSTEM_CONTRACT = 72;
    // Strategy vs Garden mismatch
    uint256 internal constant STRATEGY_GARDEN_MISMATCH = 73;
    // Minimum quarters is 1
    uint256 internal constant QUARTERS_MIN_1 = 74;
    // Too many strategy operations
    uint256 internal constant TOO_MANY_OPS = 75;
    // Only operations
    uint256 internal constant ONLY_OPERATION = 76;
    // Strat params wrong length
    uint256 internal constant STRAT_PARAMS_LENGTH = 77;
    // Garden params wrong length
    uint256 internal constant GARDEN_PARAMS_LENGTH = 78;
    // Token names too long
    uint256 internal constant NAME_TOO_LONG = 79;
    // Contributor power overflows over garden power
    uint256 internal constant CONTRIBUTOR_POWER_OVERFLOW = 80;
    // Contributor power window out of bounds
    uint256 internal constant CONTRIBUTOR_POWER_CHECK_DEPOSITS = 81;
    // Contributor power window out of bounds
    uint256 internal constant NO_REWARDS_TO_CLAIM = 82;
    // Pause guardian paused this operation
    uint256 internal constant ONLY_UNPAUSED = 83;
    // Reentrant intent
    uint256 internal constant REENTRANT_CALL = 84;
    // Reserve asset not supported
    uint256 internal constant RESERVE_ASSET_NOT_SUPPORTED = 85;
    // Withdrawal/Deposit check min amount received
    uint256 internal constant RECEIVE_MIN_AMOUNT = 86;
    // Total Votes has to be positive
    uint256 internal constant TOTAL_VOTES_HAVE_TO_BE_POSITIVE = 87;
    // Garden is not public
    uint256 internal constant GARDEN_IS_NOT_PUBLIC = 88;
<<<<<<< HEAD
    // Profit sharing mismatch for customized gardens
    uint256 internal constant PROFIT_SHARING_MISMATCH = 89;
=======
    // Setting max contributors
    uint256 internal constant MAX_CONTRIBUTORS_SET = 89;
>>>>>>> 9bb71acd
}<|MERGE_RESOLUTION|>--- conflicted
+++ resolved
@@ -264,11 +264,8 @@
     uint256 internal constant TOTAL_VOTES_HAVE_TO_BE_POSITIVE = 87;
     // Garden is not public
     uint256 internal constant GARDEN_IS_NOT_PUBLIC = 88;
-<<<<<<< HEAD
-    // Profit sharing mismatch for customized gardens
-    uint256 internal constant PROFIT_SHARING_MISMATCH = 89;
-=======
     // Setting max contributors
     uint256 internal constant MAX_CONTRIBUTORS_SET = 89;
->>>>>>> 9bb71acd
+    // Profit sharing mismatch for customized gardens
+    uint256 internal constant PROFIT_SHARING_MISMATCH = 90;
 }