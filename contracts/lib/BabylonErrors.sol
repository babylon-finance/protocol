// SPDX-License-Identifier: Apache-2.0

/*
    Original version by Synthetix.io
    https://docs.synthetix.io/contracts/source/libraries/safedecimalmath

    Adapted by Babylon Finance.

    Licensed under the Apache License, Version 2.0 (the "License");
    you may not use this file except in compliance with the License.
    You may obtain a copy of the License at
    http://www.apache.org/licenses/LICENSE-2.0

    Unless required by applicable law or agreed to in writing, software
    distributed under the License is distributed on an "AS IS" BASIS,
    WITHOUT WARRANTIES OR CONDITIONS OF ANY KIND, either express or implied.
    See the License for the specific language governing permissions and
    limitations under the License.

    SPDX-License-Identifier: Apache License, Version 2.0
*/

pragma solidity 0.7.6;

// solhint-disable

/**
 * @notice Forked from https://github.com/balancer-labs/balancer-core-v2/blob/master/contracts/lib/helpers/BalancerErrors.sol
 * @dev Reverts if `condition` is false, with a revert reason containing `errorCode`. Only codes up to 999 are
 * supported.
 */
function _require(bool condition, uint256 errorCode) pure {
    if (!condition) _revert(errorCode);
}

/**
 * @dev Reverts with a revert reason containing `errorCode`. Only codes up to 999 are supported.
 */
function _revert(uint256 errorCode) pure {
    // We're going to dynamically create a revert string based on the error code, with the following format:
    // 'BAB#{errorCode}'
    // where the code is left-padded with zeroes to three digits (so they range from 000 to 999).
    //
    // We don't have revert strings embedded in the contract to save bytecode size: it takes much less space to store a
    // number (8 to 16 bits) than the individual string characters.
    //
    // The dynamic string creation algorithm that follows could be implemented in Solidity, but assembly allows for a
    // much denser implementation, again saving bytecode size. Given this function unconditionally reverts, this is a
    // safe place to rely on it without worrying about how its usage might affect e.g. memory contents.
    assembly {
        // First, we need to compute the ASCII representation of the error code. We assume that it is in the 0-999
        // range, so we only need to convert three digits. To convert the digits to ASCII, we add 0x30, the value for
        // the '0' character.

        let units := add(mod(errorCode, 10), 0x30)

        errorCode := div(errorCode, 10)
        let tenths := add(mod(errorCode, 10), 0x30)

        errorCode := div(errorCode, 10)
        let hundreds := add(mod(errorCode, 10), 0x30)

        // With the individual characters, we can now construct the full string. The "BAB#" part is a known constant
        // (0x42414223): we simply shift this by 24 (to provide space for the 3 bytes of the error code), and add the
        // characters to it, each shifted by a multiple of 8.
        // The revert reason is then shifted left by 200 bits (256 minus the length of the string, 7 characters * 8 bits
        // per character = 56) to locate it in the most significant part of the 256 slot (the beginning of a byte
        // array).

        let revertReason := shl(200, add(0x42414223000000, add(add(units, shl(8, tenths)), shl(16, hundreds))))

        // We can now encode the reason in memory, which can be safely overwritten as we're about to revert. The encoded
        // message will have the following layout:
        // [ revert reason identifier ] [ string location offset ] [ string length ] [ string contents ]

        // The Solidity revert reason identifier is 0x08c739a0, the function selector of the Error(string) function. We
        // also write zeroes to the next 28 bytes of memory, but those are about to be overwritten.
        mstore(0x0, 0x08c379a000000000000000000000000000000000000000000000000000000000)
        // Next is the offset to the location of the string, which will be placed immediately after (20 bytes away).
        mstore(0x04, 0x0000000000000000000000000000000000000000000000000000000000000020)
        // The string length is fixed: 7 characters.
        mstore(0x24, 7)
        // Finally, the string itself is stored.
        mstore(0x44, revertReason)

        // Even if the string is only 7 bytes long, we need to return a full 32 byte slot containing it. The length of
        // the encoded message is therefore 4 + 32 + 32 + 32 = 100.
        revert(0, 100)
    }
}

library Errors {
    // Max deposit limit needs to be under the limit
    uint256 internal constant MAX_DEPOSIT_LIMIT = 0;
    // Creator needs to deposit
    uint256 internal constant MIN_CONTRIBUTION = 1;
    // Min Garden token supply >= 0
    uint256 internal constant MIN_TOKEN_SUPPLY = 2;
    // Deposit hardlock needs to be at least 1 block
    uint256 internal constant DEPOSIT_HARDLOCK = 3;
    // Needs to be at least the minimum
    uint256 internal constant MIN_LIQUIDITY = 4;
    // _reserveAssetQuantity is not equal to msg.value
    uint256 internal constant MSG_VALUE_DO_NOT_MATCH = 5;
    // Withdrawal amount has to be equal or less than msg.sender balance
    uint256 internal constant MSG_SENDER_TOKENS_DO_NOT_MATCH = 6;
    // Tokens are staked
    uint256 internal constant TOKENS_STAKED = 7;
    // Balance too low
    uint256 internal constant BALANCE_TOO_LOW = 8;
    // msg.sender doesn't have enough tokens
    uint256 internal constant MSG_SENDER_TOKENS_TOO_LOW = 9;
    //  There is an open redemption window already
    uint256 internal constant REDEMPTION_OPENED_ALREADY = 10;
    // Cannot request twice in the same window
    uint256 internal constant ALREADY_REQUESTED = 11;
    // Rewards and profits already claimed
    uint256 internal constant ALREADY_CLAIMED = 12;
    // Value have to be greater than zero
    uint256 internal constant GREATER_THAN_ZERO = 13;
    // Must be reserve asset
    uint256 internal constant MUST_BE_RESERVE_ASSET = 14;
    // Only contributors allowed
    uint256 internal constant ONLY_CONTRIBUTOR = 15;
    // Only controller allowed
    uint256 internal constant ONLY_CONTROLLER = 16;
    // Only creator allowed
    uint256 internal constant ONLY_CREATOR = 17;
    // Only keeper allowed
    uint256 internal constant ONLY_KEEPER = 18;
    // Fee is too high
    uint256 internal constant FEE_TOO_HIGH = 19;
    // Only strategy allowed
    uint256 internal constant ONLY_STRATEGY = 20;
    // Only active allowed
    uint256 internal constant ONLY_ACTIVE = 21;
    // Only inactive allowed
    uint256 internal constant ONLY_INACTIVE = 22;
    // Address should be not zero address
    uint256 internal constant ADDRESS_IS_ZERO = 23;
    // Not within range
    uint256 internal constant NOT_IN_RANGE = 24;
    // Value is too low
    uint256 internal constant VALUE_TOO_LOW = 25;
    // Value is too high
    uint256 internal constant VALUE_TOO_HIGH = 26;
    // Only strategy or protocol allowed
    uint256 internal constant ONLY_STRATEGY_OR_CONTROLLER = 27;
    // Normal withdraw possible
    uint256 internal constant NORMAL_WITHDRAWAL_POSSIBLE = 28;
    // User does not have permissions to join garden
    uint256 internal constant USER_CANNOT_JOIN = 29;
    // User does not have permissions to add strategies in garden
    uint256 internal constant USER_CANNOT_ADD_STRATEGIES = 30;
    // Only Protocol or garden
    uint256 internal constant ONLY_PROTOCOL_OR_GARDEN = 31;
    // Only Strategist
    uint256 internal constant ONLY_STRATEGIST = 32;
    // Only Integration
    uint256 internal constant ONLY_INTEGRATION = 33;
    // Only garden and data not set
    uint256 internal constant ONLY_GARDEN_AND_DATA_NOT_SET = 34;
    // Only active garden
    uint256 internal constant ONLY_ACTIVE_GARDEN = 35;
    // Contract is not a garden
    uint256 internal constant NOT_A_GARDEN = 36;
    // Not enough tokens
    uint256 internal constant STRATEGIST_TOKENS_TOO_LOW = 37;
    // Stake is too low
    uint256 internal constant STAKE_HAS_TO_AT_LEAST_ONE = 38;
    // Duration must be in range
    uint256 internal constant DURATION_MUST_BE_IN_RANGE = 39;
    // Max Capital Requested
    uint256 internal constant MAX_CAPITAL_REQUESTED = 41;
    // Votes are already resolved
    uint256 internal constant VOTES_ALREADY_RESOLVED = 42;
    // Voting window is closed
    uint256 internal constant VOTING_WINDOW_IS_OVER = 43;
    // Strategy needs to be active
    uint256 internal constant STRATEGY_NEEDS_TO_BE_ACTIVE = 44;
    // Max capital reached
    uint256 internal constant MAX_CAPITAL_REACHED = 45;
    // Capital is less then rebalance
    uint256 internal constant CAPITAL_IS_LESS_THAN_REBALANCE = 46;
    // Strategy is in cooldown period
    uint256 internal constant STRATEGY_IN_COOLDOWN = 47;
    // Strategy is not executed
    uint256 internal constant STRATEGY_IS_NOT_EXECUTED = 48;
    // Strategy is not over yet
    uint256 internal constant STRATEGY_IS_NOT_OVER_YET = 49;
    // Strategy is already finalized
    uint256 internal constant STRATEGY_IS_ALREADY_FINALIZED = 50;
    // No capital to unwind
    uint256 internal constant STRATEGY_NO_CAPITAL_TO_UNWIND = 51;
    // Strategy needs to be inactive
    uint256 internal constant STRATEGY_NEEDS_TO_BE_INACTIVE = 52;
    // Duration needs to be less
    uint256 internal constant DURATION_NEEDS_TO_BE_LESS = 53;
    // Can't sweep reserve asset
    uint256 internal constant CANNOT_SWEEP_RESERVE_ASSET = 54;
    // Voting window is opened
    uint256 internal constant VOTING_WINDOW_IS_OPENED = 55;
    // Strategy is executed
    uint256 internal constant STRATEGY_IS_EXECUTED = 56;
    // Min Rebalance Capital
    uint256 internal constant MIN_REBALANCE_CAPITAL = 57;
    // Not a valid strategy NFT
    uint256 internal constant NOT_STRATEGY_NFT = 58;
    // Garden Transfers Disabled
    uint256 internal constant GARDEN_TRANSFERS_DISABLED = 59;
    // Tokens are hardlocked
    uint256 internal constant TOKENS_HARDLOCKED = 60;
    // Max contributors reached
    uint256 internal constant MAX_CONTRIBUTORS = 61;
    // BABL Transfers Disabled
    uint256 internal constant BABL_TRANSFERS_DISABLED = 62;
    // Strategy duration range error
    uint256 internal constant DURATION_RANGE = 63;
    // Checks the min amount of voters
    uint256 internal constant MIN_VOTERS_CHECK = 64;
    // Ge contributor power error
    uint256 internal constant CONTRIBUTOR_POWER_CHECK_WINDOW = 65;
    // Not enough reserve set aside
    uint256 internal constant NOT_ENOUGH_RESERVE = 66;
    // Garden is already public
    uint256 internal constant GARDEN_ALREADY_PUBLIC = 67;
    // Withdrawal with penalty
    uint256 internal constant WITHDRAWAL_WITH_PENALTY = 68;
    // Withdrawal with penalty
    uint256 internal constant ONLY_MINING_ACTIVE = 69;
    // Overflow in supply
    uint256 internal constant OVERFLOW_IN_SUPPLY = 70;
    // Overflow in power
    uint256 internal constant OVERFLOW_IN_POWER = 71;
    // Not a system contract
    uint256 internal constant NOT_A_SYSTEM_CONTRACT = 72;
    // Strategy vs Garden mismatch
    uint256 internal constant STRATEGY_GARDEN_MISMATCH = 73;
    // Minimum quarters is 1
    uint256 internal constant QUARTERS_MIN_1 = 74;
    // Too many strategy operations
    uint256 internal constant TOO_MANY_OPS = 75;
    // Only operations
    uint256 internal constant ONLY_OPERATION = 76;
    // Strat params wrong length
    uint256 internal constant STRAT_PARAMS_LENGTH = 77;
    // Garden params wrong length
    uint256 internal constant GARDEN_PARAMS_LENGTH = 78;
    // Token names too long
    uint256 internal constant NAME_TOO_LONG = 79;
    // Contributor power overflows over garden power
    uint256 internal constant CONTRIBUTOR_POWER_OVERFLOW = 80;
    // Contributor power window out of bounds
    uint256 internal constant CONTRIBUTOR_POWER_CHECK_DEPOSITS = 81;
    // Contributor power window out of bounds
    uint256 internal constant NO_REWARDS_TO_CLAIM = 82;
    // Pause guardian paused this operation
    uint256 internal constant ONLY_UNPAUSED = 83;
    // Reentrant intent
    uint256 internal constant REENTRANT_CALL = 84;
    // Reserve asset not supported
    uint256 internal constant RESERVE_ASSET_NOT_SUPPORTED = 85;
    // Withdrawal/Deposit check min amount received
    uint256 internal constant RECEIVE_MIN_AMOUNT = 86;
    // Total Votes has to be positive
    uint256 internal constant TOTAL_VOTES_HAVE_TO_BE_POSITIVE = 87;
    // Signer has to be valid
    uint256 internal constant INVALID_SIGNER = 88;
    // Nonce has to be valid
    uint256 internal constant INVALID_NONCE = 89;
    // Garden is not public
    uint256 internal constant GARDEN_IS_NOT_PUBLIC = 90;
    // Setting max contributors
    uint256 internal constant MAX_CONTRIBUTORS_SET = 91;
    // Profit sharing mismatch for customized gardens
    uint256 internal constant PROFIT_SHARING_MISMATCH = 92;
    // Max allocation percentage
    uint256 internal constant MAX_STRATEGY_ALLOCATION_PERCENTAGE = 93;
    // new creator must not exist
    uint256 internal constant NEW_CREATOR_MUST_NOT_EXIST = 94;
    // only first creator can add
    uint256 internal constant ONLY_FIRST_CREATOR_CAN_ADD = 95;
    // invalid address
    uint256 internal constant INVALID_ADDRESS = 96;
    // creator can only renounce in some circumstances
    uint256 internal constant CREATOR_CANNOT_RENOUNCE = 97;
    // no price for trade
    uint256 internal constant NO_PRICE_FOR_TRADE = 98;
    // Max capital requested
    uint256 internal constant ZERO_CAPITAL_REQUESTED = 99;
    // Unwind capital above the limit
    uint256 internal constant INVALID_CAPITAL_TO_UNWIND = 100;
    // Mining % sharing does not match
    uint256 internal constant INVALID_MINING_VALUES = 101;
    // Max trade slippage percentage
    uint256 internal constant MAX_TRADE_SLIPPAGE_PERCENTAGE = 102;
    // Max gas fee percentage
    uint256 internal constant MAX_GAS_FEE_PERCENTAGE = 103;
    // Mismatch between voters and votes
    uint256 internal constant INVALID_VOTES_LENGTH = 104;
    // Only Rewards Distributor
    uint256 internal constant ONLY_RD = 105;
    // Fee is too LOW
    uint256 internal constant FEE_TOO_LOW = 106;
    // Only governance or emergency
    uint256 internal constant ONLY_GOVERNANCE_OR_EMERGENCY = 107;
    // Strategy invalid reserve asset amount
    uint256 internal constant INVALID_RESERVE_AMOUNT = 108;
    // Heart only pumps once a week
    uint256 internal constant HEART_ALREADY_PUMPED = 109;
    // Heart needs garden votes to pump
    uint256 internal constant HEART_VOTES_MISSING = 110;
    // Not enough fees for heart
    uint256 internal constant HEART_MINIMUM_FEES = 111;
    // Invalid heart votes length
    uint256 internal constant HEART_VOTES_LENGTH = 112;
    // Heart LP tokens not received
    uint256 internal constant HEART_LP_TOKENS = 113;
    // Heart invalid asset to lend
    uint256 internal constant HEART_ASSET_LEND_INVALID = 114;
    // Heart garden not set
    uint256 internal constant HEART_GARDEN_NOT_SET = 115;
    // Heart asset to lend is the same
    uint256 internal constant HEART_ASSET_LEND_SAME = 116;
    // Heart invalid ctoken
    uint256 internal constant HEART_INVALID_CTOKEN = 117;
    // Price per share is wrong
    uint256 internal constant PRICE_PER_SHARE_WRONG = 118;
    // Heart asset to purchase is same
    uint256 internal constant HEART_ASSET_PURCHASE_INVALID = 119;
    // Reset hardlock bigger than timestamp
    uint256 internal constant RESET_HARDLOCK_INVALID = 120;
    // Claim garden NFT
    uint256 internal constant CLAIM_GARDEN_NFT = 121;
    // Invalid referrer
<<<<<<< HEAD
    uint256 internal constant INVALID_REFERRER = 121;
    // Only Heart Garden
    uint256 internal constant ONLY_HEART_GARDEN = 122;
    // Max BABL Cap to claim by sig
    uint256 internal constant MAX_BABL_CAP_REACHED = 123;
    // Not enough BABL
    uint256 internal constant NOT_ENOUGH_BABL = 124;
=======
    uint256 internal constant INVALID_REFERRER = 122;
>>>>>>> 34a5f9da
}<|MERGE_RESOLUTION|>--- conflicted
+++ resolved
@@ -330,10 +330,7 @@
     uint256 internal constant HEART_ASSET_PURCHASE_INVALID = 119;
     // Reset hardlock bigger than timestamp
     uint256 internal constant RESET_HARDLOCK_INVALID = 120;
-    // Claim garden NFT
-    uint256 internal constant CLAIM_GARDEN_NFT = 121;
     // Invalid referrer
-<<<<<<< HEAD
     uint256 internal constant INVALID_REFERRER = 121;
     // Only Heart Garden
     uint256 internal constant ONLY_HEART_GARDEN = 122;
@@ -341,7 +338,8 @@
     uint256 internal constant MAX_BABL_CAP_REACHED = 123;
     // Not enough BABL
     uint256 internal constant NOT_ENOUGH_BABL = 124;
-=======
-    uint256 internal constant INVALID_REFERRER = 122;
->>>>>>> 34a5f9da
+
+    uint256 internal constant INVALID_REFERRER = 125;
+    // Claim garden NFT
+    uint256 internal constant CLAIM_GARDEN_NFT = 126;
 }