/*
    Original version by Synthetix.io
    https://docs.synthetix.io/contracts/source/libraries/safedecimalmath

    Adapted by Babylon Finance.

    Licensed under the Apache License, Version 2.0 (the "License");
    you may not use this file except in compliance with the License.
    You may obtain a copy of the License at
    http://www.apache.org/licenses/LICENSE-2.0

    Unless required by applicable law or agreed to in writing, software
    distributed under the License is distributed on an "AS IS" BASIS,
    WITHOUT WARRANTIES OR CONDITIONS OF ANY KIND, either express or implied.
    See the License for the specific language governing permissions and
    limitations under the License.

    SPDX-License-Identifier: Apache License, Version 2.0
*/

pragma solidity 0.7.4;

// solhint-disable

/**
 * @notice Forked from https://github.com/balancer-labs/balancer-core-v2/blob/master/contracts/lib/helpers/BalancerErrors.sol
 * @dev Reverts if `condition` is false, with a revert reason containing `errorCode`. Only codes up to 999 are
 * supported.
 */
function _require(bool condition, uint256 errorCode) pure {
    if (!condition) _revert(errorCode);
}

/**
 * @dev Reverts with a revert reason containing `errorCode`. Only codes up to 999 are supported.
 */
function _revert(uint256 errorCode) pure {
    // We're going to dynamically create a revert string based on the error code, with the following format:
    // 'BAB#{errorCode}'
    // where the code is left-padded with zeroes to three digits (so they range from 000 to 999).
    //
    // We don't have revert strings embedded in the contract to save bytecode size: it takes much less space to store a
    // number (8 to 16 bits) than the individual string characters.
    //
    // The dynamic string creation algorithm that follows could be implemented in Solidity, but assembly allows for a
    // much denser implementation, again saving bytecode size. Given this function unconditionally reverts, this is a
    // safe place to rely on it without worrying about how its usage might affect e.g. memory contents.
    assembly {
        // First, we need to compute the ASCII representation of the error code. We assume that it is in the 0-999
        // range, so we only need to convert three digits. To convert the digits to ASCII, we add 0x30, the value for
        // the '0' character.

        let units := add(mod(errorCode, 10), 0x30)

        errorCode := div(errorCode, 10)
        let tenths := add(mod(errorCode, 10), 0x30)

        errorCode := div(errorCode, 10)
        let hundreds := add(mod(errorCode, 10), 0x30)

        // With the individual characters, we can now construct the full string. The "BAB#" part is a known constant
        // (0x42414223): we simply shift this by 24 (to provide space for the 3 bytes of the error code), and add the
        // characters to it, each shifted by a multiple of 8.
        // The revert reason is then shifted left by 200 bits (256 minus the length of the string, 7 characters * 8 bits
        // per character = 56) to locate it in the most significant part of the 256 slot (the beginning of a byte
        // array).

        let revertReason := shl(200, add(0x42414223000000, add(add(units, shl(8, tenths)), shl(16, hundreds))))

        // We can now encode the reason in memory, which can be safely overwritten as we're about to revert. The encoded
        // message will have the following layout:
        // [ revert reason identifier ] [ string location offset ] [ string length ] [ string contents ]

        // The Solidity revert reason identifier is 0x08c739a0, the function selector of the Error(string) function. We
        // also write zeroes to the next 28 bytes of memory, but those are about to be overwritten.
        mstore(0x0, 0x08c379a000000000000000000000000000000000000000000000000000000000)
        // Next is the offset to the location of the string, which will be placed immediately after (20 bytes away).
        mstore(0x04, 0x0000000000000000000000000000000000000000000000000000000000000020)
        // The string length is fixed: 7 characters.
        mstore(0x24, 7)
        // Finally, the string itself is stored.
        mstore(0x44, revertReason)

        // Even if the string is only 7 bytes long, we need to return a full 32 byte slot containing it. The length of
        // the encoded message is therefore 4 + 32 + 32 + 32 = 100.
        revert(0, 100)
    }
}

library Errors {
    // Max deposit limit needs to be under the limit
    uint256 internal constant MAX_DEPOSIT_LIMIT = 0;
    // Creator needs to deposit
    uint256 internal constant MIN_CONTRIBUTION = 1;
    // Min Garden token supply >= 0
    uint256 internal constant MIN_TOKEN_SUPPLY = 2;
    // Deposit hardlock needs to be at least 1 block
    uint256 internal constant DEPOSIT_HARDLOCK = 3;
    // Needs to be at least the minimum
    uint256 internal constant MIN_LIQUIDITY = 4;
    // _reserveAssetQuantity is not equal to msg.value
    uint256 internal constant MSG_VALUE_DO_NOT_MATCH = 5;
    // Withdrawal amount has to be equal or less than msg.sender balance
    uint256 internal constant MSG_SENDER_TOKENS_DO_NOT_MATCH = 6;
    // Tokens are staked
    uint256 internal constant TOKENS_STAKED = 7;
    // Balance too low
    uint256 internal constant BALANCE_TOO_LOW = 8;
    // msg.sender doesn't have enough tokens
    uint256 internal constant MSG_SENDER_TOKENS_TOO_LOW = 9;
    //  There is an open redemption window already
    uint256 internal constant REDEMPTION_OPENED_ALREADY = 10;
    // Cannot request twice in the same window
    uint256 internal constant ALREADY_REQUESTED = 11;
    // Rewards and profits already claimed
    uint256 internal constant ALREADY_CLAIMED = 12;
    // Value have to be greater than zero
    uint256 internal constant GREATER_THAN_ZERO = 13;
    // Must be reserve asset
    uint256 internal constant MUST_BE_RESERVE_ASSET = 14;
    // Only contributors allowed
    uint256 internal constant ONLY_CONTRIBUTOR = 15;
    // Only controller allowed
    uint256 internal constant ONLY_CONTROLLER = 16;
    // Only creator allowed
    uint256 internal constant ONLY_CREATOR = 17;
    // Only keeper allowed
    uint256 internal constant ONLY_KEEPER = 18;
    // Fee is too high
    uint256 internal constant FEE_TOO_HIGH = 19;
    // Only strategy allowed
    uint256 internal constant ONLY_STRATEGY = 20;
    // Only active allowed
    uint256 internal constant ONLY_ACTIVE = 21;
    // Only inactive allowed
    uint256 internal constant ONLY_INACTIVE = 22;
    // Address should be not zero address
    uint256 internal constant ADDRESS_IS_ZERO = 23;
    // Not within range
    uint256 internal constant NOT_IN_RANGE = 24;
    // Value is too low
    uint256 internal constant VALUE_TOO_LOW = 25;
    // Value is too high
    uint256 internal constant VALUE_TOO_HIGH = 26;
    // Only strategy or protcol allowed
    uint256 internal constant ONLY_STRATEGY_OR_CONTROLLER = 27;
    // Only strategy or protcol allowed
    uint256 internal constant NORMAL_WITHDRAWAL_POSSIBLE = 28;
    // User does not have permissions to join garden
    uint256 internal constant USER_CANNOT_JOIN = 29;
    // User does not have permissions to add strategies in garden
    uint256 internal constant USER_CANNOT_ADD_STRATEGIES = 30;
    // Only Protocol or garden
    uint256 internal constant ONLY_PROTOCOL_OR_GARDEN = 31;
    // Only Strategist
    uint256 internal constant ONLY_STRATEGIST = 32;
    // Only Integration
    uint256 internal constant ONLY_INTEGRATION = 33;
    // Only garden and data not set
    uint256 internal constant ONLY_GARDEN_AND_DATA_NOT_SET = 34;
    // Only active garden
    uint256 internal constant ONLY_ACTIVE_GARDEN = 35;
    // Contract is not a garden
    uint256 internal constant NOT_A_GARDEN = 36;
    // Not enough tokens
    uint256 internal constant STRATEGIST_TOKENS_TOO_LOW = 37;
    // Stake is too low
    uint256 internal constant STAKE_HAS_TO_AT_LEAST_ONE = 38;
    // Duration must be in range
    uint256 internal constant DURATION_MUST_BE_IN_RANGE = 39;
    // Max Capital Requested
    uint256 internal constant MAX_CAPITAL_REQUESTED = 41;
    // Votes are already resolved
    uint256 internal constant VOTES_ALREADY_RESOLVED = 42;
    // Voting window is closed
    uint256 internal constant VOTING_WINDOW_IS_OVER = 43;
    // Strategy needs to be active
    uint256 internal constant STRATEGY_NEEDS_TO_BE_ACTIVE = 44;
    // Max capital reached
    uint256 internal constant MAX_CAPITAL_REACHED = 45;
    // Capital is less then rebalance
    uint256 internal constant CAPITAL_IS_LESS_THAN_REBALANCE = 46;
    // Strategy is in cooldown period
    uint256 internal constant STRATEGY_IN_COOLDOWN = 47;
    // Strategy is not executed
    uint256 internal constant STRATEGY_IS_NOT_EXECUTED = 48;
    // Strategy is not over yet
    uint256 internal constant STRATEGY_IS_NOT_OVER_YET = 49;
    // Strategy is already finalized
    uint256 internal constant STRATEGY_IS_ALREADY_FINALIZED = 50;
    // No capital to unwind
    uint256 internal constant STRATEGY_NO_CAPITAL_TO_UNWIND = 51;
    // Strategy needs to be inactive
    uint256 internal constant STRATEGY_NEEDS_TO_BE_INACTIVE = 52;
    // Duration needs to be less
    uint256 internal constant DURATION_NEEDS_TO_BE_LESS = 53;
    // Can't sweep reserve asset
    uint256 internal constant CANNOT_SWEEP_RESERVE_ASSET = 54;
    // Voting window is opened
    uint256 internal constant VOTING_WINDOW_IS_OPENED = 55;
    // Strategy is executed
    uint256 internal constant STRATEGY_IS_EXECUTED = 56;
    // Min Rebalance Capital
    uint256 internal constant MIN_REBALANCE_CAPITAL = 57;
    // Not a valid strategy NFT
    uint256 internal constant NOT_STRATEGY_NFT = 58;
    // Garden Transfers Disabled
    uint256 internal constant GARDEN_TRANSFERS_DISABLED = 59;
<<<<<<< HEAD
    // Tokens hardlocked
=======
    // Tokens are hardlocked
>>>>>>> 85c3ed28
    uint256 internal constant TOKENS_HARDLOCKED = 60;
    // Max contributors reached
    uint256 internal constant MAX_CONTRIBUTORS = 61;
}<|MERGE_RESOLUTION|>--- conflicted
+++ resolved
@@ -206,11 +206,7 @@
     uint256 internal constant NOT_STRATEGY_NFT = 58;
     // Garden Transfers Disabled
     uint256 internal constant GARDEN_TRANSFERS_DISABLED = 59;
-<<<<<<< HEAD
-    // Tokens hardlocked
-=======
     // Tokens are hardlocked
->>>>>>> 85c3ed28
     uint256 internal constant TOKENS_HARDLOCKED = 60;
     // Max contributors reached
     uint256 internal constant MAX_CONTRIBUTORS = 61;
