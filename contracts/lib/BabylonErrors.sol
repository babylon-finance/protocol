--- conflicted
+++ resolved
@@ -278,11 +278,8 @@
     uint256 internal constant NEW_CREATOR_MUST_NOT_EXIST = 94;
     // only first creator can add
     uint256 internal constant ONLY_FIRST_CREATOR_CAN_ADD = 95;
-<<<<<<< HEAD
-    // creator can only renounce in some circumstances
-    uint256 internal constant CREATOR_CANNOT_RENOUNCE = 96;
-=======
     // invalid address
     uint256 internal constant INVALID_ADDRESS = 96;
->>>>>>> 8d407558
+    // creator can only renounce in some circumstances
+    uint256 internal constant CREATOR_CANNOT_RENOUNCE = 97;
 }