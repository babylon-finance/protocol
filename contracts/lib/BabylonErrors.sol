--- conflicted
+++ resolved
@@ -330,11 +330,8 @@
     uint256 internal constant HEART_ASSET_PURCHASE_INVALID = 119;
     // Reset hardlock bigger than timestamp
     uint256 internal constant RESET_HARDLOCK_INVALID = 120;
-<<<<<<< HEAD
     // Claim garden NFT
     uint256 internal constant CLAIM_GARDEN_NFT = 121;
-=======
     // Invalid referrer
-    uint256 internal constant INVALID_REFERRER = 121;
->>>>>>> 9fc9c8c6
+    uint256 internal constant INVALID_REFERRER = 122;
 }