--- conflicted
+++ resolved
@@ -142,11 +142,9 @@
         gardenTokensTransfersEnabled = false;
         bablMiningProgramEnabled = false;
         guardianGlobalPaused = false;
-<<<<<<< HEAD
-=======
+
 
         uniswapFactory = 0x1F98431c8aD98523631AE4a59f267346ea31F984;
->>>>>>> 06554d47
 
         strategistProfitPercentage = 10e16;
         stewardsProfitPercentage = 5e16;
