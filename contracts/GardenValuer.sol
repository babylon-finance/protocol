--- conflicted
+++ resolved
@@ -99,16 +99,6 @@
             reservePrice = priceOracle.getPrice(reserveAsset, _quoteAsset);
         }
 
-        uint256 wethPrice;
-        // Get price of the WETH in _quoteAsset
-        if (_quoteAsset == WETH) {
-            // meaning 1 WETH equals to 1 _quoteAsset
-            // this line looks ironic. 10/10.
-            wethPrice = 1 ether;
-        } else {
-            wethPrice = priceOracle.getPrice(WETH, _quoteAsset);
-        }
-
         address[] memory strategies = IGarden(_garden).getStrategies();
         uint256 valuation;
         for (uint256 j = 0; j < strategies.length; j++) {
@@ -123,12 +113,9 @@
         // Subtract the reserves set aside for rewards
         valuation = valuation.sub(IGarden(_garden).reserveAssetRewardsSetAside());
 
-<<<<<<< HEAD
-=======
         // Get the valuation in terms of the quote asset
         valuation = valuation.preciseMul(reservePrice);
 
->>>>>>> 06517e53
         if (quoteAssetDecimals < 18) {
             valuation = valuation.mul(10**(18 - quoteAssetDecimals));
         }
