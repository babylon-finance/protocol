// SPDX-License-Identifier: Apache-2.0

pragma solidity 0.7.6;
pragma abicoder v2;

import {IERC20} from '@openzeppelin/contracts/token/ERC20/IERC20.sol';
import {ERC20} from '@openzeppelin/contracts/token/ERC20/ERC20.sol';
import {IERC721Enumerable} from '@openzeppelin/contracts/token/ERC721/IERC721Enumerable.sol';
import {ERC721} from '@openzeppelin/contracts/token/ERC721/ERC721.sol';
import '@uniswap/v3-core/contracts/interfaces/IUniswapV3Factory.sol';
import '@uniswap/v3-core/contracts/interfaces/IUniswapV3Pool.sol';

import {LowGasSafeMath as SafeMath} from './lib/LowGasSafeMath.sol';
import {PreciseUnitMath} from './lib/PreciseUnitMath.sol';
import {SafeDecimalMath} from './lib/SafeDecimalMath.sol';
import {IRewardsDistributor} from './interfaces/IRewardsDistributor.sol';
import {IBabController} from './interfaces/IBabController.sol';
import {IGardenValuer} from './interfaces/IGardenValuer.sol';
import {IGarden} from './interfaces/IGarden.sol';
import {IStrategy} from './interfaces/IStrategy.sol';
import {IMardukGate} from './interfaces/IMardukGate.sol';
import {IGardenNFT} from './interfaces/IGardenNFT.sol';
import {IStrategyNFT} from './interfaces/IStrategyNFT.sol';
import {IPriceOracle} from './interfaces/IPriceOracle.sol';
import {Math} from './lib/Math.sol';

/**
 * @title BabylonViewer
 * @author Babylon Finance
 *
 * Class that holds common view functions to retrieve garden information effectively
 */
contract BabylonViewer {
    using SafeMath for uint256;
    using PreciseUnitMath for uint256;
    using Math for int256;
    using SafeDecimalMath for uint256;

    IBabController private immutable controller;
    uint24 internal constant FEE_LOW = 500;
    uint24 internal constant FEE_MEDIUM = 3000;
    uint24 internal constant FEE_HIGH = 10000;
    IUniswapV3Factory internal constant uniswapFactory = IUniswapV3Factory(0x1F98431c8aD98523631AE4a59f267346ea31F984);

    constructor(IBabController _controller) {
        controller = _controller;
    }

    /* ============ External Getter Functions ============ */

    /**
     * Gets garden principal
     *
     * @param _garden            Address of the garden to fetch
     * @return                   Garden principal
     */
    function getGardenPrincipal(address _garden) public view returns (uint256) {
        IGarden garden = IGarden(_garden);
        IERC20 reserveAsset = IERC20(garden.reserveAsset());
        uint256 principal = reserveAsset.balanceOf(address(garden)).sub(garden.reserveAssetRewardsSetAside());
        uint256 protocolMgmtFee = IBabController(controller).protocolManagementFee();
        address[] memory strategies = garden.getStrategies();
        for (uint256 i = 0; i < strategies.length; i++) {
            IStrategy strategy = IStrategy(strategies[i]);
            principal = principal.add(strategy.capitalAllocated()).add(
                protocolMgmtFee.preciseMul(strategy.capitalAllocated())
            );
        }
        address[] memory finalizedStrategies = garden.getFinalizedStrategies();
        for (uint256 i = 0; i < finalizedStrategies.length; i++) {
            IStrategy strategy = IStrategy(finalizedStrategies[i]);
            principal = principal.add(protocolMgmtFee.preciseMul(strategy.capitalAllocated()));
        }
        principal = principal.add(garden.totalKeeperFees());
        int256 absoluteReturns = garden.absoluteReturns();
        if (absoluteReturns > 0) {
            principal = principal > uint256(absoluteReturns) ? principal.sub(uint256(absoluteReturns)) : 0;
        } else {
            principal = principal.add(uint256(-absoluteReturns));
        }
        return principal;
    }

    /**
     * Gets garden details
     *
     * @param _garden            Address of the garden to fetch
     * @return                   Garden complete details
     */
    function getGardenDetails(address _garden)
        external
        view
        returns (
            string memory,
            string memory,
            address[5] memory,
            address,
            bool[4] memory,
            address[] memory,
            address[] memory,
            uint256[13] memory,
            uint256[10] memory,
            uint256[3] memory
        )
    {
        IGarden garden = IGarden(_garden);
        uint256 principal = getGardenPrincipal(_garden);
        uint256[] memory totalSupplyValuationAndSeed = new uint256[](4);
        totalSupplyValuationAndSeed[0] = IERC20(_garden).totalSupply();
        totalSupplyValuationAndSeed[1] = totalSupplyValuationAndSeed[0] > 0
            ? IGardenValuer(controller.gardenValuer()).calculateGardenValuation(_garden, garden.reserveAsset())
            : 0;
        totalSupplyValuationAndSeed[2] = _getGardenSeed(_garden);
        totalSupplyValuationAndSeed[3] = ERC20(garden.reserveAsset()).balanceOf(address(garden));
        if (totalSupplyValuationAndSeed[3] > garden.keeperDebt()) {
            totalSupplyValuationAndSeed[3] = totalSupplyValuationAndSeed[3].sub(garden.keeperDebt());
        }
        if (totalSupplyValuationAndSeed[3] > garden.reserveAssetRewardsSetAside()) {
            totalSupplyValuationAndSeed[3] = totalSupplyValuationAndSeed[3].sub(garden.reserveAssetRewardsSetAside());
        } else {
            totalSupplyValuationAndSeed[3] = 0;
        }

        uint256[3] memory profits = _getGardenProfitSharing(_garden);
        return (
            ERC20(_garden).name(),
            ERC20(_garden).symbol(),
            [
                garden.creator(),
                garden.extraCreators(0),
                garden.extraCreators(1),
                garden.extraCreators(2),
                garden.extraCreators(3)
            ],
            garden.reserveAsset(),
            [true, garden.privateGarden(), garden.publicStrategists(), garden.publicStewards()],
            garden.getStrategies(),
            garden.getFinalizedStrategies(),
            [
                garden.depositHardlock(),
                garden.minVotesQuorum(),
                garden.maxDepositLimit(),
                garden.minVoters(),
                garden.minStrategyDuration(),
                garden.maxStrategyDuration(),
                garden.strategyCooldownPeriod(),
                garden.minContribution(),
                garden.minLiquidityAsset(),
                garden.totalKeeperFees().add(garden.keeperDebt()),
                garden.pricePerShareDecayRate(),
                garden.pricePerShareDelta(),
                garden.verifiedCategory()
            ],
            [
                principal,
                garden.reserveAssetRewardsSetAside(),
                uint256(garden.absoluteReturns()),
                garden.gardenInitializedAt(),
                garden.totalContributors(),
                garden.totalStake(),
                totalSupplyValuationAndSeed[1] > 0
                    ? totalSupplyValuationAndSeed[0].preciseMul(totalSupplyValuationAndSeed[1])
                    : 0,
                totalSupplyValuationAndSeed[0],
                totalSupplyValuationAndSeed[2],
                totalSupplyValuationAndSeed[3]
            ],
            profits
        );
    }

    /**
     * Gets complete strategy details
     *
     * @param _strategy            Address of the strategy to fetch
     * @return                     All strategy details
     */
    function getCompleteStrategy(address _strategy)
        external
        view
        returns (
            address,
            string memory,
            uint256[16] memory,
            bool[] memory,
            uint256[] memory
        )
    {
        IStrategy strategy = IStrategy(_strategy);
        bool[] memory status = new bool[](3);
        uint256[] memory ts = new uint256[](4);
        // ts[0]: executedAt, ts[1]: exitedAt, ts[2]: updatedAt
        (, status[0], status[1], status[2], ts[0], ts[1], ts[2]) = strategy.getStrategyState();
        uint256 rewards =
            ts[1] != 0 ? IRewardsDistributor(controller.rewardsDistributor()).getStrategyRewards(_strategy) : 0;
        ts[3] = strategy.enteredCooldownAt();
        return (
            strategy.strategist(),
            IStrategyNFT(controller.strategyNFT()).getStrategyName(_strategy),
            [
                strategy.getOperationsCount(),
                strategy.stake(),
                strategy.totalPositiveVotes(),
                strategy.totalNegativeVotes(),
                strategy.capitalAllocated(),
                strategy.capitalReturned(),
                strategy.duration(),
                strategy.expectedReturn(),
                strategy.maxCapitalRequested(),
                strategy.enteredAt(),
                strategy.getNAV(),
                rewards,
                strategy.maxAllocationPercentage(),
                strategy.maxGasFeePercentage(),
                strategy.maxTradeSlippagePercentage(),
                strategy.isStrategyActive() ? _estimateStrategyRewards(_strategy) : 0
            ],
            status,
            ts
        );
    }

    function getOperationsStrategy(address _strategy)
        public
        view
        returns (
            uint8[] memory,
            address[] memory,
            bytes[] memory
        )
    {
        IStrategy strategy = IStrategy(_strategy);
        uint256 count = strategy.getOperationsCount();
        uint8[] memory types = new uint8[](count);
        address[] memory integrations = new address[](count);
        bytes[] memory datas = new bytes[](count);

        for (uint8 i = 0; i < count; i++) {
            (types[i], integrations[i], datas[i]) = strategy.getOperationByIndex(i);
        }
        return (types, integrations, datas);
    }

    function getGardenPermissions(address _garden, address _user)
        public
        view
        returns (
            bool,
            bool,
            bool
        )
    {
        IMardukGate gate = IMardukGate(controller.mardukGate());
        return (
            gate.canJoinAGarden(_garden, _user) || (!IGarden(_garden).privateGarden()),
            gate.canVoteInAGarden(_garden, _user) || (IGarden(_garden).publicStewards()),
            gate.canAddStrategiesInAGarden(_garden, _user) || (IGarden(_garden).publicStrategists())
        );
    }

    struct PartialGardenInfo {
        address addr;
        string name;
        bool publicLP;
        uint256 verified;
        uint256 totalContributors;
        address reserveAsset;
        uint256 netAssetValue;
    }

    function getGardensUser(address _user, uint256 _offset)
        external
        view
        returns (
            address[] memory,
            bool[] memory,
            PartialGardenInfo[] memory
        )
    {
        address[] memory gardens = controller.getGardens();
        address[] memory userGardens = new address[](50);
        bool[] memory hasUserDeposited = new bool[](50);
        PartialGardenInfo[] memory data = new PartialGardenInfo[](50);
        uint256 limit = gardens.length <= 50 ? gardens.length : _offset.add(50);
        limit = limit < gardens.length ? limit : gardens.length;
        uint8 resultIndex;
        for (uint256 i = _offset; i < limit; i++) {
            (bool depositPermission, , ) = getGardenPermissions(gardens[i], _user);
            if (depositPermission) {
                userGardens[resultIndex] = gardens[i];
                hasUserDeposited[resultIndex] = _user != address(0) ? IERC20(gardens[i]).balanceOf(_user) > 0 : false;
                resultIndex = resultIndex + 1;
                IGarden garden = IGarden(gardens[i]);
                data[resultIndex] = PartialGardenInfo(
                    gardens[i],
                    garden.name(),
                    !garden.privateGarden(),
                    garden.verifiedCategory(),
                    garden.totalContributors(),
                    garden.reserveAsset(),
                    garden.totalSupply().mul(garden.lastPricePerShare())
                );
            }
        }
<<<<<<< HEAD
        return (userGardens, hasUserDeposited, data);
=======
        return (userGardens, hasUserDeposited);
    }

    function getGardenUserAvgPricePerShare(IGarden _garden, address _user) public view returns (uint256) {
        uint256[] memory contribution = new uint256[](2);
        (, , , , , , uint256 totalDeposits, , ) = _garden.getContributor(_user);

        // Avg price per user share = deposits / garden tokens
        // contributor[0] -> Deposits (ERC20 reserveAsset with X decimals)
        // contributor[1] -> Balance (Garden tokens) with 18 decimals
        return totalDeposits > 0 ? totalDeposits.preciseDiv(_garden.balanceOf(_user)) : 0;
>>>>>>> fa7971b0
    }

    /**
     * Gets the number of tokens that can vote in this garden
     *
     * @param _garden  Garden to retrieve votes for
     * @param _members All members of a garden
     * @return uint256 Total number of tokens that can vote
     */
    function getPotentialVotes(address _garden, address[] calldata _members) external view returns (uint256) {
        IGarden garden = IGarden(_garden);
        if (garden.publicStewards()) {
            return IERC20(_garden).totalSupply();
        }
        uint256 total = 0;
        for (uint256 i = 0; i < _members.length; i++) {
            (bool canDeposit, bool canVote, ) = getGardenPermissions(_garden, _members[i]);
            if (canDeposit && canVote) {
                total = total.add(IERC20(_garden).balanceOf(_members[i]));
            }
        }
        return total;
    }

    function getUserStrategyActions(address[] memory _strategies, address _user)
        external
        view
        returns (uint256, uint256)
    {
        uint256 strategiesCreated;
        uint256 totalVotes;
        for (uint8 i = 0; i < _strategies.length; i++) {
            IStrategy strategy = IStrategy(_strategies[i]);
            if (strategy.strategist() == _user) {
                strategiesCreated = strategiesCreated.add(1);
            }
            int256 votes = strategy.getUserVotes(_user);
            if (votes != 0) {
                totalVotes = totalVotes.add(uint256(Math.abs(votes)));
            }
        }
        return (strategiesCreated, totalVotes);
    }

    function getContributor(IGarden _garden, address _user) internal view returns (uint256[10] memory) {
        (
            uint256 lastDepositAt,
            uint256 initialDepositAt,
            uint256 claimedAt,
            uint256 claimedBABL,
            uint256 claimedRewards,
            uint256 withdrawnSince,
            uint256 totalDeposits,
            ,
            uint256 lockedBalance
        ) = _garden.getContributor(_user);
        return [
            lastDepositAt,
            initialDepositAt,
            claimedAt,
            claimedBABL,
            claimedRewards,
            totalDeposits > withdrawnSince ? totalDeposits.sub(withdrawnSince) : 0,
            _garden.balanceOf(_user),
            lockedBalance,
            0,
            getGardenUserAvgPricePerShare(_garden, _user)
        ];
    }

    function getContributionAndRewards(IGarden _garden, address _user)
        external
        view
        returns (
            uint256[10] memory,
            uint256[] memory,
            uint256[] memory
        )
    {
        return (
            getContributor(_garden, _user),
            IRewardsDistributor(controller.rewardsDistributor()).getRewards(
                address(_garden),
                _user,
<<<<<<< HEAD
                garden.getFinalizedStrategies()
            );
        contribution[9] = _getGardenUserAvgPricePerShare(_garden, _user);
        pendingRewards = _estimateUserRewards(_user, garden.getStrategies());
        return (contribution, totalRewards, pendingRewards);
=======
                _garden.getFinalizedStrategies()
            ),
            _estimateUserRewards(_user, _garden.getStrategies())
        );
>>>>>>> fa7971b0
    }

    function getPriceAndLiquidity(address _tokenIn, address _reserveAsset) public view returns (uint256, uint256) {
        return (
            IPriceOracle(controller.priceOracle()).getPrice(_tokenIn, _reserveAsset),
            _getUniswapHighestLiquidity(_tokenIn, _reserveAsset)
        );
    }

    function getAllProphets(address _address) public view returns (uint256[] memory) {
        IERC721Enumerable prophets = IERC721Enumerable(0x26231A65EF80706307BbE71F032dc1e5Bf28ce43);
        uint256 prophetsNumber = prophets.balanceOf(_address);
        uint256[] memory prophetIds = new uint256[](prophetsNumber);
        for (uint256 i = 0; i < prophetsNumber; i++) {
            prophetIds[i] = prophets.tokenOfOwnerByIndex(_address, i);
        }
        return prophetIds;
    }

    /* ============ Private Functions ============ */

    function _getGardenSeed(address _garden) private view returns (uint256) {
        return IGardenNFT(controller.gardenNFT()).gardenSeeds(_garden);
    }

    function _getGardenProfitSharing(address _garden) private view returns (uint256[3] memory) {
        return IRewardsDistributor(controller.rewardsDistributor()).getGardenProfitsSharing(_garden);
    }

    function _getGardenUserAvgPricePerShare(address _garden, address _user) private view returns (uint256) {
        IGarden garden = IGarden(_garden);
        uint256[] memory contribution = new uint256[](2);
        (, , , , , contribution[0], contribution[1], , , ) = garden.getContributor(_user);

        // Avg price per user share = deposits / garden tokens
        // contributor[0] -> Deposits (ERC20 reserveAsset with X decimals)
        // contributor[1] -> Balance (Garden tokens) with 18 decimals
        return contribution[1] > 0 ? contribution[0].preciseDiv(contribution[1]) : 0;
    }

    function _getUniswapHighestLiquidity(address _sendToken, address _reserveAsset) private view returns (uint256) {
        // Exit if going to same asset
        if (_sendToken == _reserveAsset) {
            return 1e30;
        }
        (IUniswapV3Pool pool, ) = _getUniswapPoolWithHighestLiquidity(_sendToken, _reserveAsset);
        if (address(pool) == address(0)) {
            return 0;
        }
        uint256 poolLiquidity = uint256(pool.liquidity());
        uint256 liquidityInReserve;
        address denominator;

        if (pool.token0() == _reserveAsset) {
            liquidityInReserve = poolLiquidity.mul(poolLiquidity).div(ERC20(pool.token1()).balanceOf(address(pool)));
            denominator = pool.token0();
        } else {
            liquidityInReserve = poolLiquidity.mul(poolLiquidity).div(ERC20(pool.token0()).balanceOf(address(pool)));
            denominator = pool.token1();
        }
        // Normalize to reserve asset
        if (denominator != _reserveAsset) {
            IPriceOracle oracle = IPriceOracle(IBabController(controller).priceOracle());
            uint256 price = oracle.getPrice(denominator, _reserveAsset);
            // price is always in 18 decimals
            // preciseMul returns in the same decimals than liquidityInReserve, so we have to normalize into reserve Asset decimals
            // normalization into reserveAsset decimals
            liquidityInReserve = SafeDecimalMath.normalizeAmountTokens(
                denominator,
                _reserveAsset,
                liquidityInReserve.preciseMul(price)
            );
        }
        return liquidityInReserve;
    }

    function _getUniswapPoolWithHighestLiquidity(address sendToken, address receiveToken)
        private
        view
        returns (IUniswapV3Pool pool, uint24 fee)
    {
        IUniswapV3Pool poolLow = IUniswapV3Pool(uniswapFactory.getPool(sendToken, receiveToken, FEE_LOW));
        IUniswapV3Pool poolMedium = IUniswapV3Pool(uniswapFactory.getPool(sendToken, receiveToken, FEE_MEDIUM));
        IUniswapV3Pool poolHigh = IUniswapV3Pool(uniswapFactory.getPool(sendToken, receiveToken, FEE_HIGH));

        uint128 liquidityLow = address(poolLow) != address(0) ? poolLow.liquidity() : 0;
        uint128 liquidityMedium = address(poolMedium) != address(0) ? poolMedium.liquidity() : 0;
        uint128 liquidityHigh = address(poolHigh) != address(0) ? poolHigh.liquidity() : 0;
        if (liquidityLow > liquidityMedium && liquidityLow >= liquidityHigh) {
            return (poolLow, FEE_LOW);
        }
        if (liquidityMedium > liquidityLow && liquidityMedium >= liquidityHigh) {
            return (poolMedium, FEE_MEDIUM);
        }
        return (poolHigh, FEE_HIGH);
    }

    /**
     * returns the estimated accrued BABL of a strategy
     */
    function _estimateStrategyRewards(address _strategy) private view returns (uint256) {
        return IRewardsDistributor(controller.rewardsDistributor()).estimateStrategyRewards(_strategy);
    }

    /**
     * returns the estimated accrued BABL for a user related to one strategy
     */
    function _estimateUserRewards(address _contributor, address[] memory _strategies)
        private
        view
        returns (uint256[] memory)
    {
        uint256[] memory totalRewards = new uint256[](8);
        address rewardsDistributor = address(controller.rewardsDistributor());
        for (uint256 i = 0; i < _strategies.length; i++) {
            uint256[] memory tempRewards = new uint256[](8);
            if (!IStrategy(_strategies[i]).isStrategyActive()) {
                continue;
            }
            tempRewards = IRewardsDistributor(rewardsDistributor).estimateUserRewards(_strategies[i], _contributor);
            for (uint256 j = 0; j < 8; j++) {
                totalRewards[j] = totalRewards[j].add(tempRewards[j]);
            }
        }
        return totalRewards;
    }
}<|MERGE_RESOLUTION|>--- conflicted
+++ resolved
@@ -302,10 +302,7 @@
                 );
             }
         }
-<<<<<<< HEAD
         return (userGardens, hasUserDeposited, data);
-=======
-        return (userGardens, hasUserDeposited);
     }
 
     function getGardenUserAvgPricePerShare(IGarden _garden, address _user) public view returns (uint256) {
@@ -316,7 +313,6 @@
         // contributor[0] -> Deposits (ERC20 reserveAsset with X decimals)
         // contributor[1] -> Balance (Garden tokens) with 18 decimals
         return totalDeposits > 0 ? totalDeposits.preciseDiv(_garden.balanceOf(_user)) : 0;
->>>>>>> fa7971b0
     }
 
     /**
@@ -401,18 +397,10 @@
             IRewardsDistributor(controller.rewardsDistributor()).getRewards(
                 address(_garden),
                 _user,
-<<<<<<< HEAD
-                garden.getFinalizedStrategies()
-            );
-        contribution[9] = _getGardenUserAvgPricePerShare(_garden, _user);
-        pendingRewards = _estimateUserRewards(_user, garden.getStrategies());
-        return (contribution, totalRewards, pendingRewards);
-=======
                 _garden.getFinalizedStrategies()
             ),
             _estimateUserRewards(_user, _garden.getStrategies())
         );
->>>>>>> fa7971b0
     }
 
     function getPriceAndLiquidity(address _tokenIn, address _reserveAsset) public view returns (uint256, uint256) {
@@ -445,12 +433,19 @@
     function _getGardenUserAvgPricePerShare(address _garden, address _user) private view returns (uint256) {
         IGarden garden = IGarden(_garden);
         uint256[] memory contribution = new uint256[](2);
-        (, , , , , contribution[0], contribution[1], , , ) = garden.getContributor(_user);
+        (
+            ,
+            ,
+            ,
+            ,
+            ,
+            ,
+            uint256 totalDeposits,
+            ,
+         ) = garden.getContributor(_user);
 
         // Avg price per user share = deposits / garden tokens
-        // contributor[0] -> Deposits (ERC20 reserveAsset with X decimals)
-        // contributor[1] -> Balance (Garden tokens) with 18 decimals
-        return contribution[1] > 0 ? contribution[0].preciseDiv(contribution[1]) : 0;
+        return totalDeposits > 0 ? totalDeposits.preciseDiv(garden.balanceOf(_user)) : 0;
     }
 
     function _getUniswapHighestLiquidity(address _sendToken, address _reserveAsset) private view returns (uint256) {
