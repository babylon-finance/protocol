--- conflicted
+++ resolved
@@ -71,14 +71,9 @@
             bool[4] memory,
             address[] memory,
             address[] memory,
-<<<<<<< HEAD
             uint256[10] memory,
-            uint256[9] memory
-=======
-            uint256[11] memory,
-            uint256[10] memory,
+            uint256[9] memory,
             uint256[3] memory
->>>>>>> f1084d11
         )
     {
         IGarden garden = IGarden(_garden);
