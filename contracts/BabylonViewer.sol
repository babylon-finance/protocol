/*
    Copyright 2021 Babylon Finance.

    Licensed under the Apache License, Version 2.0 (the "License");
    you may not use this file except in compliance with the License.
    You may obtain a copy of the License at
    http://www.apache.org/licenses/LICENSE-2.0

    Unless required by applicable law or agreed to in writing, software
    distributed under the License is distributed on an "AS IS" BASIS,
    WITHOUT WARRANTIES OR CONDITIONS OF ANY KIND, either express or implied.
    See the License for the specific language governing permissions and
    limitations under the License.

    SPDX-License-Identifier: Apache License, Version 2.0
*/

pragma solidity 0.7.6;
pragma abicoder v2;

import {IERC20} from '@openzeppelin/contracts/token/ERC20/IERC20.sol';
import {ERC20} from '@openzeppelin/contracts/token/ERC20/ERC20.sol';
import {IERC721} from '@openzeppelin/contracts/token/ERC721/IERC721.sol';
import {ERC721} from '@openzeppelin/contracts/token/ERC721/ERC721.sol';
import '@uniswap/v3-core/contracts/interfaces/IUniswapV3Factory.sol';
import '@uniswap/v3-core/contracts/interfaces/IUniswapV3Pool.sol';

import {LowGasSafeMath as SafeMath} from './lib/LowGasSafeMath.sol';
import {PreciseUnitMath} from './lib/PreciseUnitMath.sol';
import {SafeDecimalMath} from './lib/SafeDecimalMath.sol';
import {IRewardsDistributor} from './interfaces/IRewardsDistributor.sol';
import {IBabController} from './interfaces/IBabController.sol';
import {IGardenValuer} from './interfaces/IGardenValuer.sol';
import {IGarden} from './interfaces/IGarden.sol';
import {IStrategy} from './interfaces/IStrategy.sol';
import {IMardukGate} from './interfaces/IMardukGate.sol';
import {IGardenNFT} from './interfaces/IGardenNFT.sol';
import {IStrategyNFT} from './interfaces/IStrategyNFT.sol';
import {IPriceOracle} from './interfaces/IPriceOracle.sol';
import {Math} from './lib/Math.sol';

/**
 * @title BabylonViewer
 * @author Babylon Finance
 *
 * Class that holds common view functions to retrieve garden information effectively
 */
contract BabylonViewer {
    using SafeMath for uint256;
    using PreciseUnitMath for uint256;
    using Math for int256;
    using SafeDecimalMath for uint256;

    IBabController public controller;
    uint24 internal constant FEE_LOW = 500;
    uint24 internal constant FEE_MEDIUM = 3000;
    uint24 internal constant FEE_HIGH = 10000;
    address internal constant WETH = 0xC02aaA39b223FE8D0A0e5C4F27eAD9083C756Cc2;
    IUniswapV3Factory internal constant uniswapFactory = IUniswapV3Factory(0x1F98431c8aD98523631AE4a59f267346ea31F984);

    constructor(IBabController _controller) {
        require(address(_controller) != address(0), 'Controller must exist');
        controller = _controller;
    }

    /* ============ External Getter Functions ============ */

    /**
     * Gets garden principal
     *
     * @param _garden            Address of the garden to fetch
     * @return                   Garden principal
     */
    function getGardenPrincipal(address _garden) public view returns (uint256) {
        IGarden garden = IGarden(_garden);
        IERC20 reserveAsset = IERC20(garden.reserveAsset());
        uint256 principal = reserveAsset.balanceOf(address(garden)).sub(garden.reserveAssetRewardsSetAside());
        uint256 protocolMgmtFee = IBabController(controller).protocolManagementFee();
        address[] memory strategies = garden.getStrategies();
        for (uint256 i = 0; i < strategies.length; i++) {
            IStrategy strategy = IStrategy(strategies[i]);
            principal = principal.add(strategy.capitalAllocated()).add(
                protocolMgmtFee.preciseMul(strategy.capitalAllocated())
            );
        }
        address[] memory finalizedStrategies = garden.getFinalizedStrategies();
        for (uint256 i = 0; i < finalizedStrategies.length; i++) {
            IStrategy strategy = IStrategy(finalizedStrategies[i]);
            principal = principal.add(protocolMgmtFee.preciseMul(strategy.capitalAllocated()));
        }
        principal = principal.add(garden.totalKeeperFees());
        int256 absoluteReturns = garden.absoluteReturns();
        if (absoluteReturns > 0) {
            principal = principal.sub(uint256(absoluteReturns));
        } else {
            principal = principal.add(uint256(-absoluteReturns));
        }
        return principal;
    }

    /**
     * Gets garden details
     *
     * @param _garden            Address of the garden to fetch
     * @return                   Garden complete details
     */
    function getGardenDetails(address _garden)
        external
        view
        returns (
            string memory,
            string memory,
            address[5] memory,
            address,
            bool[4] memory,
            address[] memory,
            address[] memory,
            uint256[10] memory,
            uint256[10] memory,
            uint256[3] memory
        )
    {
        IGarden garden = IGarden(_garden);
        uint256 principal = getGardenPrincipal(_garden);
        uint256[] memory totalSupplyValuationAndSeed = new uint256[](4);
        totalSupplyValuationAndSeed[0] = IERC20(_garden).totalSupply();
        totalSupplyValuationAndSeed[1] = totalSupplyValuationAndSeed[0] > 0
            ? IGardenValuer(controller.gardenValuer()).calculateGardenValuation(_garden, garden.reserveAsset())
            : 0;
        totalSupplyValuationAndSeed[2] = _getGardenSeed(_garden);
        totalSupplyValuationAndSeed[3] = ERC20(garden.reserveAsset()).balanceOf(address(garden));
        if (totalSupplyValuationAndSeed[3] > garden.keeperDebt()) {
            totalSupplyValuationAndSeed[3] = totalSupplyValuationAndSeed[3].sub(garden.keeperDebt());
        }
        if (totalSupplyValuationAndSeed[3] > garden.reserveAssetRewardsSetAside()) {
            totalSupplyValuationAndSeed[3] = totalSupplyValuationAndSeed[3].sub(garden.reserveAssetRewardsSetAside());
        } else {
            totalSupplyValuationAndSeed[3] = 0;
        }

        uint256[3] memory profits = _getGardenProfitSharing(_garden);
        return (
            ERC20(_garden).name(),
            ERC20(_garden).symbol(),
            [
                garden.creator(),
                garden.extraCreators(0),
                garden.extraCreators(1),
                garden.extraCreators(2),
                garden.extraCreators(3)
            ],
            garden.reserveAsset(),
            [true, garden.privateGarden(), garden.publicStrategists(), garden.publicStewards()],
            garden.getStrategies(),
            garden.getFinalizedStrategies(),
            [
                garden.depositHardlock(),
                garden.minVotesQuorum(),
                garden.maxDepositLimit(),
                garden.minVoters(),
                garden.minStrategyDuration(),
                garden.maxStrategyDuration(),
                garden.strategyCooldownPeriod(),
                garden.minContribution(),
                garden.minLiquidityAsset(),
                garden.totalKeeperFees().add(garden.keeperDebt())
            ],
            [
                principal,
                garden.reserveAssetRewardsSetAside(),
                uint256(garden.absoluteReturns()),
                garden.gardenInitializedAt(),
                garden.totalContributors(),
                garden.totalStake(),
                totalSupplyValuationAndSeed[1] > 0
                    ? totalSupplyValuationAndSeed[0].preciseMul(totalSupplyValuationAndSeed[1])
                    : 0,
                totalSupplyValuationAndSeed[0],
                totalSupplyValuationAndSeed[2],
                totalSupplyValuationAndSeed[3]
            ],
            profits
        );
    }

    /**
     * Gets complete strategy details
     *
     * @param _strategy            Address of the strategy to fetch
     * @return                     All strategy details
     */
    function getCompleteStrategy(address _strategy)
        external
        view
        returns (
            address,
            string memory,
            uint256[14] memory,
            bool[] memory,
            uint256[] memory
        )
    {
        IStrategy strategy = IStrategy(_strategy);
        bool[] memory status = new bool[](3);
        uint256[] memory ts = new uint256[](4);
        // ts[0]: executedAt, ts[1]: exitedAt, ts[2]: updatedAt
        (, status[0], status[1], status[2], ts[0], ts[1], ts[2]) = strategy.getStrategyState();
        uint256 rewards =
            ts[1] != 0 ? IRewardsDistributor(controller.rewardsDistributor()).getStrategyRewards(_strategy) : 0;
        ts[3] = strategy.enteredCooldownAt();
        return (
            strategy.strategist(),
            IStrategyNFT(controller.strategyNFT()).getStrategyName(_strategy),
            [
                strategy.getOperationsCount(),
                strategy.stake(),
                strategy.totalPositiveVotes(),
                strategy.totalNegativeVotes(),
                strategy.capitalAllocated(),
                strategy.capitalReturned(),
                strategy.duration(),
                strategy.expectedReturn(),
                strategy.maxCapitalRequested(),
                strategy.enteredAt(),
                strategy.getNAV(),
                rewards,
                strategy.maxAllocationPercentage(),
<<<<<<< HEAD
                strategy.maxGasFeePercentage()
=======
                strategy.isStrategyActive() ? _estimateStrategyRewards(_strategy) : 0
>>>>>>> 6402faa6
            ],
            status,
            ts
        );
    }

    function getOperationsStrategy(address _strategy)
        public
        view
        returns (
            uint8[] memory,
            address[] memory,
            bytes[] memory
        )
    {
        IStrategy strategy = IStrategy(_strategy);
        uint256 count = strategy.getOperationsCount();
        uint8[] memory types = new uint8[](count);
        address[] memory integrations = new address[](count);
        bytes[] memory datas = new bytes[](count);

        for (uint8 i = 0; i < count; i++) {
            (types[i], integrations[i], datas[i]) = strategy.getOperationByIndex(i);
        }
        return (types, integrations, datas);
    }

    function getPermissions(address _user) external view returns (bool, bool) {
        IMardukGate gate = IMardukGate(controller.mardukGate());
        return (gate.canAccessBeta(_user), gate.canCreate(_user));
    }

    function getGardenPermissions(address _garden, address _user)
        public
        view
        returns (
            bool,
            bool,
            bool
        )
    {
        IMardukGate gate = IMardukGate(controller.mardukGate());
        bool accessBeta = true;
        return (
            gate.canJoinAGarden(_garden, _user) || (accessBeta && !IGarden(_garden).privateGarden()),
            gate.canVoteInAGarden(_garden, _user) || (accessBeta && IGarden(_garden).publicStewards()),
            gate.canAddStrategiesInAGarden(_garden, _user) || (accessBeta && IGarden(_garden).publicStrategists())
        );
    }

    function getGardensUser(address _user, uint256 _offset) external view returns (address[] memory, bool[] memory) {
        address[] memory gardens = controller.getGardens();
        address[] memory userGardens = new address[](50);
        bool[] memory hasUserDeposited = new bool[](50);
        uint256 limit = gardens.length <= 50 ? gardens.length : _offset.add(50);
        uint8 resultIndex;
        for (uint256 i = _offset; i < limit; i++) {
            (bool depositPermission, , ) = getGardenPermissions(gardens[i], _user);
            if (depositPermission) {
                userGardens[resultIndex] = gardens[i];
                hasUserDeposited[resultIndex] = IERC20(gardens[i]).balanceOf(_user) > 0;
                resultIndex = resultIndex + 1;
            }
        }
        return (userGardens, hasUserDeposited);
    }

    function getGardenUserAvgPricePerShare(address _garden, address _user) public view returns (uint256) {
        IGarden garden = IGarden(_garden);
        uint256[] memory contribution = new uint256[](2);
        (, , , , , contribution[0], contribution[1], , , ) = garden.getContributor(_user);

        // Avg price per user share = deposits / garden tokens
        // contributor[0] -> Deposits (ERC20 reserveAsset with X decimals)
        // contributor[1] -> Balance (Garden tokens) with 18 decimals
        return contribution[1] > 0 ? contribution[0].preciseDiv(contribution[1]) : 0;
    }

    /**
     * Gets the number of tokens that can vote in this garden
     *
     * @param _garden  Garden to retrieve votes for
     * @param _members All members of a garden
     * @return uint256 Total number of tokens that can vote
     */
    function getPotentialVotes(address _garden, address[] calldata _members) external view returns (uint256) {
        IGarden garden = IGarden(_garden);
        if (garden.publicStewards()) {
            return IERC20(_garden).totalSupply();
        }
        uint256 total = 0;
        for (uint256 i = 0; i < _members.length; i++) {
            (bool canDeposit, bool canVote, ) = getGardenPermissions(_garden, _members[i]);
            if (canDeposit && canVote) {
                total = total.add(IERC20(_garden).balanceOf(_members[i]));
            }
        }
        return total;
    }

    function getUserStrategyActions(address[] memory _strategies, address _user)
        external
        view
        returns (uint256, uint256)
    {
        uint256 strategiesCreated;
        uint256 totalVotes;
        for (uint8 i = 0; i < _strategies.length; i++) {
            IStrategy strategy = IStrategy(_strategies[i]);
            if (strategy.strategist() == _user) {
                strategiesCreated = strategiesCreated.add(1);
            }
            int256 votes = strategy.getUserVotes(_user);
            if (votes != 0) {
                totalVotes = totalVotes.add(uint256(Math.abs(votes)));
            }
        }
        return (strategiesCreated, totalVotes);
    }

    function getContributionAndRewards(address _garden, address _user)
        external
        view
        returns (
            uint256[] memory,
            uint256[] memory,
            uint256[] memory
        )
    {
        IGarden garden = IGarden(_garden);
        uint256[] memory contribution = new uint256[](10);
        uint256[] memory pendingRewards = new uint256[](4);
        (
            contribution[0],
            contribution[1],
            contribution[2],
            contribution[3],
            contribution[4],
            contribution[5],
            ,
            ,
            contribution[8],

        ) = garden.getContributor(_user);
        contribution[6] = IERC20(_garden).balanceOf(_user);
        contribution[7] = garden.getLockedBalance(_user);
        uint256[] memory totalRewards =
            IRewardsDistributor(controller.rewardsDistributor()).getRewards(
                _garden,
                _user,
                garden.getFinalizedStrategies()
            );
        contribution[9] = getGardenUserAvgPricePerShare(_garden, _user);
        pendingRewards = _estimateUserRewards(_user, garden.getStrategies());
        return (contribution, totalRewards, pendingRewards);
    }

    function getPriceAndLiquidity(address _tokenIn, address _reserveAsset) public view returns (uint256, uint256) {
        return (
            IPriceOracle(controller.priceOracle()).getPrice(_tokenIn, _reserveAsset),
            _getUniswapHighestLiquidity(_tokenIn, _reserveAsset)
        );
    }

    /* ============ Private Functions ============ */

    function _getGardenSeed(address _garden) private view returns (uint256) {
        return IGardenNFT(controller.gardenNFT()).gardenSeeds(_garden);
    }

    function _getGardenProfitSharing(address _garden) private view returns (uint256[3] memory) {
        return IRewardsDistributor(controller.rewardsDistributor()).getGardenProfitsSharing(_garden);
    }

    function _getUniswapHighestLiquidity(address _sendToken, address _reserveAsset) private view returns (uint256) {
        // Exit if going to same asset
        if (_sendToken == _reserveAsset) {
            return 1e30;
        }
        (IUniswapV3Pool pool, ) = _getUniswapPoolWithHighestLiquidity(_sendToken, _reserveAsset);
        if (address(pool) == address(0)) {
            return 0;
        }
        uint256 poolLiquidity = uint256(pool.liquidity());
        uint256 liquidityInReserve;
        address denominator;

        if (pool.token0() == _reserveAsset) {
            liquidityInReserve = poolLiquidity.mul(poolLiquidity).div(ERC20(pool.token1()).balanceOf(address(pool)));
            denominator = pool.token0();
        } else {
            liquidityInReserve = poolLiquidity.mul(poolLiquidity).div(ERC20(pool.token0()).balanceOf(address(pool)));
            denominator = pool.token1();
        }
        // Normalize to reserve asset
        if (denominator != _reserveAsset) {
            IPriceOracle oracle = IPriceOracle(IBabController(controller).priceOracle());
            uint256 price = oracle.getPrice(denominator, _reserveAsset);
            // price is always in 18 decimals
            // preciseMul returns in the same decimals than liquidityInReserve, so we have to normalize into reserve Asset decimals
            // normalization into reserveAsset decimals
            liquidityInReserve = SafeDecimalMath.normalizeAmountTokens(
                denominator,
                _reserveAsset,
                liquidityInReserve.preciseMul(price)
            );
        }
        return liquidityInReserve;
    }

    function _getUniswapPoolWithHighestLiquidity(address sendToken, address receiveToken)
        private
        view
        returns (IUniswapV3Pool pool, uint24 fee)
    {
        IUniswapV3Pool poolLow = IUniswapV3Pool(uniswapFactory.getPool(sendToken, receiveToken, FEE_LOW));
        IUniswapV3Pool poolMedium = IUniswapV3Pool(uniswapFactory.getPool(sendToken, receiveToken, FEE_MEDIUM));
        IUniswapV3Pool poolHigh = IUniswapV3Pool(uniswapFactory.getPool(sendToken, receiveToken, FEE_HIGH));

        uint128 liquidityLow = address(poolLow) != address(0) ? poolLow.liquidity() : 0;
        uint128 liquidityMedium = address(poolMedium) != address(0) ? poolMedium.liquidity() : 0;
        uint128 liquidityHigh = address(poolHigh) != address(0) ? poolHigh.liquidity() : 0;
        if (liquidityLow > liquidityMedium && liquidityLow >= liquidityHigh) {
            return (poolLow, FEE_LOW);
        }
        if (liquidityMedium > liquidityLow && liquidityMedium >= liquidityHigh) {
            return (poolMedium, FEE_MEDIUM);
        }
        return (poolHigh, FEE_HIGH);
    }

    /**
     * returns the estimated accrued BABL of a strategy
     */
    function _estimateStrategyRewards(address _strategy) private view returns (uint256) {
        return IRewardsDistributor(controller.rewardsDistributor()).estimateStrategyRewards(_strategy);
    }

    /**
     * returns the estimated accrued BABL for a user related to one strategy
     */
    function _estimateUserRewards(address _contributor, address[] memory _strategies)
        private
        view
        returns (uint256[] memory)
    {
        uint256[] memory totalRewards = new uint256[](8);
        address rewardsDistributor = address(controller.rewardsDistributor());
        for (uint256 i = 0; i < _strategies.length; i++) {
            uint256[] memory tempRewards = new uint256[](8);
            if (!IStrategy(_strategies[i]).isStrategyActive()) {
                continue;
            }
            tempRewards = IRewardsDistributor(rewardsDistributor).estimateUserRewards(_strategies[i], _contributor);

            totalRewards[0] = totalRewards[0].add(tempRewards[0]);
            totalRewards[1] = totalRewards[1].add(tempRewards[1]);
            totalRewards[2] = totalRewards[2].add(tempRewards[2]);
            totalRewards[3] = totalRewards[3].add(tempRewards[3]);
            totalRewards[4] = totalRewards[4].add(tempRewards[4]);
            totalRewards[5] = totalRewards[5].add(tempRewards[5]);
            totalRewards[6] = totalRewards[6].add(tempRewards[6]);
            totalRewards[7] = totalRewards[7].add(tempRewards[7]);
        }
        return totalRewards;
    }
}<|MERGE_RESOLUTION|>--- conflicted
+++ resolved
@@ -225,11 +225,8 @@
                 strategy.getNAV(),
                 rewards,
                 strategy.maxAllocationPercentage(),
-<<<<<<< HEAD
-                strategy.maxGasFeePercentage()
-=======
+                strategy.maxGasFeePercentage(),
                 strategy.isStrategyActive() ? _estimateStrategyRewards(_strategy) : 0
->>>>>>> 6402faa6
             ],
             status,
             ts
