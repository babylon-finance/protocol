--- conflicted
+++ resolved
@@ -257,11 +257,7 @@
 
     function getPermissions(address _user) external view returns (bool, bool) {
         IMardukGate gate = IMardukGate(controller.mardukGate());
-<<<<<<< HEAD
-        bool hasProphet = IERC721(0x26231A65EF80706307BbE71F032dc1e5Bf28ce43).balanceOf(_user) > 0;
-=======
         bool hasProphet = IERC721Enumerable(0x26231A65EF80706307BbE71F032dc1e5Bf28ce43).balanceOf(_user) > 0;
->>>>>>> 2d3b0867
         return (gate.canAccessBeta(_user) || hasProphet, gate.canCreate(_user) || hasProphet);
     }
 
