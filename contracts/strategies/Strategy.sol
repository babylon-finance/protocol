--- conflicted
+++ resolved
@@ -309,11 +309,7 @@
             msg.sender == address(garden) && !dataSet && IBabController(controller).isSystemContract(address(garden)),
             Errors.ONLY_GARDEN_AND_DATA_NOT_SET
         );
-<<<<<<< HEAD
-        uint256 opEncodedLength = _opEncodedData.length.div(64); // encoded with signature (4 bytes of signature)
-=======
         uint256 opEncodedLength = _opEncodedData.length.div(64); // encoded without signature
->>>>>>> 06517e53
         _require(
             (_opTypes.length == _opIntegrations.length) && (_opIntegrations.length == opEncodedLength),
             Errors.TOO_MANY_OPS
