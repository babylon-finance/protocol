/*
    Copyright 2021 Babylon Finance.

    Licensed under the Apache License, Version 2.0 (the "License");
    you may not use this file except in compliance with the License.
    You may obtain a copy of the License at

    http://www.apache.org/licenses/LICENSE-2.0

    Unless required by applicable law or agreed to in writing, software
    distributed under the License is distributed on an "AS IS" BASIS,
    WITHOUT WARRANTIES OR CONDITIONS OF ANY KIND, either express or implied.
    See the License for the specific language governing permissions and
    limitations under the License.

    SPDX-License-Identifier: Apache License, Version 2.0
*/
pragma solidity 0.7.6;
import {Address} from '@openzeppelin/contracts/utils/Address.sol';
import {IERC20} from '@openzeppelin/contracts/token/ERC20/IERC20.sol';
import {Initializable} from '@openzeppelin/contracts-upgradeable/proxy/Initializable.sol';
import {SafeERC20} from '@openzeppelin/contracts/token/ERC20/SafeERC20.sol';
import {ReentrancyGuard} from '@openzeppelin/contracts/utils/ReentrancyGuard.sol';
import {SignedSafeMath} from '@openzeppelin/contracts/math/SignedSafeMath.sol';
import {SafeCast} from '@openzeppelin/contracts/utils/SafeCast.sol';
import {Errors, _require, _revert} from '../lib/BabylonErrors.sol';
import {PreciseUnitMath} from '../lib/PreciseUnitMath.sol';
import {SafeDecimalMath} from '../lib/SafeDecimalMath.sol';
import {LowGasSafeMath as SafeMath} from '../lib/LowGasSafeMath.sol';
import {Math} from '../lib/Math.sol';
import {AddressArrayUtils} from '../lib/AddressArrayUtils.sol';
import {UniversalERC20} from '../lib/UniversalERC20.sol';
import {BytesLib} from '../lib/BytesLib.sol';
import {IWETH} from '../interfaces/external/weth/IWETH.sol';
import {IBabController} from '../interfaces/IBabController.sol';
import {IGarden} from '../interfaces/IGarden.sol';
import {ITradeIntegration} from '../interfaces/ITradeIntegration.sol';
import {IOperation} from '../interfaces/IOperation.sol';
import {IIntegration} from '../interfaces/IIntegration.sol';
import {IPriceOracle} from '../interfaces/IPriceOracle.sol';
import {IStrategy} from '../interfaces/IStrategy.sol';
import {IStrategyNFT} from '../interfaces/IStrategyNFT.sol';
import {IRewardsDistributor} from '../interfaces/IRewardsDistributor.sol';

/**
 * @title Strategy
 * @author Babylon Finance
 *
 * Base Strategy contract. Belongs to a garden. Abstract.
 * Will be extended from specific strategy contracts.
 */
contract Strategy is ReentrancyGuard, IStrategy, Initializable {
    using SignedSafeMath for int256;
    using SafeMath for uint256;
    using SafeCast for uint256;
    using PreciseUnitMath for int256;
    using PreciseUnitMath for uint256;
    using SafeDecimalMath for int256;
    using SafeDecimalMath for uint256;
    using Math for int256;
    using Math for uint256;
    using AddressArrayUtils for address[];
    using BytesLib for bytes;
    using BytesLib for address;
    using Address for address;
    using SafeERC20 for IERC20;
    using UniversalERC20 for IERC20;

    /* ============ Events ============ */
    event Invoked(address indexed _target, uint256 indexed _value, bytes _data, bytes _returnValue);
    event StrategyVoted(
        address indexed _garden,
        uint256 totalPositiveVotes,
        uint256 totalNegativeVotes,
        uint256 _timestamp
    );
    event StrategyExecuted(address indexed _garden, uint256 _capital, uint256 _fee, uint256 timestamp);
    event StrategyFinalized(address indexed _garden, uint256 _capitalReturned, uint256 _fee, uint256 timestamp);
    event StrategyReduced(address indexed _garden, uint256 _amountReduced, uint256 timestamp);
    event StrategyExpired(address indexed _garden, uint256 _timestamp);
    event StrategyDeleted(address indexed _garden, uint256 _timestamp);
    event StrategyDurationChanged(uint256 _newDuration, uint256 _oldDuration);

    /* ============ Modifiers ============ */

    function _onlyStrategistOrGovernor() private view {
        _require(msg.sender == strategist || msg.sender == controller.owner(), Errors.ONLY_STRATEGIST);
    }

    /**
     * Throws if the sender is not a Garden's integration or integration not enabled
     */
    function _onlyIntegration() private view {
        // Internal function used to reduce bytecode size
        _require(
            controller.isValidIntegration(IIntegration(msg.sender).getName(), msg.sender),
            Errors.ONLY_INTEGRATION
        );
    }

    /**
     * Throws if the sender is not a Garden's integration or integration not enabled
     */
    function _onlyOperation() private view {
        bool found = false;
        for (uint8 i = 0; i < opTypes.length; i++) {
            found = found || msg.sender == controller.enabledOperations(opTypes[i]);
        }
        // Internal function used to reduce bytecode size
        _require(found, Errors.ONLY_OPERATION);
    }

    /**
     * Throws if the garden is not active
     */
    function _onlyActiveGarden() private view {
        _require(
            garden.active() == true && IBabController(controller).isSystemContract(address(garden)),
            Errors.ONLY_ACTIVE_GARDEN
        );
        _require(!IBabController(controller).isPaused(address(this)), Errors.ONLY_UNPAUSED);
    }

    /**
     * Throws if the sender is not a keeper in the protocol
     */
    function _onlyKeeper() private view {
        _require(controller.isValidKeeper(msg.sender), Errors.ONLY_KEEPER);
    }

    function _onlyUnpaused() private view {
        // Do not execute if Globally or individually paused
        _require(
            !IBabController(controller).isPaused(address(this)) || msg.sender == controller.owner(),
            Errors.ONLY_UNPAUSED
        );
    }

    /* ============ Constants ============ */

    uint256 private constant SLIPPAGE_ALLOWED = 5e16; // 5%
    uint256 private constant HUNDRED_PERCENT = 1e18; // 100%
    uint256 private constant MAX_CANDIDATE_PERIOD = 7 days;

    address private constant WETH = 0xC02aaA39b223FE8D0A0e5C4F27eAD9083C756Cc2;
    address private constant DAI = 0x6B175474E89094C44Da98b954EedeAC495271d0F;
    address private constant USDC = 0xA0b86991c6218b36c1d19D4a2e9Eb0cE3606eB48;
    address private constant WBTC = 0x2260FAC5E5542a773Aa44fBCfeDf7C193bc2C599;

    // Max Operations
    uint256 private constant MAX_OPERATIONS = 6;

    // Quadratic penalty for looses
    uint256 private constant STAKE_QUADRATIC_PENALTY_FOR_LOSSES = 175e16; // 1.75e18

    /* ============ Structs ============ */

    /* ============ State Variables ============ */

    // Babylon Controller Address
    IBabController private controller;

    // Type of operation.
    // 0 = BuyOperation
    // 1 = LiquidityOperation
    // 2 = VaultOperation
    // 3 = LendOperation
    // 4 = BorrowOperation

    // Asset Status
    // 0 = Liquid
    // 1 = Put as collateral
    // 2 = Borrowed
    // 3 = staked

    // Types and data for the operations of this strategy
    uint8[] private opTypes;
    address[] private opIntegrations;
    address[] private opDatas; // DEPRECATED

    // Garden that these strategies belong to
    IGarden public override garden;

    address public override strategist; // Address of the strategist that submitted the bet

    uint256 public override enteredAt; // Timestamp when the strategy was submitted
    uint256 public override enteredCooldownAt; // Timestamp when the strategy reached quorum
    uint256 private executedAt; // Timestamp when the strategy was executed
    uint256 private updatedAt; // Timestamp of last capital allocation update
    uint256 private exitedAt; // Timestamp when the strategy was submitted

    address[] public voters; // Addresses with the voters
    uint256 public override totalPositiveVotes; // Total positive votes endorsing the strategy execution
    uint256 public override totalNegativeVotes; // Total negative votes against the strategy execution
    bool private finalized; // Flag that indicates whether we exited the strategy
    bool private active; // Whether the strategy has met the voting quorum
    bool private dataSet;
    bool private hasMiningStarted;

    uint256 public override duration; // Duration of the bet
    uint256 public override stake; // Amount of stake by the strategist (in reserve asset) needs to be positive
    uint256 public override maxCapitalRequested; // Amount of max capital to allocate
    uint256 public override capitalAllocated; // Current amount of capital allocated
    uint256 public override expectedReturn; // Expect return by this strategy
    uint256 public override capitalReturned; // Actual return by this strategy
    uint256 private minRebalanceCapital; // DEPRECATED Min amount of capital so that it is worth to rebalance the capital here
    address[] private tokensNeeded; // Not used anymore
    uint256[] private tokenAmountsNeeded; // Not used anymore

    uint256 public override strategyRewards; // Rewards allocated for this strategy updated on finalized
    uint256 private rewardsTotalOverhead; // DEPRECATED

    // Voters mapped to their votes.
    mapping(address => int256) private votes;

    // Strategy opDatas encoded
    bytes public override opEncodedData; // we use and reserve 64bytes for each operation as consecutives bytes64 word

    // Rewards Distributor address
    IRewardsDistributor private rewardsDistributor;

    /* ============ Constructor ============ */

    /**
     * Initializes the strategy for a garden
     *
     * @param _strategist                    Address of the strategist
     * @param _garden                        Address of the garden
     * @param _controller                    Address of the controller
     * @param _maxCapitalRequested           Max Capital requested denominated in the reserve asset (0 to be unlimited)
     * @param _stake                         Stake with garden participations absolute amounts 1e18
     * @param _strategyDuration              Strategy duration in seconds
     * @param _expectedReturn                Expected return
     */
    function initialize(
        address _strategist,
        address _garden,
        address _controller,
        uint256 _maxCapitalRequested,
        uint256 _stake,
        uint256 _strategyDuration,
        uint256 _expectedReturn
    ) external override initializer {
        controller = IBabController(_controller);

        _require(controller.isSystemContract(_garden), Errors.NOT_A_GARDEN);
        garden = IGarden(_garden);
        _require(IERC20(address(garden)).balanceOf(_strategist) > 0, Errors.STRATEGIST_TOKENS_TOO_LOW);
        _require(
            IERC20(address(garden)).balanceOf(_strategist).sub(garden.getLockedBalance(_strategist)) >= _stake,
            Errors.TOKENS_STAKED
        );
        // TODO: adjust this calc
        _require(_stake > 0, Errors.STAKE_HAS_TO_AT_LEAST_ONE);
        _require(
            _strategyDuration >= garden.minStrategyDuration() && _strategyDuration <= garden.maxStrategyDuration(),
            Errors.DURATION_MUST_BE_IN_RANGE
        );

        strategist = _strategist;
        enteredAt = block.timestamp;
        stake = _stake;

        rewardsDistributor = IRewardsDistributor(IBabController(controller).rewardsDistributor());
        hasMiningStarted = ((enteredAt > rewardsDistributor.START_TIME()) && (rewardsDistributor.START_TIME() != 0));
        duration = _strategyDuration;
        expectedReturn = _expectedReturn;
        capitalAllocated = 0;
        maxCapitalRequested = _maxCapitalRequested;

        votes[_strategist] = _stake.toInt256();
        totalPositiveVotes = _stake;

        dataSet = false;
    }

    /* ============ External Functions ============ */

    /**
     * Sets the data for the operations of this strategy
     * @param _opTypes                    An array with the op types
     * @param _opIntegrations             Addresses with the integration for each op
     * @param _opEncodedData              Bytes with the params for the op in the same position in the opTypes array
     */
    function setData(
        uint8[] calldata _opTypes,
        address[] calldata _opIntegrations,
        bytes memory _opEncodedData
    ) external override {
        _require(
            msg.sender == address(garden) && !dataSet && IBabController(controller).isSystemContract(address(garden)),
            Errors.ONLY_GARDEN_AND_DATA_NOT_SET
        );
        uint256 opEncodedLength = _opEncodedData.length.div(64); // encoded without signature
        _require(
            (_opTypes.length == _opIntegrations.length) && (_opIntegrations.length == opEncodedLength),
            Errors.TOO_MANY_OPS
        );
        _require(opEncodedLength < MAX_OPERATIONS && opEncodedLength > 0, Errors.TOO_MANY_OPS);
        for (uint256 i = 0; i < _opTypes.length; i++) {
            IOperation(controller.enabledOperations(_opTypes[i])).validateOperation(
                BytesLib.get64Bytes(_opEncodedData, i),
                garden,
                _opIntegrations[i],
                i
            );
            _require(
                controller.isValidIntegration(IIntegration(_opIntegrations[i]).getName(), _opIntegrations[i]),
                Errors.ONLY_INTEGRATION
            );
        }
        opTypes = _opTypes;
        opIntegrations = _opIntegrations;
        opEncodedData = _opEncodedData;
        dataSet = true;
    }

    /**
     * Adds off-chain voting results on-chain.
     * @param _voters                  An array of garden member who voted on strategy.
     * @param _votes                   An array of votes by on strategy by garden members.
     * @param _fee                     The fee paid to keeper to compensate the gas cost
     */
    function resolveVoting(
        address[] calldata _voters,
        int256[] calldata _votes,
        uint256 _fee
    ) external override {
        _onlyActiveGarden();
        _onlyKeeper();
        _require(_voters.length >= garden.minVoters(), Errors.MIN_VOTERS_CHECK);
        _require(!active && !finalized, Errors.VOTES_ALREADY_RESOLVED);
        _require(block.timestamp.sub(enteredAt) <= MAX_CANDIDATE_PERIOD, Errors.VOTING_WINDOW_IS_OVER);

        active = true;

        // set votes to zero expecting keeper to provide correct values
        totalPositiveVotes = 0;
        totalNegativeVotes = 0;

        // Set votes data
        for (uint256 i = 0; i < _voters.length; i++) {
            votes[_voters[i]] = _votes[i];
            if (_votes[i] > 0) {
                totalPositiveVotes = totalPositiveVotes.add(uint256(Math.abs(_votes[i])));
            } else {
                totalNegativeVotes = totalNegativeVotes.add(uint256(Math.abs(_votes[i])));
            }
        }

        _require(totalPositiveVotes.sub(totalNegativeVotes) > 0, Errors.TOTAL_VOTES_HAVE_TO_BE_POSITIVE);

        // Keeper will account for strategist vote/stake
        voters = _voters;

        // Initializes cooldown
        enteredCooldownAt = block.timestamp;
        emit StrategyVoted(address(garden), totalPositiveVotes, totalNegativeVotes, block.timestamp);
        garden.payKeeper(msg.sender, _fee);
    }

    /**
     * Executes an strategy that has been activated and gone through the cooldown period.
     * @param _capital                  The capital to allocate to this strategy.
     * @param _fee                      The fee paid to keeper to compensate the gas cost.
     */
    function executeStrategy(uint256 _capital, uint256 _fee) external override nonReentrant {
        _onlyActiveGarden();
        _onlyKeeper();
        _executesStrategy(_capital, _fee, msg.sender);
    }

    /**
     * Exits from an executed strategy.
     * Returns balance back to the garden and sets the capital aside for withdrawals in ETH.
     * Pays the keeper.
     * Updates the reserve asset position accordingly.
     * @param _fee                     The fee paid to keeper to compensate the gas cost
     * @param _tokenURI                URL with the JSON for the strategy
     */
    function finalizeStrategy(uint256 _fee, string memory _tokenURI) external override nonReentrant {
        _onlyActiveGarden();
        _onlyKeeper();
        _require(executedAt > 0, Errors.STRATEGY_IS_NOT_EXECUTED);
        _require(block.timestamp > executedAt.add(duration), Errors.STRATEGY_IS_NOT_OVER_YET);
        _require(!finalized, Errors.STRATEGY_IS_ALREADY_FINALIZED);
        uint256 reserveAssetReturns = IERC20(garden.reserveAsset()).balanceOf(address(this));
        // Execute exit operations
        _exitStrategy(HUNDRED_PERCENT);
        capitalReturned = IERC20(garden.reserveAsset()).balanceOf(address(this)).sub(reserveAssetReturns);
        // Mark as finalized
        finalized = true;
        active = false;
        exitedAt = block.timestamp;
        // Mint NFT
        IStrategyNFT(IBabController(controller).strategyNFT()).grantStrategyNFT(strategist, _tokenURI);
        // Pay Keeper Fee
        garden.payKeeper(msg.sender, _fee);
        // Transfer rewards
        _transferStrategyPrincipal();
        // Send rest to garden if any
        _sendReserveAssetToGarden();
        updatedAt = exitedAt;
        emit StrategyFinalized(address(garden), capitalReturned, _fee, block.timestamp);
    }

    /**
     * Partially unwinds an strategy.
     * Triggered from an immediate withdraw in the Garden.
     * @param _amountToUnwind              The amount of capital to unwind
     */
    function unwindStrategy(uint256 _amountToUnwind) external override nonReentrant {
        _require(
            (msg.sender == address(garden) && IBabController(controller).isSystemContract(address(garden))) ||
                msg.sender == controller.owner(),
            Errors.ONLY_PROTOCOL_OR_GARDEN
        );
        _onlyUnpaused();
        _require(active && !finalized, Errors.STRATEGY_NEEDS_TO_BE_ACTIVE);

        // Exits and enters the strategy
        _exitStrategy(_amountToUnwind.preciseDiv(capitalAllocated));
        capitalAllocated = capitalAllocated.sub(_amountToUnwind);

        // Removes protocol principal for the calculation of rewards
        if (hasMiningStarted) {
            // Only if the Mining program started on time for this strategy
            rewardsDistributor.updateProtocolPrincipal(_amountToUnwind, false);
        }
        // Send the amount back to the garden for the immediate withdrawal
        // TODO: Transfer the precise value; not entire balance
        IERC20(garden.reserveAsset()).safeTransfer(
            address(garden),
            IERC20(garden.reserveAsset()).balanceOf(address(this))
        );
        updatedAt = block.timestamp;

        emit StrategyReduced(address(garden), _amountToUnwind, block.timestamp);
    }

    /**
     * Expires a candidate that has spent more than CANDIDATE_PERIOD without
     * reaching quorum
     * @param _fee              The keeper fee
     */
    function expireStrategy(uint256 _fee) external nonReentrant {
        _onlyActiveGarden();
        _onlyKeeper();
        _require(!active, Errors.STRATEGY_NEEDS_TO_BE_INACTIVE);
        _require(block.timestamp.sub(enteredAt) > MAX_CANDIDATE_PERIOD, Errors.VOTING_WINDOW_IS_OPENED);
        // pay keeper before expiring strategy
        garden.payKeeper(msg.sender, _fee);
        _deleteCandidateStrategy();
        emit StrategyExpired(address(garden), block.timestamp);
    }

    /**
     * Delete a candidate strategy by the strategist
     */
    function deleteCandidateStrategy() external {
        _onlyStrategistOrGovernor();
        _deleteCandidateStrategy();
        emit StrategyDeleted(address(garden), block.timestamp);
    }

    /**
     * Lets the strategist change the duration of the strategy
     * @param _newDuration            New duration of the strategy
     */
    function changeStrategyDuration(uint256 _newDuration) external override {
        _onlyStrategistOrGovernor();
        _onlyUnpaused();
        _require(!finalized, Errors.STRATEGY_IS_ALREADY_FINALIZED);
        _require(_newDuration < duration, Errors.DURATION_NEEDS_TO_BE_LESS);
        emit StrategyDurationChanged(_newDuration, duration);
        duration = _newDuration;
    }

    /**
     * Any tokens (other than the target) that are sent here by mistake are recoverable by contributors
     * Converts it to the reserve asset and sends it to the garden.
     * @param _token             Address of the token to sweep
     */
    function sweep(address _token) external {
        _onlyUnpaused();
        _require(
            IERC20(address(garden)).balanceOf(msg.sender) > 0 &&
                IBabController(controller).isSystemContract(address(garden)),
            Errors.ONLY_CONTRIBUTOR
        );
        _require(_token != garden.reserveAsset(), Errors.CANNOT_SWEEP_RESERVE_ASSET);
        _require(!active, Errors.STRATEGY_NEEDS_TO_BE_INACTIVE);

        uint256 balance = IERC20(_token).balanceOf(address(this));
        _require(balance > 0, Errors.BALANCE_TOO_LOW);

        _trade(_token, balance, garden.reserveAsset());
        // Send reserve asset to garden
        _sendReserveAssetToGarden();
    }

    /**
     * Helper to invoke Approve on ERC20 from integrations in the strategy context
     */
    function invokeApprove(
        address _spender,
        address _asset,
        uint256 _quantity
    ) external override {
        _onlyIntegration();
        IERC20(_asset).safeApprove(_spender, _quantity);
    }

    /**
     * Helper to invoke a call to an external contract from integrations in the strategy context
     * @param _target                 Address of the smart contract to call
     * @param _value                  Quantity of Ether to provide the call (typically 0)
     * @param _data                   Encoded function selector and arguments
     * @return _returnValue           Bytes encoded return value
     */
    function invokeFromIntegration(
        address _target,
        uint256 _value,
        bytes calldata _data
    ) external override returns (bytes memory) {
        _onlyIntegration();
        return _invoke(_target, _value, _data);
    }

    /**
     * Function that calculates the price using the oracle and executes a trade.
     * Must call the exchange to get the price and pass minReceiveQuantity accordingly.
     * @param _sendToken                    Token to exchange
     * @param _sendQuantity                 Amount of tokens to send
     * @param _receiveToken                 Token to receive
     */
    function trade(
        address _sendToken,
        uint256 _sendQuantity,
        address _receiveToken
    ) external override returns (uint256) {
        _onlyOperation();
        _onlyUnpaused();
        return _trade(_sendToken, _sendQuantity, _receiveToken);
    }

    /**
     * Deposits or withdraws weth from an operation in this context
     * @param _isDeposit                    Whether is a deposit or withdraw
     * @param _wethAmount                   Amount to deposit or withdraw
     */
    function handleWeth(bool _isDeposit, uint256 _wethAmount) external override {
        _onlyOperation();
        _onlyUnpaused();
        if (_isDeposit) {
            IWETH(WETH).deposit{value: _wethAmount}();
            return;
        }
        IWETH(WETH).withdraw(_wethAmount);
    }

    /* ============ External Getter Functions ============ */

    /**
     * Returns whether this strategy is currently active or not
     */
    function isStrategyActive() external view override returns (bool) {
        return executedAt > 0 && exitedAt == 0;
    }

    /**
     * Returns the number of operations in this strategy
     */
    function getOperationsCount() external view override returns (uint256) {
        return opTypes.length;
    }

    /**
     * Get the non-state related details of a Strategy
     *
     */
    function getStrategyDetails()
        external
        view
        override
        returns (
            address,
            address,
            uint256,
            uint256,
            uint256,
            uint256,
            uint256,
            uint256,
            uint256,
            uint256,
            uint256,
            address,
            uint256,
            uint256
        )
    {
        return (
            address(this),
            strategist,
            opIntegrations.length,
            stake,
            totalPositiveVotes,
            totalNegativeVotes,
            capitalAllocated,
            capitalReturned,
            duration,
            expectedReturn,
            maxCapitalRequested,
            IBabController(controller).strategyNFT(),
            enteredAt,
            getNAV()
        );
    }

    /**
     * Get the state of a Strategy
     *
     */
    function getStrategyState()
        external
        view
        override
        returns (
            address,
            bool,
            bool,
            bool,
            uint256,
            uint256,
            uint256
        )
    {
        return (address(this), active, dataSet, finalized, executedAt, exitedAt, updatedAt);
    }

    /**
     * Get the operation params by index
     *
     */
    function getOperationByIndex(uint8 _index)
        external
        view
        override
        returns (
            uint8,
            address,
            bytes memory
        )
    {
        // _getOpDecodedData guarantee backward compatibility with OpData
        return (opTypes[_index], opIntegrations[_index], _getOpDecodedData(_index));
    }

    /**
     * Gets the NAV of assets under management.
     * It is the sum of the NAV of all the operations
     *
     * @return _nav           NAV of the strategy
     */
    function getNAV() public view override returns (uint256) {
        uint256 positiveNav;
        uint256 negativeNav;
        address reserveAsset = garden.reserveAsset();
        for (uint256 i = 0; i < opTypes.length; i++) {
            IOperation operation = IOperation(IBabController(controller).enabledOperations(uint256(opTypes[i])));
            // _getOpDecodedData guarantee backward compatibility with OpData
            (uint256 strategyNav, bool positive) = operation.getNAV(_getOpDecodedData(i), garden, opIntegrations[i]);
            if (positive) {
                positiveNav = positiveNav.add(strategyNav);
            } else {
                negativeNav = negativeNav.add(strategyNav);
            }
            // borrow op
        }
        uint256 lastOp = opTypes.length - 1;
        if (opTypes[lastOp] == 4) {
            // Backward compatibility
            address token =
                opDatas.length > 0
                    ? opDatas[lastOp]
                    : BytesLib.decodeOpDataAddressAssembly(opEncodedData, (64 * lastOp) + 12); // pointer to the starting byte of the ethereum token address
            uint256 borrowBalance = IERC20(token).universalBalanceOf(address(this));
            if (borrowBalance > 0) {
                uint256 price = _getPrice(reserveAsset, token);
                positiveNav = positiveNav.add(
                    SafeDecimalMath.normalizeAmountTokens(token, reserveAsset, borrowBalance).preciseDiv(price)
                );
            }
        }
        if (negativeNav > positiveNav) {
            // Underwater, will display using operation NAV
            return 0;
        }
        return positiveNav.sub(negativeNav);
    }

    /**
     * Gets the votes casted by the contributor in this strategy
     *
     * @param _address           Address of the contributor
     * @return _votes            Number of votes cast
     */
    function getUserVotes(address _address) external view override returns (int256) {
        return votes[_address];
    }

    /* ============ Internal Functions ============ */

    /*
     * Executes an strategy that has been activated and gone through the cooldown period.
     * Keeper will validate that quorum is reached, cacluates all the voting data and push it.
     * @param _capital                  The capital to allocate to this strategy.
     * @param _fee                      The fee paid to keeper to compensate the gas cost.
     * @param _keepers                  The address of the keeper to pay
     */
    function _executesStrategy(
        uint256 _capital,
        uint256 _fee,
        address payable _keeper
    ) private {
        _require(active, Errors.STRATEGY_NEEDS_TO_BE_ACTIVE);
        _require(capitalAllocated.add(_capital) <= maxCapitalRequested, Errors.MAX_CAPITAL_REACHED);
        _require(
            block.timestamp.sub(enteredCooldownAt) >= garden.strategyCooldownPeriod(),
            Errors.STRATEGY_IN_COOLDOWN
        );
        // Execute enter operation
        garden.allocateCapitalToStrategy(_capital);
        capitalAllocated = capitalAllocated.add(_capital);
        _enterStrategy(_capital);
        // Sets the executed timestamp on first execution
        if (executedAt == 0) {
            executedAt = block.timestamp;
        }
        if (hasMiningStarted) {
            // The Mining program has not started on time for this strategy
            rewardsDistributor.updateProtocolPrincipal(_capital, true);
        }
        garden.payKeeper(_keeper, _fee);
        updatedAt = block.timestamp;
        emit StrategyExecuted(address(garden), _capital, _fee, block.timestamp);
    }

    /**
     * Enters the strategy.
     * Executes all the operations in order
     * @param _capital  Amount of capital that the strategy receives
     */
    function _enterStrategy(uint256 _capital) private {
        uint256 capitalForNexOperation = _capital;
        address assetAccumulated = garden.reserveAsset();
        uint8 assetStatus; // liquid
        for (uint256 i = 0; i < opTypes.length; i++) {
            IOperation operation = IOperation(IBabController(controller).enabledOperations(opTypes[i]));
            // _getOpDecodedData guarantee backward compatibility with OpData
            (assetAccumulated, capitalForNexOperation, assetStatus) = operation.executeOperation(
                assetAccumulated,
                capitalForNexOperation,
                assetStatus,
                _getOpDecodedData(i),
                garden,
                opIntegrations[i]
            );
        }
    }

    /**
     * Exits the strategy.
     * Exists all the operations starting by the end.
     * @param _percentage of capital to exit from the strategy
     */
    function _exitStrategy(uint256 _percentage) private {
        address assetFinalized = garden.reserveAsset();
        uint256 capitalPending;
        uint8 assetStatus;
        for (uint256 i = opTypes.length; i > 0; i--) {
            IOperation operation = IOperation(IBabController(controller).enabledOperations(opTypes[i - 1]));
            // _getOpDecodedData guarantee backward compatibility with OpData
            (assetFinalized, capitalPending, assetStatus) = operation.exitOperation(
                assetFinalized,
                capitalPending,
                assetStatus,
                _percentage,
                _getOpDecodedData(i - 1),
                garden,
                opIntegrations[i - 1]
            );
        }
    }

    /**
     * Deletes this strategy and returns the stake to the strategist
     */
    function _deleteCandidateStrategy() private {
        _require(executedAt == 0, Errors.STRATEGY_IS_EXECUTED);
        _require(!finalized, Errors.STRATEGY_IS_ALREADY_FINALIZED);

        IGarden(garden).expireCandidateStrategy(address(this));
        // TODO: Call selfdestruct??
    }

    /**
     * Low level function that allows an integration to make an arbitrary function
     * call to any contract from the garden (garden as msg.sender).
     *
     * @param _target                 Address of the smart contract to call
     * @param _value                  Quantity of Ether to provide the call (typically 0)
     * @param _data                   Encoded function selector and arguments
     * @return _returnValue           Bytes encoded return value
     */
    function _invoke(
        address _target,
        uint256 _value,
        bytes memory _data
    ) private returns (bytes memory _returnValue) {
        _returnValue = _target.functionCallWithValue(_data, _value);
        emit Invoked(_target, _value, _data, _returnValue);
        return _returnValue;
    }

    function _sendReserveAssetToGarden() private {
        // Sends the rest back if any
        IERC20(garden.reserveAsset()).safeTransfer(
            address(garden),
            IERC20(garden.reserveAsset()).balanceOf(address(this))
        );
    }

    /**
     * Function that calculates the price using the oracle and executes a trade.
     * Must call the exchange to get the price and pass minReceiveQuantity accordingly.
     * @param _sendToken                    Token to exchange
     * @param _sendQuantity                 Amount of tokens to send
     * @param _receiveToken                 Token to receive
     */
    function _trade(
        address _sendToken,
        uint256 _sendQuantity,
        address _receiveToken
    ) private returns (uint256) {
        address tradeIntegration = IBabController(controller).defaultTradeIntegration();
        // Uses on chain oracle for all internal strategy operations to avoid attacks
        uint256 pricePerTokenUnit = _getPrice(_sendToken, _receiveToken);
        // minAmount must have receive token decimals
        uint256 exactAmount =
            SafeDecimalMath.normalizeAmountTokens(
                _sendToken,
                _receiveToken,
                _sendQuantity.preciseMul(pricePerTokenUnit)
            );
        uint256 minAmountExpected = exactAmount.sub(exactAmount.preciseMul(SLIPPAGE_ALLOWED));
        ITradeIntegration(tradeIntegration).trade(
            address(this),
            _sendToken,
            _sendQuantity,
            _receiveToken,
            minAmountExpected
        );
        return minAmountExpected;
    }

    function _transferStrategyPrincipal() private {
        address reserveAsset = garden.reserveAsset();
        int256 strategyReturns = capitalReturned.toInt256().sub(capitalAllocated.toInt256());
        uint256 protocolProfits;
        // Strategy returns were positive
        uint256 profits = capitalReturned > capitalAllocated ? capitalReturned.sub(capitalAllocated) : 0; // in reserve asset, e.g., WETH, USDC, DAI, WBTC
        if (capitalReturned >= capitalAllocated) {
            // Send weth performance fee to the protocol
            protocolProfits = IBabController(controller).protocolPerformanceFee().preciseMul(profits);
            IERC20(reserveAsset).safeTransfer(IBabController(controller).treasury(), protocolProfits);
            strategyReturns = strategyReturns.sub(protocolProfits.toInt256());
        } else {
            // Returns were negative
            // Burn strategist stake and add the amount to the garden
            uint256 burningAmount =
                (stake.sub(capitalReturned.preciseDiv(capitalAllocated).preciseMul(stake))).multiplyDecimal(
                    STAKE_QUADRATIC_PENALTY_FOR_LOSSES
                );
            if (IERC20(address(garden)).balanceOf(strategist) < burningAmount) {
                // Avoid underflow burning more than its balance
                burningAmount = IERC20(address(garden)).balanceOf(strategist);
            }

            garden.burnStrategistStake(strategist, burningAmount);
            strategyReturns = strategyReturns.add(int256(burningAmount));
        }
        // Return the balance back to the garden
        IERC20(reserveAsset).safeTransfer(address(garden), capitalReturned.sub(protocolProfits));
        // Start a redemption window in the garden with the capital plus the profits for the lps
<<<<<<< HEAD

        (, , uint256 lpsProfitSharing) = IBabController(controller).getProfitSharing();

        garden.finalizeStrategy(
            profits.sub(profits.preciseMul(lpsProfitSharing)).sub(protocolProfits),
            strategyReturns
=======
        // profitsSharing[0]: strategistProfit %, profitsSharing[1]: stewardsProfit %, profitsSharing[2]: lpProfit %
        uint256[3] memory profitsSharing = rewardsDistributor.getGardenProfitsSharing(address(garden));
        garden.startWithdrawalWindow(
            capitalReturned.sub(profits).add((profits).preciseMul(profitsSharing[2])),
            profits.sub(profits.preciseMul(profitsSharing[2])).sub(protocolProfits),
            strategyReturns,
            address(this)
>>>>>>> f1084d11
        );
        // Substract the Principal in the Rewards Distributor to update the Protocol power value
        if (hasMiningStarted) {
            // Only if the Mining program started on time for this strategy
            rewardsDistributor.updateProtocolPrincipal(capitalAllocated, false);
            strategyRewards = uint256(rewardsDistributor.getStrategyRewards(address(this))); // Must be zero in case the mining program didnt started on time
        }
    }

    function _getPrice(address _assetOne, address _assetTwo) private view returns (uint256) {
        return IPriceOracle(IBabController(controller).priceOracle()).getPrice(_assetOne, _assetTwo);
    }

    // backward compatibility with OpData in case of ongoing strategies with deprecated OpData
    function _getOpDecodedData(uint256 _index) private view returns (bytes memory) {
        bytes memory decodedData =
            opDatas.length > 0 ? abi.encode(opDatas[_index], address(0)) : BytesLib.get64Bytes(opEncodedData, _index);
        return decodedData;
    }

    // solhint-disable-next-line
    receive() external payable {}
}

contract StrategyV4 is Strategy {}<|MERGE_RESOLUTION|>--- conflicted
+++ resolved
@@ -894,22 +894,12 @@
         // Return the balance back to the garden
         IERC20(reserveAsset).safeTransfer(address(garden), capitalReturned.sub(protocolProfits));
         // Start a redemption window in the garden with the capital plus the profits for the lps
-<<<<<<< HEAD
-
-        (, , uint256 lpsProfitSharing) = IBabController(controller).getProfitSharing();
-
-        garden.finalizeStrategy(
-            profits.sub(profits.preciseMul(lpsProfitSharing)).sub(protocolProfits),
-            strategyReturns
-=======
+
         // profitsSharing[0]: strategistProfit %, profitsSharing[1]: stewardsProfit %, profitsSharing[2]: lpProfit %
         uint256[3] memory profitsSharing = rewardsDistributor.getGardenProfitsSharing(address(garden));
-        garden.startWithdrawalWindow(
-            capitalReturned.sub(profits).add((profits).preciseMul(profitsSharing[2])),
+        garden.finalizeStrategy(
             profits.sub(profits.preciseMul(profitsSharing[2])).sub(protocolProfits),
-            strategyReturns,
-            address(this)
->>>>>>> f1084d11
+            strategyReturns
         );
         // Substract the Principal in the Rewards Distributor to update the Protocol power value
         if (hasMiningStarted) {
