/*
    Copyright 2021 Babylon Finance.

    Licensed under the Apache License, Version 2.0 (the "License");
    you may not use this file except in compliance with the License.
    You may obtain a copy of the License at

    http://www.apache.org/licenses/LICENSE-2.0

    Unless required by applicable law or agreed to in writing, software
    distributed under the License is distributed on an "AS IS" BASIS,
    WITHOUT WARRANTIES OR CONDITIONS OF ANY KIND, either express or implied.
    See the License for the specific language governing permissions and
    limitations under the License.

    SPDX-License-Identifier: Apache License, Version 2.0
*/

pragma solidity 0.7.4;

import {Address} from '@openzeppelin/contracts/utils/Address.sol';
import {IERC20} from '@openzeppelin/contracts/token/ERC20/IERC20.sol';
import {SafeERC20} from '@openzeppelin/contracts/token/ERC20/SafeERC20.sol';
import {ERC721Upgradeable} from '@openzeppelin/contracts-upgradeable/token/ERC721/ERC721Upgradeable.sol';
import {ReentrancyGuard} from '@openzeppelin/contracts/utils/ReentrancyGuard.sol';
import {SafeMath} from '@openzeppelin/contracts/math/SafeMath.sol';
import {SignedSafeMath} from '@openzeppelin/contracts/math/SignedSafeMath.sol';
import {SafeCast} from '@openzeppelin/contracts/utils/SafeCast.sol';

import {PreciseUnitMath} from '../lib/PreciseUnitMath.sol';
import {Math} from '../lib/Math.sol';

import {IWETH} from '../interfaces/external/weth/IWETH.sol';
import {IBabController} from '../interfaces/IBabController.sol';
import {IGarden} from '../interfaces/IGarden.sol';
import {ITradeIntegration} from '../interfaces/ITradeIntegration.sol';
import {IIntegration} from '../interfaces/IIntegration.sol';
import {IPriceOracle} from '../interfaces/IPriceOracle.sol';
import {IStrategy} from '../interfaces/IStrategy.sol';
import {IRewardsDistributor} from '../interfaces/IRewardsDistributor.sol';

/**
 * @title Strategy
 * @author Babylon Finance
 *
 * Base Strategy contract. Belongs to a garden. Abstract.
 * Will be extended from specific strategy contracts.
 */
abstract contract Strategy is ERC721Upgradeable, ReentrancyGuard, IStrategy {
    using SignedSafeMath for int256;
    using SafeMath for uint256;
    using SafeCast for uint256;
    using SafeCast for int256;
    using PreciseUnitMath for int256;
    using PreciseUnitMath for uint256;
<<<<<<< HEAD
    using Math for int256;
    using Math for uint256;
    using AddressArrayUtils for address[];
=======
>>>>>>> 9ff4465d
    using Address for address;
    using SafeERC20 for IERC20;

    /* ============ Events ============ */
    event Invoked(address indexed _target, uint256 indexed _value, bytes _data, bytes _returnValue);
    event StrategyVoted(
        address indexed _garden,
        uint8 indexed _kind,
        uint256 _absoluteVotes,
        int256 _totalVotes,
        uint256 _timestamp
    );
    event StrategyExecuted(
        address indexed _garden,
        uint8 indexed _kind,
        uint256 _capital,
        uint256 _fee,
        uint256 timestamp
    );
    event StrategyFinalized(
        address indexed _garden,
        uint8 indexed _kind,
        uint256 _capitalReturned,
        uint256 _fee,
        uint256 timestamp
    );
    event StrategyReduced(address indexed _garden, uint8 indexed _kind, uint256 _amountReduced, uint256 timestamp);
    event StrategyExpired(address indexed _garden, uint8 indexed _kind, uint256 _timestamp);
    event StrategyDeleted(address indexed _garden, uint8 indexed _kind, uint256 _timestamp);
    event StrategyDurationChanged(uint256 _newDuration, uint256 _oldDuration);

    /* ============ Modifiers ============ */
    /**
     * Throws if the sender is not the creator of the strategy
     */
    modifier onlyProtocolOrGarden {
        require(msg.sender == address(garden) || msg.sender == controller.owner(), 'Only Protocol or garden');
        _;
    }

    modifier onlyStrategist {
        require(msg.sender == strategist, 'Only Strategist ');
        _;
    }

    modifier onlyContributor {
        require(IERC20(address(garden)).balanceOf(msg.sender) > 0, 'Only contributor');
        _;
    }

    /**
     * Throws if the sender is not a Garden's integration or integration not enabled
     */
    modifier onlyIntegration() {
        // Internal function used to reduce bytecode size
        require(
            controller.isValidIntegration(IIntegration(msg.sender).getName(), msg.sender),
            'Integration must be valid'
        );
        _;
    }

    /**
     * Throws if the garden is not the caller or data is already set
     */
    modifier onlyGardenAndNotSet() {
        require(msg.sender == address(garden) && !dataSet, 'Data Already Set');
        _;
    }

    /**
     * Throws if the garden is not active
     */
    modifier onlyActiveGarden() {
        require(garden.active() == true, 'Garden must be active');
        _;
    }

    /**
     * Throws if the sender is not a keeper in the protocol
     * @param _fee                     The fee paid to keeper to compensate the gas cost
     */
    modifier onlyKeeper(uint256 _fee) {
        require(controller.isValidKeeper(msg.sender), 'Only keeper');
        // We assume that calling keeper functions should be less expensive than 1 million gas and the gas price should be lower than 1000 gwei.
        require(_fee < MAX_KEEPER_FEE, 'Fee is too high');
        _;
    }

    /* ============ Constants ============ */

    uint256 internal constant SLIPPAGE_ALLOWED = 1e16; // 1%
    uint256 internal constant HUNDRED_PERCENT = 1e18; // 100%
    uint256 internal constant MAX_CANDIDATE_PERIOD = 7 days;
    uint256 internal constant MIN_VOTERS_TO_BECOME_ACTIVE = 2;

    // Keeper max fee
    uint256 internal constant MAX_KEEPER_FEE = (1e6 * 1e3 gwei);
    uint256 internal constant MAX_STRATEGY_KEEPER_FEES = 2 * MAX_KEEPER_FEE;

    /* ============ Structs ============ */

    /* ============ State Variables ============ */

    // Babylon Controller Address
    IBabController public controller;

    //Type of strategy.
    // 0 = LongStrategy
    // 1 = LiquidityPoolStrategy
    // 2 = YieldFarmingStrategy
    // 3 = LendStrategy
    uint8 public kind;

    // Garden that these strategies belong to
    IGarden public override garden;

    address public override integration; // Address of the integration
    address public override strategist; // Address of the strategist that submitted the bet

    uint256 public override enteredAt; // Timestamp when the strategy was submitted
    uint256 public override enteredCooldownAt; // Timestamp when the strategy reached quorum
    uint256 public override executedAt; // Timestamp when the strategy was executed
    uint256 public override updatedAt; // Timestamp of last capital allocation update
    uint256 public override exitedAt; // Timestamp when the strategy was submitted

    address[] public voters; // Addresses with the voters
    int256 public override totalVotes; // Total votes staked
    uint256 public override absoluteTotalVotes; // Absolute number of votes staked
    uint256 public override totalPositiveVotes; // Total positive votes endorsing the strategy execution
    uint256 public override totalNegativeVotes; // Total negative votes against the strategy execution
    bool public override finalized; // Flag that indicates whether we exited the strategy
    bool public override active; // Whether the strategy has met the voting quorum
    bool public dataSet;

    uint256 public override duration; // Duration of the bet
    uint256 public override stake; // Amount of stake by the strategist (in reserve asset) needs to be positive
    uint256 public override maxCapitalRequested; // Amount of max capital to allocate
    uint256 public override capitalAllocated; // Current amount of capital allocated
    uint256 public override expectedReturn; // Expect return by this strategy
    uint256 public override capitalReturned; // Actual return by this strategy
    uint256 public override minRebalanceCapital; // Min amount of capital so that it is worth to rebalance the capital here
    address[] public tokensNeeded; // Positions that need to be taken prior to enter the strategy
    uint256[] public tokenAmountsNeeded; // Amount of these positions

    uint256 public override strategyRewards; // Rewards allocated for this strategy updated on finalized
    uint256 public override rewardsTotalOverhead; // Potential extra amount we are giving in BABL rewards

    // Voters mapped to their votes.
    mapping(address => int256) public votes;

    /* ============ Constructor ============ */

    /**
     * Initializes the strategy for a garden
     *
     * @param _strategist                    Address of the strategist
     * @param _garden                        Address of the garden
     * @param _controller                    Address of the controller
     * @param _maxCapitalRequested           Max Capital requested denominated in the reserve asset (0 to be unlimited)
     * @param _stake                         Stake with garden participations absolute amounts 1e18
     * @param _strategyDuration              Strategy duration in seconds
     * @param _expectedReturn                Expected return
     * @param _minRebalanceCapital           Min capital that makes executing the strategy worth it
     */
    function initialize(
        address _strategist,
        address _garden,
        address _controller,
        address _integration,
        uint256 _maxCapitalRequested,
        uint256 _stake,
        uint256 _strategyDuration,
        uint256 _expectedReturn,
        uint256 _minRebalanceCapital,
        string memory _name,
        string memory _symbol
    ) external override initializer {
        controller = IBabController(_controller);
        require(controller.isSystemContract(_garden), 'Must be a valid garden');
        garden = IGarden(_garden);
        require(IERC20(address(garden)).balanceOf(_strategist) > 0, 'Strategist needs to stake');
        require(_stake > IERC20(_garden).totalSupply().div(100), 'Stake > 1%');
        require(
            _strategyDuration >= garden.minStrategyDuration() && _strategyDuration <= garden.maxStrategyDuration(),
            'Duration must be in range'
        );
        require(
            controller.isValidIntegration(IIntegration(_integration).getName(), _integration),
            'Integration must be valid'
        );
        __ERC721_init(_name, _symbol);
        require(_minRebalanceCapital > 0, 'Min capital >= 0');
        require(_maxCapitalRequested >= _minRebalanceCapital, 'max amount >= rebalance');
        // Check than enter and exit data call integrations
        strategist = _strategist;
        enteredAt = block.timestamp;
        stake = _stake;
        duration = _strategyDuration;
        expectedReturn = _expectedReturn;
        capitalAllocated = 0;
        minRebalanceCapital = _minRebalanceCapital;
        maxCapitalRequested = _maxCapitalRequested;
        totalVotes = _stake.toInt256();
        absoluteTotalVotes = _stake;
        integration = _integration;
        dataSet = false;
    }

    /* ============ External Functions ============ */

    /**
     * Adds off-chain voting results on-chain.
     * @param _voters                  An array of garden member who voted on strategy.
     * @param _votes                   An array of votes by on strategy by garden members.
     *                                 Votes can be positive or negative.
     * @param _absoluteTotalVotes      Absolute number of votes. _absoluteTotalVotes = abs(upvotes) + abs(downvotes).
     * @param _totalVotes              Total number of votes. _totalVotes = upvotes + downvotes.
     * @param _fee                     The fee paid to keeper to compensate the gas cost
     */
    function resolveVoting(
        address[] calldata _voters,
        int256[] calldata _votes,
        uint256 _absoluteTotalVotes,
        int256 _totalVotes,
        uint256 _fee
    ) external override onlyKeeper(_fee) onlyActiveGarden {
        require(!active && !finalized, 'Voting already resolved');
        require(block.timestamp.sub(enteredAt) <= MAX_CANDIDATE_PERIOD, 'Voting window closed');
        active = true;

        // Set votes data
        for (uint256 i = 0; i < _voters.length; i++) {
            votes[_voters[i]] = _votes[i];
            if (_votes[i] > 0) {
                // Positive votes
                totalPositiveVotes = totalPositiveVotes.add(uint256(_votes[i]));
            } else {
                // Negative votes
                totalNegativeVotes = totalNegativeVotes.add(uint256(Math.abs(_votes[i])));
            }
        }
        voters = _voters;
        absoluteTotalVotes = absoluteTotalVotes + _absoluteTotalVotes;
        totalVotes = totalVotes + _totalVotes;

        // Get Keeper Fees allocated
        garden.allocateCapitalToStrategy(MAX_STRATEGY_KEEPER_FEES);
        // Initializes cooldown
        enteredCooldownAt = block.timestamp;
        emit StrategyVoted(address(garden), kind, _absoluteTotalVotes, _totalVotes, block.timestamp);
        _payKeeper(msg.sender, _fee);
    }

    /**
     * Executes an strategy that has been activated and gone through the cooldown period.
     * Keeper will validate that quorum is reached, cacluates all the voting data and push it.
     * @param _capital                  The capital to allocate to this strategy.
     * @param _fee                      The fee paid to keeper to compensate the gas cost.
     */
    function executeStrategy(uint256 _capital, uint256 _fee)
        external
        override
        onlyKeeper(_fee)
        nonReentrant
        onlyActiveGarden
    {
        require(active, 'Strategy needs to be active');
        require(capitalAllocated.add(_capital) <= maxCapitalRequested, 'Max capital reached');
        require(_capital >= minRebalanceCapital, 'Amount >= min');
        require(block.timestamp.sub(enteredCooldownAt) >= garden.strategyCooldownPeriod(), 'Strategy in cooldown');

        // Execute enter trade
        garden.allocateCapitalToStrategy(_capital);
        capitalAllocated = capitalAllocated.add(_capital);
        _enterStrategy(_capital);

        // Sets the executed timestamp on first execution
        if (executedAt == 0) {
            executedAt = block.timestamp;
        } else {
            // Updating allocation - we need to consider the difference for the calculation
            // We control the potential overhead in BABL Rewards calculations to keep control and avoid distributing a wrong number (e.g. flash loans)
            rewardsTotalOverhead = rewardsTotalOverhead.add(_capital.mul(block.timestamp.sub(updatedAt)));
        }

        // Add to Rewards Distributor an update of the Protocol Principal for BABL Mining Rewards calculations
        IRewardsDistributor rewardsDistributor = IRewardsDistributor(IBabController(controller).rewardsDistributor());
        rewardsDistributor.addProtocolPrincipal(_capital);
        _payKeeper(msg.sender, _fee);
        updatedAt = block.timestamp;
        emit StrategyExecuted(address(garden), kind, _capital, _fee, block.timestamp);
    }

    /**
     * Exits from an executed strategy.
     * Returns balance back to the garden and sets the capital aside for withdrawals in ETH.
     * Pays the keeper.
     * Updates the reserve asset position accordingly.
     * @param _fee                     The fee paid to keeper to compensate the gas cost
     * @param _tokenURI                URL with the JSON for the strategy
     */
    function finalizeStrategy(uint256 _fee, string memory _tokenURI)
        external
        override
        onlyKeeper(_fee)
        nonReentrant
        onlyActiveGarden
    {
        require(executedAt > 0, 'Strategy has not executed');
        require(block.timestamp > executedAt.add(duration), 'Protection for flash loan attack');
        require(!finalized, 'Strategy already exited');
        // Execute exit trade
        _exitStrategy(HUNDRED_PERCENT);
        // Mark as finalized
        finalized = true;
        active = false;
        exitedAt = block.timestamp;
        updatedAt = exitedAt;
        // Transfer rewards
        _transferStrategyPrincipal(_fee);
        // Pay Keeper Fee
        _payKeeper(msg.sender, _fee);
        // Send rest to garden if any
        _sendReserveAssetToGarden();
        // Mint NFT
        _mint(strategist, 1);
        _setTokenURI(1, _tokenURI);
        emit StrategyFinalized(address(garden), kind, capitalReturned, _fee, block.timestamp);
    }

    /**
     * Partially unwinds an strategy.
     * Triggered from an immediate withdraw in the Garden.
     * @param _amountToUnwind              The amount of capital to unwind
     */
    function unwindStrategy(uint256 _amountToUnwind) external override onlyProtocolOrGarden nonReentrant {
        require(active && !finalized, 'Strategy must be active');
        require(_amountToUnwind <= capitalAllocated.sub(minRebalanceCapital), 'Not liquidity to unwind');
        // Exits and enters the strategy
        _exitStrategy(_amountToUnwind.preciseDiv(capitalAllocated));
        updatedAt = block.timestamp;
        capitalAllocated = capitalAllocated.sub(_amountToUnwind);
        // Removes protocol principal for the calculation of rewards
        IRewardsDistributor rewardsDistributor = IRewardsDistributor(IBabController(controller).rewardsDistributor());
        rewardsDistributor.substractProtocolPrincipal(_amountToUnwind);
        // Send the amount back to the warden for the immediate withdrawal
        IERC20(garden.reserveAsset()).safeTransfer(address(garden), _amountToUnwind);
        emit StrategyReduced(address(garden), kind, _amountToUnwind, block.timestamp);
    }

    /**
     * Expires a candidate that has spent more than CANDIDATE_PERIOD without
     * reaching quorum
     * @param _fee              The keeper fee
     */
    function expireStrategy(uint256 _fee) external onlyKeeper(_fee) nonReentrant onlyActiveGarden {
        require(!active, 'Strategy is active');
        _deleteCandidateStrategy();
        _payKeeper(msg.sender, _fee);
        emit StrategyExpired(address(garden), kind, block.timestamp);
    }

    /**
     * Delete a candidate strategy by the strategist
     */
    function deleteCandidateStrategy() external onlyStrategist {
        _deleteCandidateStrategy();
        emit StrategyDeleted(address(garden), kind, block.timestamp);
    }

    /**
     * Lets the strategist change the duration of the strategy
     * @param _newDuration            New duration of the strategy
     */
    function changeStrategyDuration(uint256 _newDuration) external override onlyStrategist {
        require(!finalized, 'strategy already exited');
        require(_newDuration < duration, 'Duration needs to be less');
        emit StrategyDurationChanged(_newDuration, duration);
        duration = _newDuration;
    }

    /**
     * Any tokens (other than the target) that are sent here by mistake are recoverable by contributors
     * Converts it to the reserve asset and sends it to the garden.
     * @param _token             Address of the token to sweep
     */
    function sweep(address _token) external onlyContributor {
        require(_token != garden.reserveAsset(), 'Cannot sweep reserve asset');
        uint256 balance = IERC20(_token).balanceOf(address(this));
        require(!active, 'Do not sweep active tokens');
        require(balance > 0, 'Token > 0');
        _trade(_token, balance, garden.reserveAsset());
        // Send WETH to garden
        _sendReserveAssetToGarden();
    }

    /**
     * Helper to invoke Approve on ERC20 from integrations in the strategy context
     */
    function invokeApprove(
        address _spender,
        address _asset,
        uint256 _quantity
    ) external override onlyIntegration {
        IERC20(_asset).approve(_spender, _quantity);
    }

    /**
     * Helper to invoke a call to an external contract from integrations in the strategy context
     * @param _target                 Address of the smart contract to call
     * @param _value                  Quantity of Ether to provide the call (typically 0)
     * @param _data                   Encoded function selector and arguments
     * @return _returnValue           Bytes encoded return value
     */
    function invokeFromIntegration(
        address _target,
        uint256 _value,
        bytes calldata _data
    ) external override onlyIntegration returns (bytes memory) {
        return _invoke(_target, _value, _data);
    }

    /* ============ External Getter Functions ============ */

    /**
     * Returns whether this strategy is currently active or not
     */
    function isStrategyActive() public view override returns (bool) {
        return executedAt > 0 && exitedAt == 0;
    }

    /**
     * Get the non-state related details of a Strategy
     *
     */
    function getStrategyDetails()
        external
        view
        override
        returns (
            address,
            address,
            address,
            uint256,
            uint256,
            int256,
            uint256,
            uint256,
            uint256,
            uint256,
            uint256,
            uint256,
            uint256
        )
    {
        return (
            address(this),
            strategist,
            integration,
            stake,
            absoluteTotalVotes,
            totalVotes,
            capitalAllocated,
            capitalReturned,
            duration,
            expectedReturn,
            maxCapitalRequested,
            minRebalanceCapital,
            enteredAt
        );
    }

    /**
     * Get the state of a Strategy
     *
     */
    function getStrategyState()
        external
        view
        override
        returns (
            address,
            bool,
            bool,
            bool,
            uint256,
            uint256,
            uint256
        )
    {
        return (address(this), active, dataSet, finalized, executedAt, exitedAt, updatedAt);
    }

    /**
     * Gets the NAV of assets under management. Virtual method.
     * Needs to be overriden in base class.
     *
     * @return _nav           NAV of the strategy
     */
    function getNAV() public view virtual override returns (uint256);

    /**
     * Gets the votes casted by the contributor in this strategy
     *
     * @param _address           Address of the contributor
     * @return _votes            Number of votes cast
     */
    function getUserVotes(address _address) external view override returns (int256) {
        return votes[_address];
    }

    /**
     * Returns the losses of the active strategy if any
     *
     * @return _losses           Amount of current losses
     */
    function getLossesStrategy() external view override onlyActiveGarden returns (uint256) {
        if (isStrategyActive()) {
            uint256 navStrategy = getNAV();
            // If strategy is currently experiencing losses, we add them
            if (navStrategy < capitalAllocated) {
                return capitalAllocated.sub(navStrategy);
            }
        }
        if (finalized && capitalAllocated > capitalReturned) {
            return capitalAllocated.sub(capitalReturned);
        }
        return 0;
    }

    /* ============ Internal Functions ============ */

    /**
     * Pays gas cost back to the keeper from executing a transaction
     * @param _keeper             Keeper that executed the transaction
     * @param _fee                The fee paid to keeper to compensate the gas cost
     */
    function _payKeeper(address payable _keeper, uint256 _fee) internal {
        require(IBabController(controller).isValidKeeper(_keeper), 'Only Keeper'); // Only keeper
        // Pay Keeper in WETH
        if (_fee > 0) {
            require(IERC20(garden.reserveAsset()).balanceOf(address(this)) >= _fee, 'Failed to pay keeper');
            IERC20(garden.reserveAsset()).safeTransfer(_keeper, _fee);
        }
    }

    /**
     * Enters the strategy. Virtual method.
     * Needs to be overriden in base class.
     * hparam _capital  Amount of capital that the strategy receives
     */
    function _enterStrategy(
        uint256 /*_capital*/
    ) internal virtual;

    /**
     * Exits the strategy. Virtual method.
     * Needs to be overriden in base class.
     * hparam _percentage of capital to exit from the strategy
     */
    function _exitStrategy(
        uint256 /*_percentage*/
    ) internal virtual;

    /**
     * Deletes this strategy and returns the stake to the strategist
     */
    function _deleteCandidateStrategy() internal {
        require(block.timestamp.sub(enteredAt) > MAX_CANDIDATE_PERIOD, 'Voters still have time');
        require(executedAt == 0, 'strategy has executed');
        require(!finalized, 'strategy already exited');
        IGarden(garden).expireCandidateStrategy(address(this));
        // TODO: Call selfdestruct??
    }

    /**
     * Low level function that allows an integration to make an arbitrary function
     * call to any contract from the garden (garden as msg.sender).
     *
     * @param _target                 Address of the smart contract to call
     * @param _value                  Quantity of Ether to provide the call (typically 0)
     * @param _data                   Encoded function selector and arguments
     * @return _returnValue           Bytes encoded return value
     */
    function _invoke(
        address _target,
        uint256 _value,
        bytes memory _data
    ) internal returns (bytes memory _returnValue) {
        _returnValue = _target.functionCallWithValue(_data, _value);
        emit Invoked(_target, _value, _data, _returnValue);
        return _returnValue;
    }

    function _sendReserveAssetToGarden() private {
        uint256 remainingReserve = IERC20(garden.reserveAsset()).balanceOf(address(this));
        // Sends the rest back if any
        IERC20(garden.reserveAsset()).safeTransfer(address(garden), remainingReserve);
    }

    /**
     * Function that calculates the price using the oracle and executes a trade.
     * Must call the exchange to get the price and pass minReceiveQuantity accordingly.
     * @param _sendToken                    Token to exchange
     * @param _sendQuantity                 Amount of tokens to send
     * @param _receiveToken                 Token to receive
     */
    function _trade(
        address _sendToken,
        uint256 _sendQuantity,
        address _receiveToken
    ) internal returns (uint256) {
        address tradeIntegration = IBabController(controller).getIntegrationByName('1inch');
        // Uses on chain oracle for all internal strategy operations to avoid attacks        // Updates UniSwap TWAP
        IPriceOracle oracle = IPriceOracle(IBabController(controller).priceOracle());
        oracle.updateAdapters(_sendToken, _receiveToken);
        uint256 pricePerTokenUnit = oracle.getPrice(_sendToken, _receiveToken);
        uint256 exactAmount = _sendQuantity.preciseMul(pricePerTokenUnit);
        uint256 minAmountExpected = exactAmount.sub(exactAmount.preciseMul(SLIPPAGE_ALLOWED));
        ITradeIntegration(tradeIntegration).trade(_sendToken, _sendQuantity, _receiveToken, minAmountExpected);
        return minAmountExpected;
    }

    function _transferStrategyPrincipal(uint256 _fee) internal {
        capitalReturned = IERC20(garden.reserveAsset()).balanceOf(address(this)).sub(_fee).sub(
            MAX_STRATEGY_KEEPER_FEES
        );
        address reserveAsset = garden.reserveAsset();
        int256 reserveAssetDelta = capitalReturned.toInt256().sub(capitalAllocated.toInt256());
        uint256 protocolProfits = 0;
        // Strategy returns were positive
        uint256 profits = capitalReturned > capitalAllocated ? capitalReturned.sub(capitalAllocated) : 0; // in reserve asset (weth)
        if (capitalReturned >= capitalAllocated) {
            // Send weth performance fee to the protocol
            protocolProfits = IBabController(controller).protocolPerformanceFee().preciseMul(profits);
            IERC20(reserveAsset).safeTransferFrom(
                address(this),
                IBabController(controller).treasury(),
                protocolProfits
            );
            reserveAssetDelta.add(int256(-protocolProfits));
            capitalReturned = capitalReturned.sub(protocolProfits);
        } else {
            // Returns were negative
            // Burn strategist stake and add the amount to the garden
            garden.burnStrategistStake(
                strategist,
                stake.sub(capitalReturned.preciseDiv(capitalAllocated).preciseMul(stake))
            );
            reserveAssetDelta.add(int256(stake)); // TODO CHECK IF WE SHOULD RETURN THE REDUCED VERSION OF THE STAKE INSTEAD OF THE TOTAL
        }
        // Return the balance back to the garden
        IERC20(reserveAsset).safeTransferFrom(address(this), address(garden), capitalReturned);
        // Updates reserve asset
        uint256 _newTotal = garden.principal().toInt256().add(reserveAssetDelta).toUint256();
        garden.updatePrincipal(_newTotal);
        // Start a redemption window in the garden with this capital
        garden.startWithdrawalWindow(capitalReturned, profits);

        // Moves strategy to finalized
        IGarden(garden).moveStrategyToFinalized(reserveAssetDelta, address(this));
        IRewardsDistributor rewardsDistributor = IRewardsDistributor(IBabController(controller).rewardsDistributor());
        // Substract the Principal in the Rewards Distributor to update the Protocol power value
        rewardsDistributor.substractProtocolPrincipal(capitalAllocated);
        strategyRewards = rewardsDistributor.getStrategyRewards(address(this));
    }

    function _getPrice(address _assetOne, address _assetTwo) internal view returns (uint256) {
        IPriceOracle oracle = IPriceOracle(IBabController(controller).priceOracle());
        return oracle.getPrice(_assetOne, _assetTwo);
    }

    // solhint-disable-next-line
    receive() external payable {}
}<|MERGE_RESOLUTION|>--- conflicted
+++ resolved
@@ -53,12 +53,11 @@
     using SafeCast for int256;
     using PreciseUnitMath for int256;
     using PreciseUnitMath for uint256;
-<<<<<<< HEAD
+
     using Math for int256;
     using Math for uint256;
     using AddressArrayUtils for address[];
-=======
->>>>>>> 9ff4465d
+
     using Address for address;
     using SafeERC20 for IERC20;
 
