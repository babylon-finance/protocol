--- conflicted
+++ resolved
@@ -151,15 +151,7 @@
             garden.active() == true && IBabController(controller).isSystemContract(address(garden)),
             Errors.ONLY_ACTIVE_GARDEN
         );
-<<<<<<< HEAD
         _require(!IBabController(controller).isPaused(address(this)), Errors.ONLY_UNPAUSED);
-=======
-        _require(
-            !IBabController(controller).guardianGlobalPaused() &&
-                !IBabController(controller).guardianPaused(address(this)),
-            Errors.ONLY_UNPAUSED
-        );
->>>>>>> 06554d47
         _;
     }
 
@@ -176,15 +168,7 @@
 
     modifier onlyUnpaused() {
         // Do not execute if Globally or individually paused
-<<<<<<< HEAD
         _require(!IBabController(controller).isPaused(address(this)), Errors.ONLY_UNPAUSED);
-=======
-        _require(
-            !IBabController(controller).guardianGlobalPaused() &&
-                !IBabController(controller).guardianPaused(address(this)),
-            Errors.ONLY_UNPAUSED
-        );
->>>>>>> 06554d47
         _;
     }
 
