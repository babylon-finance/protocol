--- conflicted
+++ resolved
@@ -165,12 +165,6 @@
         }
         address vaultAsset = IPassiveIntegration(_integration).getInvestmentAsset(vault);
         uint256 price = _getPrice(_garden.reserveAsset(), vaultAsset);
-<<<<<<< HEAD
-        uint256 NAV =
-            IPassiveIntegration(_integration).getPricePerShare(vault).mul(IERC20(vault).balanceOf(msg.sender)).div(
-                price
-            );
-=======
         uint256 pricePerShare = IPassiveIntegration(_integration).getPricePerShare(_vault);
         // Normalization of pricePerShare
         pricePerShare = pricePerShare.mul(10**PreciseUnitMath.decimals().sub(ERC20(vaultAsset).decimals()));
@@ -178,7 +172,6 @@
         //Balance normalization
         balance = SafeDecimalMath.normalizeAmountTokens(vaultAsset, _garden.reserveAsset(), balance);
         uint256 NAV = pricePerShare.preciseMul(balance).preciseDiv(price);
->>>>>>> 94c12881
         require(NAV != 0, 'NAV has to be bigger 0');
         return (NAV, true);
     }
