--- conflicted
+++ resolved
@@ -160,16 +160,11 @@
                 amountVault.sub(amountVault.preciseMul(SLIPPAGE_ALLOWED))
             );
         IPassiveIntegration(_integration).exitInvestment(msg.sender, yieldVault, amountVault, vaultAsset, minAmount);
-<<<<<<< HEAD
-        amountVault = IERC20(IPassiveIntegration(_integration).getResultAsset(yieldVault)).balanceOf(msg.sender);
-        return (vaultAsset, IERC20(vaultAsset).balanceOf(msg.sender), 0);
-=======
         return (
             vaultAsset,
             vaultAsset != address(0) ? IERC20(vaultAsset).balanceOf(msg.sender) : address(msg.sender).balance,
             0
         );
->>>>>>> 8ee0ad79
     }
 
     /**
