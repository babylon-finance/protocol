--- conflicted
+++ resolved
@@ -194,11 +194,7 @@
         // Normalize to underlying asset if any (ctokens for compound)
         uint256 numTokensToRedeem = ILendIntegration(_integration).getInvestmentTokenAmount(_sender, _assetToken);
         // Apply percentage
-<<<<<<< HEAD
-        numTokensToRedeem = numTokensToRedeem.mul(_percentage).div(10**(18));
-=======
         numTokensToRedeem = numTokensToRedeem.preciseMul(_percentage);
->>>>>>> 8ac17908
         uint256 remainingDebtInCollateralTokens = _getRemainingDebt(_borrowToken, _assetToken, _remaining);
         remainingDebtInCollateralTokens = SafeDecimalMath.normalizeAmountTokens(
             _borrowToken,
