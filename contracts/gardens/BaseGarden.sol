/*
    Copyright 2020 Babylon Finance.

    Licensed under the Apache License, Version 2.0 (the "License");
    you may not use this file except in compliance with the License.
    You may obtain a copy of the License at
    http://www.apache.org/licenses/LICENSE-2.0

    Unless required by applicable law or agreed to in writing, software
    distributed under the License is distributed on an "AS IS" BASIS,
    WITHOUT WARRANTIES OR CONDITIONS OF ANY KIND, either express or implied.
    See the License for the specific language governing permissions and
    limitations under the License.

    SPDX-License-Identifier: Apache License, Version 2.0
*/

pragma solidity 0.7.4;

import 'hardhat/console.sol';
import {Address} from '@openzeppelin/contracts/utils/Address.sol';
import {ERC20Upgradeable} from '@openzeppelin/contracts-upgradeable/token/ERC20/ERC20Upgradeable.sol';
import {SafeMath} from '@openzeppelin/contracts/math/SafeMath.sol';
import {SafeCast} from '@openzeppelin/contracts/utils/SafeCast.sol';
import {SignedSafeMath} from '@openzeppelin/contracts/math/SignedSafeMath.sol';
import {AddressArrayUtils} from '../lib/AddressArrayUtils.sol';
import {IBabController} from '../interfaces/IBabController.sol';
import {IIntegration} from '../interfaces/IIntegration.sol';
import {ITradeIntegration} from '../interfaces/ITradeIntegration.sol';
import {IPriceOracle} from '../interfaces/IPriceOracle.sol';
import {IGarden} from '../interfaces/IGarden.sol';
import {IStrategyFactory} from '../interfaces/IStrategyFactory.sol';
import {IStrategy} from '../interfaces/IStrategy.sol';
import {PreciseUnitMath} from '../lib/PreciseUnitMath.sol';

/**
 * @title BaseGarden
 * @author Babylon Finance
 *
 * Abstract Class that holds common garden-related state and functions
 */
abstract contract BaseGarden is ERC20Upgradeable {
    using SafeCast for uint256;
    using SafeCast for int256;
    using SafeMath for uint256;
    using SignedSafeMath for int256;
    using PreciseUnitMath for uint256;
    using Address for address;
    using AddressArrayUtils for address[];

    /* ============ Events ============ */
    event IntegrationAdded(address indexed _integration);
    event IntegrationRemoved(address indexed _integration);
    event IntegrationInitialized(address indexed _integration);
    event PendingIntegrationRemoved(address indexed _integration);
    event ReserveAssetChanged(address indexed _integration);
    event PrincipalChanged(uint256 _newAmount, uint256 _oldAmount);
    event GardenTokenDeposited(address indexed _to, uint256 gardenTokenQuantity, uint256 protocolFees);
    event GardenTokenWithdrawn(
        address indexed _from,
        address indexed _to,
        uint256 gardenTokenQuantity,
        uint256 protocolFees
    );

    event ContributionLog(address indexed contributor, uint256 amount, uint256 tokensReceived, uint256 timestamp);
    event WithdrawalLog(address indexed sender, uint256 amount, uint256 timestamp);

    /* ============ Modifiers ============ */
    modifier onlyContributor {
        _validateOnlyContributor(msg.sender);
        _;
    }

    /**
     * Throws if the sender is not the protocol
     */
    modifier onlyProtocol() {
        require(msg.sender == controller, 'Only the controller can call this');
        _;
    }

    /**
     * Throws if the sender is not the garden creator
     */
    modifier onlyCreator() {
        require(msg.sender == creator, 'Only the creator can call this');
        _;
    }

    /**
     * Throws if the sender is not a keeper in the protocol
     */
    modifier onlyKeeper() {
        require(IBabController(controller).isValidKeeper(msg.sender), 'Only a keeper can call this');
        _;
    }

    /**
     * Throws if the sender is not an investment strategy of this garden
     */
    modifier onlyStrategy() {
        require(strategyMapping[msg.sender], 'Only the garden strategies contract can call this');
        _;
    }

    /**
     * Throws if the sender is not an investment strategy or the protocol
     */
    modifier onlyStrategyOrOwner() {
        require(
            strategyMapping[msg.sender] || msg.sender == controller,
            'Only the garden strategies or owner can call this'
        );
        _;
    }

    /**
     * Throws if the garden is not active
     */
    modifier onlyActive() {
        _validateOnlyActive();
        _;
    }

    /**
     * Throws if the garden is not disabled
     */
    modifier onlyInactive() {
        _validateOnlyInactive();
        _;
    }

    /* ============ Structs ============ */

    struct Contributor {
        uint256 totalDeposit; //wei
        uint256 tokensReceived;
        uint256 timestamp;
    }

    /* ============ State Variables ============ */
    uint256 public constant initialBuyRate = 1000000000000; // Initial buy rate for the manager
    uint256 public constant MAX_DEPOSITS_FUND_V1 = 1e21; // Max deposit per garden is 1000 eth for v1
    uint256 public constant MAX_TOTAL_IDEAS = 20; // Max deposit per garden is 1000 eth for v1
    uint256 internal constant TEN_PERCENT = 1e17;
    // Wrapped ETH address
    address public weth;

    // Reserve Asset of the garden
    address public reserveAsset;

    // Address of the controller
    address public controller;
    // The person that creates the garden
    address public creator;
    // Whether the garden is currently active or not
    bool public active;

    // List of initialized Integrations; Integrations connect with other money legos
    address[] public integrations;

    // Keeps track of the reserve balance. In case we receive some through other means
    uint256 principal;

    // Indicates the minimum liquidity the asset needs to have to be tradable by this garden
    uint256 public minLiquidityAsset;

    // Contributors
    mapping(address => Contributor) public contributors;
    uint256 public totalContributors;
    uint256 public maxDepositLimit; // Limits the amount of deposits

    uint256 public gardenInitializedAt; // Garden Initialized at timestamp

    // Min contribution in the garden
    uint256 public minContribution = initialBuyRate; //wei
    uint256 public minGardenTokenSupply;

    // Investment strategies variables
    uint256 public totalStake = 0;
    uint256 public minVotersQuorum = TEN_PERCENT; // 10%. (0.01% = 1e14, 1% = 1e16)
    uint256 public minIdeaDuration; // Min duration for an investment Idea
    uint256 public maxIdeaDuration; // Max duration for an investment strategy
    uint256 public strategyCooldownPeriod; // Window for the strategy to cooldown after approval before receiving capital

    address[] strategies;
    mapping(address => bool) public strategyMapping;

    uint256 public strategyCreatorProfitPercentage = 13e16; // (0.01% = 1e14, 1% = 1e16)
    uint256 public strategyVotersProfitPercentage = 5e16; // (0.01% = 1e14, 1% = 1e16)
    uint256 public gardenCreatorProfitPercentage = 2e16; //

    /* ============ Constructor ============ */

    /**
     * When a new Garden is created.
     * All parameter validations are on the BabController contract. Validations are performed already on the
     * BabController.
     *
     * @param _integrations           List of integrations to enable. All integrations must be approved by the Controller
     * @param _weth                   Address of the WETH ERC20
     * @param _reserveAsset           Address of the reserve asset ERC20
     * @param _controller             Address of the controller
     * @param _creator                Address of the creator
     * @param _name                   Name of the Garden
     * @param _symbol                 Symbol of the Garden
     */
    function initialize(
        address[] memory _integrations,
        address _weth,
        address _reserveAsset,
        address _controller,
        address _creator,
        string memory _name,
        string memory _symbol
    ) public virtual initializer {
        require(_creator != address(0), 'Creator must not be empty');
        require(_controller != address(0), 'Controller must not be empty');
        require(_reserveAsset != address(0), 'Reserve asset must exist');
        __ERC20_init(_name, _symbol);

        controller = _controller;
        weth = _weth;
        reserveAsset = _reserveAsset;
        creator = _creator;

        for (uint256 i = 0; i < _integrations.length; i++) {
            _addIntegration(_integrations[i]);
        }
        principal = 0;
        active = false;
    }

    /**
     * Virtual function that assigns several garden params. Must be overriden
     *
     * @param _minContribution                  Min contribution to participate in this garden
     * @param _strategyCooldownPeriod               How long after the strategy has been activated, will it be ready to be executed
     * @param _strategyCreatorProfitPercentage      What percentage of the profits go to the strategy creator
     * @param _strategyVotersProfitPercentage       What percentage of the profits go to the strategy curators
     * @param _gardenCreatorProfitPercentage What percentage of the profits go to the creator of the garden
     * @param _minVotersQuorum                  Percentage of votes needed to activate an investment strategy (0.01% = 1e14, 1% = 1e16)
     * @param _minIdeaDuration                  Min duration of an investment strategy
     * @param _maxIdeaDuration                  Max duration of an investment strategy
     */
    function startCommon(
        uint256 _minContribution,
        uint256 _strategyCooldownPeriod,
        uint256 _strategyCreatorProfitPercentage,
        uint256 _strategyVotersProfitPercentage,
        uint256 _gardenCreatorProfitPercentage,
        uint256 _minVotersQuorum,
        uint256 _minIdeaDuration,
        uint256 _maxIdeaDuration
    ) internal {
        require(
            _strategyCooldownPeriod <= IBabController(controller).getMaxCooldownPeriod() &&
                _strategyCooldownPeriod >= IBabController(controller).getMinCooldownPeriod(),
            'Garden cooldown must be within the range allowed by the protocol'
        );
        require(_minVotersQuorum >= TEN_PERCENT, 'You need at least 10% votes');
        minContribution = _minContribution;
        strategyCreatorProfitPercentage = _strategyCreatorProfitPercentage;
        strategyVotersProfitPercentage = _strategyVotersProfitPercentage;
        gardenCreatorProfitPercentage = _gardenCreatorProfitPercentage;
        strategyCooldownPeriod = _strategyCooldownPeriod;
        minVotersQuorum = _minVotersQuorum;
        minIdeaDuration = _minIdeaDuration;
        maxIdeaDuration = _maxIdeaDuration;
    }

    /* ============ External Functions ============ */

    /**
     * PRIVILEGED Manager, protocol FUNCTION. Changes the reserve asset
     *
     * @param _reserveAsset                 Address of the new reserve asset
     */
    function editReserveAsset(address _reserveAsset) external onlyProtocol {
        reserveAsset = _reserveAsset;

        emit ReserveAssetChanged(_reserveAsset);
    }

    /**
     * PRIVILEGED Manager, protocol FUNCTION. When a Garden is disabled, deposits are disabled.
     */
    function setActive() external onlyProtocol {
        require(!active && integrations.length > 0, 'Must have active integrations to enable a garden');
        active = true;
    }

    /**
     * PRIVILEGED Manager, protocol FUNCTION. When a Garden is disabled, deposits are disabled.
     */
    function setDisabled() external onlyProtocol {
        require(active, 'The garden must be active');
        active = false;
    }

    /**
     * Function that allows the reserve balance to be updated
     *
     * @param _amount             Amount of the reserve balance
     */
    function updatePrincipal(uint256 _amount) external onlyStrategy {
        _updatePrincipal(_amount);
    }

    /* ============ Investment Idea Functions ============ */
    /**
     * Creates a new investment strategy calling the factory and adds it to the array
     * @param _maxCapitalRequested           Max Capital requested denominated in the reserve asset (0 to be unlimited)
     * @param _stake                         Stake with garden participations absolute amounts 1e18
     * @param _investmentDuration            Investment duration in seconds
     * @param _expectedReturn                Expected return
     * @param _minRebalanceCapital           Min capital that is worth it to deposit into this strategy
     * TODO: Meta Transaction
     */
    function addStrategy(
        uint256 _maxCapitalRequested,
        uint256 _stake,
        uint256 _investmentDuration,
        uint256 _expectedReturn,
        uint256 _minRebalanceCapital
    ) external onlyContributor onlyActive {
        require(strategies.length < MAX_TOTAL_IDEAS, 'Reached the limit of strategies');
        IStrategyFactory strategyFactory = IStrategyFactory(IBabController(controller).getStrategyFactory());
        address strategy =
            strategyFactory.createStrategy(
                msg.sender,
                address(this),
                controller,
                _maxCapitalRequested,
                _stake,
                _investmentDuration,
                _expectedReturn,
                _minRebalanceCapital
            );
        strategyMapping[strategy] = true;
        totalStake = totalStake.add(_stake);
        strategies.push(strategy);
    }

    /**
     * Rebalances available capital of the garden between the investment strategies that are active.
     * We enter into the investment and add it to the executed strategies array.
     */
    function rebalanceInvestments() external onlyKeeper onlyActive {
        uint256 liquidReserveAsset = ERC20Upgradeable(reserveAsset).balanceOf(address(this));
        for (uint256 i = 0; i < strategies.length; i++) {
            IStrategy strategy = IStrategy(strategies[i]);
            uint256 percentage = strategy.totalVotes().toUint256().preciseDiv(totalStake);
            uint256 toAllocate = liquidReserveAsset.preciseMul(percentage);
            if (
                toAllocate >= strategy.minRebalanceCapital() &&
                toAllocate.add(strategy.capitalAllocated()) <= strategy.maxCapitalRequested()
            ) {
                strategy.executeInvestment(toAllocate);
            }
        }
    }

    /**
     * Allocates garden capital to an investment
     *
     * @param _capital        Amount of capital to allocate to the investment
     */
    function allocateCapitalToInvestment(uint256 _capital) external onlyStrategy onlyActive {
<<<<<<< HEAD
      uint256 liquidReserveAsset = ERC20Upgradeable(reserveAsset).balanceOf(address(this));
      uint256 protocolMgmtFee = IBabController(controller).getProtocolManagementFee().preciseMul(_capital);
      require(_capital.add(protocolMgmtFee) <= liquidReserveAsset, "Not enough capital");

      // Take protocol mgmt fee
      require(ERC20Upgradeable(reserveAsset).transfer(
        IBabController(controller).getTreasury(),
        protocolMgmtFee
      ), "Protocol Mgmt fee failed");

      // Send Capital to strategy
      require(ERC20Upgradeable(reserveAsset).transfer(
          msg.sender,
          _capital
      ), "Failed to allocate capital to the investment");
=======
        uint256 liquidReserveAsset = ERC20Upgradeable(reserveAsset).balanceOf(address(this));
        require(_capital <= liquidReserveAsset, 'Not enough capital');
        require(
            ERC20Upgradeable(reserveAsset).transfer(msg.sender, _capital),
            'Failed to allocate capital to the investment'
        );
>>>>>>> bcf0f6ac
    }

    // Any tokens (other than the target) that are sent here by mistake are recoverable by contributors
    // Exchange for WETH
    function sweep(address _token) external onlyContributor {
        require(_token != reserveAsset, 'Token is not the reserve asset');
        uint256 balance = ERC20Upgradeable(_token).balanceOf(address(this));
        require(balance > 0, 'Token balance > 0');
        bytes memory _emptyTradeData;
        // TODO: probably use uniswap or 1inch. Don't go through TWAP
        _trade('_kyber', _token, balance, reserveAsset, 0, _emptyTradeData);
    }

    /* ============ External Getter Functions ============ */

    /**
     * Gets current investment strategies
     *
     * @return  address[]        Returns list of addresses
     */

    function getStrategies() public view returns (address[] memory) {
        return strategies;
    }

    function isStrategy(address _strategy) external view returns (bool) {
        return strategyMapping[_strategy];
    }

    function getPrincipal() external view returns (uint256) {
        return principal;
    }

    function getReserveAsset() external view returns (address) {
        return reserveAsset;
    }

    function getIntegrations() external view returns (address[] memory) {
        return integrations;
    }

    /**
     * Check if this garden has this integration
     */
    function hasIntegration(address _integration) external view returns (bool) {
        return integrations.contains(_integration);
    }

    function isValidIntegration(address _integration) public view returns (bool) {
        return integrations.contains(_integration); //IBabController(controller).isValidIntegration(IIntegration(_integration).getName(), _integration);
    }

    /* ============ Internal Functions ============ */

    /**
     * Updates the TWAP prices for the garden positions
     *
     */
    function updatePositionTWAPPrices() public {
        // Updates UniSwap TWAP
        address oracle = IBabController(controller).getPriceOracle();
        address[] memory strategiesC = getStrategies();
        for (uint256 j = 0; j < strategiesC.length; j++) {
            IStrategy strategy = IStrategy(strategiesC[j]);
            address[] memory components = strategy.getPositions();
            if (strategy.active()) {
                for (uint256 i = 0; i < components.length; i++) {
                    if (components[i] != reserveAsset) {
                        IPriceOracle(oracle).updateAdapters(reserveAsset, components[i]);
                    }
                }
            }
        }
    }

    /**
     * Function that calculates the price using the oracle and executes a trade.
     * Must call the exchange to get the price and pass minReceiveQuantity accordingly.
     * @param _integrationName        Name of the integration to call
     * @param _sendToken              Token to exchange
     * @param _sendQuantity           Amount of tokens to send
     * @param _receiveToken           Token to receive
     * @param _minReceiveQuantity     Min amount of tokens to receive
     * @param _data                   Bytes call data
     */
    function _trade(
        string memory _integrationName,
        address _sendToken,
        uint256 _sendQuantity,
        address _receiveToken,
        uint256 _minReceiveQuantity,
        bytes memory _data
    ) internal {
        address tradeIntegration = IBabController(controller).getIntegrationByName(_integrationName);
        require(isValidIntegration(tradeIntegration), 'Integration needs to be added to the garden and controller');
        // Updates UniSwap TWAP
        IPriceOracle oracle = IPriceOracle(IBabController(controller).getPriceOracle());
        oracle.updateAdapters(_sendToken, _receiveToken);
        return
            ITradeIntegration(tradeIntegration).trade(
                _sendToken,
                _sendQuantity,
                _receiveToken,
                _minReceiveQuantity,
                _data
            );
    }

    /**
     * Function that allows the reserve balance to be updated
     *
     * @param _amount             Amount of the reserve balance
     */
    function _updatePrincipal(uint256 _amount) internal {
        uint256 oldAmount = principal;
        principal = _amount;
        emit PrincipalChanged(_amount, oldAmount);
    }

    function _addIntegration(address _integration) internal {
        require(!integrations.contains(_integration), 'Integration already added');

        integrations.push(_integration);

        emit IntegrationAdded(_integration);
    }

    function _getPrice(address _assetOne, address _assetTwo) internal view returns (uint256) {
        IPriceOracle oracle = IPriceOracle(IBabController(controller).getPriceOracle());
        return oracle.getPrice(_assetOne, _assetTwo);
    }

    /**
     * Pays the _feeQuantity from the _garden denominated in _token to the protocol fee recipient
     */
    function payProtocolFeeFromGarden(address _token, uint256 _feeQuantity) internal {
        if (_feeQuantity > 0) {
            require(
                ERC20Upgradeable(_token).transfer(IBabController(controller).getTreasury(), _feeQuantity),
                'Protocol fee failed'
            );
        }
    }

    function _validateOnlyActive() internal view {
        require(active == true, 'Garden must be active');
    }

    function _validateOnlyInactive() internal view {
        require(active == false, 'Garden must be disabled');
    }

    function _validateOnlyContributor(address _caller) internal view {
        require(balanceOf(_caller) > 0, 'Only participant can withdraw');
    }

    // Disable garden token transfers. Allow minting and burning.
    function _beforeTokenTransfer(
        address from,
        address to,
        uint256 /* amount */
    ) internal view override {
        require(
            from == address(0) || to == address(0) || IBabController(controller).gardenTokensTransfersEnabled(),
            'Garden token transfers are disabled'
        );
    }

    function abs(int256 x) private pure returns (int256) {
        return x >= 0 ? x : -x;
    }
}<|MERGE_RESOLUTION|>--- conflicted
+++ resolved
@@ -368,30 +368,21 @@
      * @param _capital        Amount of capital to allocate to the investment
      */
     function allocateCapitalToInvestment(uint256 _capital) external onlyStrategy onlyActive {
-<<<<<<< HEAD
-      uint256 liquidReserveAsset = ERC20Upgradeable(reserveAsset).balanceOf(address(this));
-      uint256 protocolMgmtFee = IBabController(controller).getProtocolManagementFee().preciseMul(_capital);
-      require(_capital.add(protocolMgmtFee) <= liquidReserveAsset, "Not enough capital");
-
-      // Take protocol mgmt fee
-      require(ERC20Upgradeable(reserveAsset).transfer(
-        IBabController(controller).getTreasury(),
-        protocolMgmtFee
-      ), "Protocol Mgmt fee failed");
-
-      // Send Capital to strategy
-      require(ERC20Upgradeable(reserveAsset).transfer(
-          msg.sender,
-          _capital
-      ), "Failed to allocate capital to the investment");
-=======
         uint256 liquidReserveAsset = ERC20Upgradeable(reserveAsset).balanceOf(address(this));
-        require(_capital <= liquidReserveAsset, 'Not enough capital');
+        uint256 protocolMgmtFee = IBabController(controller).getProtocolManagementFee().preciseMul(_capital);
+        require(_capital.add(protocolMgmtFee) <= liquidReserveAsset, 'Not enough capital');
+
+        // Take protocol mgmt fee
+        require(
+            ERC20Upgradeable(reserveAsset).transfer(IBabController(controller).getTreasury(), protocolMgmtFee),
+            'Protocol Mgmt fee failed'
+        );
+
+        // Send Capital to strategy
         require(
             ERC20Upgradeable(reserveAsset).transfer(msg.sender, _capital),
             'Failed to allocate capital to the investment'
         );
->>>>>>> bcf0f6ac
     }
 
     // Any tokens (other than the target) that are sent here by mistake are recoverable by contributors
