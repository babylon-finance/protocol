// SPDX-License-Identifier: Apache-2.0

pragma solidity 0.7.6;

import {Address} from '@openzeppelin/contracts/utils/Address.sol';
import {IERC20} from '@openzeppelin/contracts/token/ERC20/IERC20.sol';
import {IERC721} from '@openzeppelin/contracts/token/ERC721/IERC721.sol';
import {SafeERC20} from '@openzeppelin/contracts/token/ERC20/SafeERC20.sol';
import {ReentrancyGuard} from '@openzeppelin/contracts/utils/ReentrancyGuard.sol';
import {ECDSA} from '@openzeppelin/contracts/cryptography/ECDSA.sol';
import {ERC20Upgradeable} from '@openzeppelin/contracts-upgradeable/token/ERC20/ERC20Upgradeable.sol';
import {LowGasSafeMath} from '../lib/LowGasSafeMath.sol';
import {SafeDecimalMath} from '../lib/SafeDecimalMath.sol';
import {SafeCast} from '@openzeppelin/contracts/utils/SafeCast.sol';
import {SignedSafeMath} from '@openzeppelin/contracts/math/SignedSafeMath.sol';

import {Errors, _require, _revert} from '../lib/BabylonErrors.sol';
import {AddressArrayUtils} from '../lib/AddressArrayUtils.sol';
import {PreciseUnitMath} from '../lib/PreciseUnitMath.sol';
import {Math} from '../lib/Math.sol';

import {IPriceOracle} from '../interfaces/IPriceOracle.sol';
import {IRewardsDistributor} from '../interfaces/IRewardsDistributor.sol';
import {IBabController} from '../interfaces/IBabController.sol';
import {IStrategyFactory} from '../interfaces/IStrategyFactory.sol';
import {IGardenValuer} from '../interfaces/IGardenValuer.sol';
import {IStrategy} from '../interfaces/IStrategy.sol';
import {IGarden} from '../interfaces/IGarden.sol';
import {IGardenNFT} from '../interfaces/IGardenNFT.sol';
import {IMardukGate} from '../interfaces/IMardukGate.sol';
import {IWETH} from '../interfaces/external/weth/IWETH.sol';
import {IStrategyGarden} from '../interfaces/IGarden.sol';
import {IHeart} from '../interfaces/IHeart.sol';

import {VTableBeaconProxy} from '../proxy/VTableBeaconProxy.sol';
import {VTableBeacon} from '../proxy/VTableBeacon.sol';

import {BaseGardenModule} from './BaseGardenModule.sol';
import {ControllerLib} from '../lib/ControllerLib.sol';

/**
 * @title StrategyGardenModule
 *
 * Strategy related functions of the Garden contract
 */
contract StrategyGardenModule is BaseGardenModule, IStrategyGarden {
    using SafeCast for int256;
    using SignedSafeMath for int256;
    using PreciseUnitMath for int256;
    using SafeDecimalMath for int256;

    using SafeCast for uint256;
    using LowGasSafeMath for uint256;
    using PreciseUnitMath for uint256;
    using SafeDecimalMath for uint256;

    using Address for address;
    using AddressArrayUtils for address[];

    using SafeERC20 for IERC20;
    using ECDSA for bytes32;
    using ControllerLib for IBabController;

    /* ============ Events ============ */
    event AddStrategy(address indexed _strategy, string _name, uint256 _expectedReturn);

    /* ============ Constants ============ */
    address private constant DAI = 0x6B175474E89094C44Da98b954EedeAC495271d0F;

    // Strategy cooldown period
    uint256 private constant MIN_COOLDOWN_PERIOD = 60 seconds;
    uint256 private constant MAX_COOLDOWN_PERIOD = 7 days;
    uint256 private constant MAX_TOTAL_STRATEGIES = 20; // Max number of strategies

    /* ============ Structs ============ */

    /* ============ State Variables ============ */

    /* ============ Modifiers ============ */

    function _onlyUnpaused() private view {
        // Do not execute if Globally or individually paused
        _require(!controller.isPaused(address(this)), Errors.ONLY_UNPAUSED);
    }

    /**
     * Throws if the sender is not an strategy of this garden
     */
    function _onlyStrategy() private view {
        _require(strategyMapping[msg.sender], Errors.ONLY_STRATEGY);
    }

    /* ============ Constructor ============ */

    /* ============ External Functions ============ */

    /**
     * @notice
     *  When strategy ends puts saves returns, rewards and marks strategy as
     *  finalized.
     *
     * @param _rewards        Amount of Reserve Asset to set aside forever
     * @param _returns        Profits or losses that the strategy received
     * @param _burningAmount  The amount of strategist stake to burn in case of
     *                        strategy losses.
     */
    function finalizeStrategy(
        uint256 _rewards,
        int256 _returns,
        uint256 _burningAmount
    ) external override nonReentrant {
        _onlyUnpaused();
        _onlyStrategy();

        // burn stategist stake
        if (_burningAmount > 0) {
            address strategist = IStrategy(msg.sender).strategist();
            if (_burningAmount >= balanceOf(strategist)) {
                // Avoid underflow condition
                _burningAmount = balanceOf(strategist);
            }
            _burn(strategist, _burningAmount);
        }

        reserveAssetRewardsSetAside = reserveAssetRewardsSetAside.add(_rewards);

        // Mark strategy as finalized
        absoluteReturns = absoluteReturns.add(_returns);
        strategies = strategies.remove(msg.sender);
        finalizedStrategies.push(msg.sender);
        strategyMapping[msg.sender] = false;
        if (address(this) == address(IHeart(controller.heart()).heartGarden())) {
            // BABL Rewards are sent to the heart Garden during finalization, no claim option afterwards for users
            // _rewards (set aside) must also be zero in this case
            rewardsDistributor.sendBABLToContributor(address(this), IStrategy(msg.sender).strategyRewards());
        }
    }

    /**
     * PRIVILEGE FUNCTION to update Garden Strategy Rewards
     * To be used by Governance or Emergency only.
     *
     * @param _strategy   Address of the strategy to patch
     * @param _newTotalAmount  The new BABL rewards
     */
    function updateStrategyRewards(
        address _strategy,
        uint256 _newTotalAmount,
        uint256 _newCapitalReturned,
        uint256 _amountInjected
    ) external override {
        controller.onlyGovernanceOrEmergency();
        _require(isGardenStrategy[_strategy] && !strategyMapping[_strategy], Errors.STRATEGY_GARDEN_MISMATCH);
        uint256 oldRewards = IStrategy(_strategy).strategyRewards();
        if (address(this) == address(IHeart(controller.heart()).heartGarden()) && oldRewards < _newTotalAmount) {
            // Send difference if Heart Garden Strategy got less rewards
            rewardsDistributor.sendBABLToContributor(address(this), _newTotalAmount.sub(oldRewards));
<<<<<<< HEAD
            int256 diff = int256(_amountInjected);
            absoluteReturns = absoluteReturns.add(diff);
=======
>>>>>>> c3d26ceb
        }
        // update profit returns
        int256 diff = int256(_newCapitalReturned.sub(IStrategy(_strategy).capitalReturned()));
        absoluteReturns = absoluteReturns.add(diff);
        // update BABL Mining strategy rewards
        IStrategy(_strategy).updateStrategyRewards(_newTotalAmount, _newCapitalReturned);
    }

    /**
     * @notice
     *   Pays gas costs back to the keeper from executing transactions
     *   including the past debt
     * @dev
     *   We assume that calling keeper functions should be less expensive than 2000 DAI.
     * @param _keeper  Keeper that executed the transaction
     * @param _fee     The fee paid to keeper to compensate the gas cost
     */
    function payKeeper(address payable _keeper, uint256 _fee) public override nonReentrant {
        _onlyUnpaused();
        _require(msg.sender == address(this) || strategyMapping[msg.sender], Errors.ONLY_STRATEGY);
        _require(controller.isValidKeeper(_keeper), Errors.ONLY_KEEPER);

        uint256 pricePerTokenUnitInDAI = IPriceOracle(controller.priceOracle()).getPrice(reserveAsset, DAI);
        uint256 feeInDAI =
            pricePerTokenUnitInDAI.preciseMul(_fee).mul(
                10**(uint256(18).sub(ERC20Upgradeable(reserveAsset).decimals()))
            );

        _require(feeInDAI <= 2000 * 1e18, Errors.FEE_TOO_HIGH);

        keeperDebt = keeperDebt.add(_fee);
        uint256 liquidReserve = _liquidReserve();
        // Pay Keeper in Reserve Asset
        if (keeperDebt > 0 && liquidReserve > 0) {
            uint256 toPay = liquidReserve > keeperDebt ? keeperDebt : liquidReserve;
            IERC20(reserveAsset).safeTransfer(_keeper, toPay);
            totalKeeperFees = totalKeeperFees.add(toPay);
            keeperDebt = keeperDebt.sub(toPay);
        }
    }

    /**
     * Creates a new strategy calling the factory and adds it to the array
     * @param _name                          Name of the strategy
     * @param _symbol                        Symbol of the strategy
     * @param _stratParams                   Num params for the strategy
     * @param _opTypes                      Type for every operation in the strategy
     * @param _opIntegrations               Integration to use for every operation
     * @param _opEncodedDatas               Param for every operation in the strategy
     */
    function addStrategy(
        string memory _name,
        string memory _symbol,
        uint256[] calldata _stratParams,
        uint8[] calldata _opTypes,
        address[] calldata _opIntegrations,
        bytes calldata _opEncodedDatas
    ) external override {
        _onlyUnpaused();
        _require(balanceOf(msg.sender) > 0, Errors.ONLY_CONTRIBUTOR);
        (, , bool canCreateStrategies) = _getUserPermission(msg.sender);
        _require(canCreateStrategies, Errors.USER_CANNOT_ADD_STRATEGIES);
        _require(strategies.length < MAX_TOTAL_STRATEGIES, Errors.VALUE_TOO_HIGH);
        address strategy =
            IStrategyFactory(controller.strategyFactory()).createStrategy(
                _name,
                _symbol,
                msg.sender,
                address(this),
                _stratParams
            );
        strategyMapping[strategy] = true;
        totalStake = totalStake.add(_stratParams[1]);
        strategies.push(strategy);
        IStrategy(strategy).setData(_opTypes, _opIntegrations, _opEncodedDatas);
        isGardenStrategy[strategy] = true;
        emit AddStrategy(strategy, _name, _stratParams[3]);
    }

    /**
     * Allocates garden capital to an strategy
     *
     * @param _capital        Amount of capital to allocate to the strategy
     */
    function allocateCapitalToStrategy(uint256 _capital) external override {
        _onlyStrategy();

        uint256 protocolMgmtFee = controller.protocolManagementFee().preciseMul(_capital);
        _require(_capital.add(protocolMgmtFee) <= _liquidReserve(), Errors.MIN_LIQUIDITY);

        // Take protocol mgmt fee to the heart
        IERC20(reserveAsset).safeTransfer(controller.heart(), protocolMgmtFee);

        // Send Capital to strategy
        IERC20(reserveAsset).safeTransfer(msg.sender, _capital);
    }

    /*
     * Remove an expire candidate from the strategy Array
     * @param _strategy      Strategy to remove
     */
    function expireCandidateStrategy(address _strategy) external override {
        _onlyStrategy();
        strategies = strategies.remove(_strategy);
        strategyMapping[_strategy] = false;
    }

    /* ============ External Getter Functions ============ */

    /* ============ Internal Functions ============ */

    /**
     * Gets liquid reserve available for to Garden.
     */
    function _liquidReserve() private view returns (uint256) {
        uint256 reserve = IERC20(reserveAsset).balanceOf(address(this)).sub(reserveAssetRewardsSetAside);
        return reserve > keeperDebt ? reserve.sub(keeperDebt) : 0;
    }

    /**
     * Check contributor permissions for deposit [0], vote [1] and create strategies [2]
     */
    function _getUserPermission(address _user)
        internal
        view
        returns (
            bool canDeposit,
            bool canVote,
            bool canCreateStrategy
        )
    {
        IMardukGate mgate = IMardukGate(controller.mardukGate());
        bool betaAccess = true;
        canDeposit = (betaAccess && !privateGarden) || mgate.canJoinAGarden(address(this), _user);
        canVote = (betaAccess && publicStewards) || mgate.canVoteInAGarden(address(this), _user);
        canCreateStrategy = (betaAccess && publicStrategists) || mgate.canAddStrategiesInAGarden(address(this), _user);
    }
}<|MERGE_RESOLUTION|>--- conflicted
+++ resolved
@@ -155,11 +155,8 @@
         if (address(this) == address(IHeart(controller.heart()).heartGarden()) && oldRewards < _newTotalAmount) {
             // Send difference if Heart Garden Strategy got less rewards
             rewardsDistributor.sendBABLToContributor(address(this), _newTotalAmount.sub(oldRewards));
-<<<<<<< HEAD
             int256 diff = int256(_amountInjected);
             absoluteReturns = absoluteReturns.add(diff);
-=======
->>>>>>> c3d26ceb
         }
         // update profit returns
         int256 diff = int256(_newCapitalReturned.sub(IStrategy(_strategy).capitalReturned()));
