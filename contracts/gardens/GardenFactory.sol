/*
    Copyright 2021 Babylon Finance.

    Licensed under the Apache License, Version 2.0 (the "License");
    you may not use this file except in compliance with the License.
    You may obtain a copy of the License at

    http://www.apache.org/licenses/LICENSE-2.0

    Unless required by applicable law or agreed to in writing, software
    distributed under the License is distributed on an "AS IS" BASIS,
    WITHOUT WARRANTIES OR CONDITIONS OF ANY KIND, either express or implied.
    See the License for the specific language governing permissions and
    limitations under the License.

    SPDX-License-Identifier: Apache License, Version 2.0
*/

pragma solidity 0.7.4;

import {Clones} from '@openzeppelin/contracts/proxy/Clones.sol';

import {IGardenFactory} from '../interfaces/IGardenFactory.sol';
import {Garden} from './Garden.sol';

/**
 * @title GardenFactory
 * @author Babylon Finance
 *
 * Factory to create garden contracts
 */
contract GardenFactory is IGardenFactory {
    address private immutable garden;

    constructor() {
        garden = address(new Garden());
    }

    /**
     * Creates a garden using minimal proxies
     * @param _reserveAsset           Address of the reserve asset ERC20
     * @param _controller             Address of the controller
     * @param _creator                Address of the creator
     * @param _name                   Name of the Garden
     * @param _symbol                 Symbol of the Garden
     * @param _gardenParams           Array of numeric params in the garden
     */
    function createGarden(
        address _reserveAsset,
        address _controller,
        address _creator,
        string memory _name,
<<<<<<< HEAD
        string memory _symbol,
        uint256[] calldata _gardenParams
    ) external payable returns (address) {
=======
        string memory _symbol
    ) external override returns (address) {
>>>>>>> 2d134382
        address payable clone = payable(Clones.clone(garden));
        Garden(clone).initialize{value: msg.value}(_reserveAsset, _controller, _creator, _name, _symbol, _gardenParams);
        return clone;
    }
}<|MERGE_RESOLUTION|>--- conflicted
+++ resolved
@@ -50,14 +50,9 @@
         address _controller,
         address _creator,
         string memory _name,
-<<<<<<< HEAD
         string memory _symbol,
         uint256[] calldata _gardenParams
-    ) external payable returns (address) {
-=======
-        string memory _symbol
-    ) external override returns (address) {
->>>>>>> 2d134382
+    ) external payable override returns (address) {
         address payable clone = payable(Clones.clone(garden));
         Garden(clone).initialize{value: msg.value}(_reserveAsset, _controller, _creator, _name, _symbol, _gardenParams);
         return clone;
