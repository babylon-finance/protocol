/*
    Copyright 2021 Babylon Finance.

    Licensed under the Apache License, Version 2.0 (the "License");
    you may not use this file except in compliance with the License.
    You may obtain a copy of the License at

    http://www.apache.org/licenses/LICENSE-2.0

    Unless required by applicable law or agreed to in writing, software
    distributed under the License is distributed on an "AS IS" BASIS,
    WITHOUT WARRANTIES OR CONDITIONS OF ANY KIND, either express or implied.
    See the License for the specific language governing permissions and
    limitations under the License.

    SPDX-License-Identifier: Apache License, Version 2.0
*/

pragma solidity 0.7.4;

import 'hardhat/console.sol';
import {ERC20} from '@openzeppelin/contracts/token/ERC20/ERC20.sol';
import {ReentrancyGuard} from '@openzeppelin/contracts/utils/ReentrancyGuard.sol';
import {Address} from '@openzeppelin/contracts/utils/Address.sol';
import {SafeMath} from '@openzeppelin/contracts/math/SafeMath.sol';
import {SignedSafeMath} from '@openzeppelin/contracts/math/SignedSafeMath.sol';

import {PreciseUnitMath} from '../lib/PreciseUnitMath.sol';
import {SafeDecimalMath} from '../lib/SafeDecimalMath.sol';
import {Safe3296} from '../lib/Safe3296.sol';
import {Errors, _require} from '../lib/BabylonErrors.sol';

import {IWETH} from '../interfaces/external/weth/IWETH.sol';
import {IBabController} from '../interfaces/IBabController.sol';
import {IStrategy} from '../interfaces/IStrategy.sol';
import {IRewardsDistributor} from '../interfaces/IRewardsDistributor.sol';
import {BaseGarden} from './BaseGarden.sol';

/* solhint-disable private-vars-leading-underscore */

/**
 * @title RollingGarden
 * @author Babylon Finance
 *
 * RollingGarden holds the logic to deposit, withdraw and track contributions and fees.
 */
contract RollingGarden is ReentrancyGuard, BaseGarden {
    using SafeMath for uint256;
    using SignedSafeMath for int256;
    using PreciseUnitMath for int256;
    using PreciseUnitMath for uint256;
    using SafeDecimalMath for int256;
    using SafeDecimalMath for uint256;
    using Address for address;

    /* ============ Events ============ */
    event ProfitsForContributor(address indexed _contributor, uint256 indexed _amount);

    event BABLRewardsForContributor(address indexed _contributor, uint96 _rewards);

    /* ============ State Variables ============ */

    struct ActionInfo {
        // During withdrawal, represents post-premium value
        uint256 protocolFees; // Total protocol fees (direct + manager revenue share)
        uint256 netFlowQuantity; // When issuing, quantity of reserve asset sent to Garden
        // When withdrawaling, quantity of reserve asset sent to withdrawaler
        uint256 gardenTokenQuantity; // When issuing, quantity of Garden tokens minted to mintee
        // When withdrawaling, quantity of Garden tokens withdrawaled
        uint256 newGardenTokenSupply; // Garden token supply after deposit/withdrawal action
    }

    uint256 public depositHardlock; // Window of time after deposits when withdraws are disabled for that user
<<<<<<< HEAD
    // Window of time after an investment strategy finishes when the capital is available for withdrawals
    uint256 public withdrawalWindowAfterInvestmentCompletes;
    uint256 public withdrawalsOpenUntil; // Indicates until when the withdrawals are open and the ETH is set aside
=======
    // Window of time after an strategy finishes when the capital is available for withdrawals
    uint256 public redemptionWindowAfterStrategyCompletes;
    uint256 public redemptionsOpenUntil; // Indicates until when the redemptions are open and the ETH is set aside

    mapping(address => uint256) public redemptionRequests; // Current redemption requests for this window
    uint256 public totalRequestsAmountInWindow; // Total Redemption Request Amount
    uint256 public reserveAvailableForRedemptionsInWindow; // Total available for redemptions in this window
>>>>>>> 4cdbf8d0

    uint256 public constant BABL_STRATEGIST_SHARE = 8e16;
    uint256 public constant BABL_STEWARD_SHARE = 17e16;
    uint256 public constant BABL_LP_SHARE = 75e16;

    uint256 public constant PROFIT_STRATEGIST_SHARE = 10e16;
    uint256 public constant PROFIT_STEWARD_SHARE = 5e16;
    uint256 public constant PROFIT_LP_SHARE = 80e16;
    uint256 public constant PROFIT_PROTOCOL_FEE = 5e16;

    uint256 public constant CREATOR_BONUS = 15e16;

    /* ============ Constructor ============ */

    /**
     * When a new Garden is created, initializes strategies are set to empty.
     * All parameter validations are on the BabController contract. Validations are performed already on the
     * BabController.
     *
     * @param _weth                   Address of the WETH ERC20
     * @param _controller             Address of the controller
     * @param _creator                Address of the creator
     * @param _name                   Name of the Garden
     * @param _symbol                 Symbol of the Garden
     */

    function initialize(
        address _weth,
        address _controller,
        address _creator,
        string memory _name,
        string memory _symbol
    ) public {
        super.initialize(_weth, _weth, _controller, _creator, _name, _symbol);
        totalContributors = 0;
    }

    /* ============ External Functions ============ */

    /**
     * FUND LEAD ONLY.  Starts the Garden with allowed reserve assets,
     * fees and issuance premium. Only callable by the Garden's creator
     *
     * @param _maxDepositLimit                     Max deposit limit
     * @param _minGardenTokenSupply             Min garden token supply
     * @param _minLiquidityAsset                   Number that represents min amount of liquidity denominated in ETH
     * @param _depositHardlock                     Number that represents the time deposits are locked for an user after he deposits
     * @param _minContribution        Min contribution to the garden
     * @param _strategyCooldownPeriod               How long after the strategy has been activated, will it be ready to be executed
     * @param _strategyCreatorProfitPercentage      What percentage of the profits go to the strategy creator
     * @param _strategyVotersProfitPercentage       What percentage of the profits go to the strategy curators
     * @param _gardenCreatorProfitPercentage What percentage of the profits go to the creator of the garden
     * @param _minVotersQuorum                  Percentage of votes needed to activate an strategy (0.01% = 1e14, 1% = 1e16)
     * @param _minIdeaDuration                  Min duration of an strategy
     * @param _maxIdeaDuration                  Max duration of an strategy
     */
    function start(
        uint256 _maxDepositLimit,
        uint256 _minGardenTokenSupply,
        uint256 _minLiquidityAsset,
        uint256 _depositHardlock,
        uint256 _minContribution,
        uint256 _strategyCooldownPeriod,
        uint256 _strategyCreatorProfitPercentage,
        uint256 _strategyVotersProfitPercentage,
        uint256 _gardenCreatorProfitPercentage,
        uint256 _minVotersQuorum,
        uint256 _minIdeaDuration,
        uint256 _maxIdeaDuration
    ) external payable onlyCreator onlyInactive {
        _require(_maxDepositLimit <= MAX_DEPOSITS_FUND_V1, Errors.MAX_DEPOSIT_LIMIT);

        _require(msg.value >= minContribution, Errors.MIN_CONTRIBUTION);
        IBabController babController = IBabController(controller);
        _require(_minGardenTokenSupply > 0, Errors.MIN_TOKEN_SUPPLY);
        _require(_depositHardlock > 0, Errors.DEPOSIT_HARDLOCK);
        _require(_minLiquidityAsset >= babController.minRiskyPairLiquidityEth(), Errors.MIN_LIQUIDITY);
        // make initial deposit
        _require(msg.value >= _minGardenTokenSupply, Errors.MIN_LIQUIDITY);
        _require(msg.value <= _maxDepositLimit, Errors.MAX_DEPOSIT_LIMIT);
        minGardenTokenSupply = _minGardenTokenSupply;
        maxDepositLimit = _maxDepositLimit;
        gardenInitializedAt = block.timestamp;
        minLiquidityAsset = _minLiquidityAsset;
        depositHardlock = _depositHardlock;
<<<<<<< HEAD
        withdrawalWindowAfterInvestmentCompletes = 7 days;
=======
        redemptionWindowAfterStrategyCompletes = 7 days;
>>>>>>> 4cdbf8d0
        startCommon(
            _minContribution,
            _strategyCooldownPeriod,
            _strategyCreatorProfitPercentage,
            _strategyVotersProfitPercentage,
            _gardenCreatorProfitPercentage,
            _minVotersQuorum,
            _minIdeaDuration,
            _maxIdeaDuration
        );

        // Deposit
        IWETH(weth).deposit{value: msg.value}();

        uint256 previousBalance = balanceOf(msg.sender);
        _mint(creator, msg.value);
        _updateContributorDepositInfo(previousBalance);
        _updatePrincipal(msg.value);

        _require(totalSupply() > 0, Errors.MIN_LIQUIDITY);
        active = true;
        emit GardenTokenDeposited(msg.sender, msg.value, msg.value, 0, block.timestamp);
    }

    /**
     * Deposits the reserve asset into the garden and mints the Garden token of the given quantity
     * to the specified _to address.
     *
     * @param _reserveAssetQuantity  Quantity of the reserve asset that are received
     * @param _minGardenTokenReceiveQuantity   Min quantity of Garden token to receive after issuance
     * @param _to                   Address to mint Garden tokens to
     */
    function deposit(
        uint256 _reserveAssetQuantity,
        uint256 _minGardenTokenReceiveQuantity,
        address _to
    ) public payable nonReentrant onlyActive {
        _require(msg.value >= minContribution, Errors.MIN_CONTRIBUTION);
        // if deposit limit is 0, then there is no deposit limit
        if (maxDepositLimit > 0) {
            _require(principal.add(msg.value) <= maxDepositLimit, Errors.MAX_DEPOSIT_LIMIT);
        }
        _require(msg.value == _reserveAssetQuantity, Errors.MSG_VALUE_DO_NOT_MATCH);
        // Always wrap to WETH
        IWETH(weth).deposit{value: msg.value}();
        // Check this here to avoid having relayers
        reenableEthForStrategies();

        _validateReserveAsset(reserveAsset, _reserveAssetQuantity);

        ActionInfo memory depositInfo = _createIssuanceInfo(_reserveAssetQuantity);

        // Check that total supply is greater than min supply needed for issuance
        // TODO: A min supply amount is needed to avoid division by 0 when Garden token supply is 0
        _require(totalSupply() >= minGardenTokenSupply, Errors.MIN_TOKEN_SUPPLY);

        // gardenTokenQuantity has to be at least _minGardenTokenReceiveQuantity
        _require(depositInfo.gardenTokenQuantity >= _minGardenTokenReceiveQuantity, Errors.MIN_TOKEN_SUPPLY);

        // Send Protocol Fee
        payProtocolFeeFromGarden(reserveAsset, depositInfo.protocolFees);

        // Updates Reserve Balance and Mint
        uint256 previousBalance = balanceOf(msg.sender);
        _mint(_to, depositInfo.gardenTokenQuantity);
        _updateContributorDepositInfo(previousBalance);
        _updatePrincipal(principal.add(depositInfo.netFlowQuantity));
        emit GardenTokenDeposited(
            _to,
            msg.value,
            depositInfo.gardenTokenQuantity,
            depositInfo.protocolFees,
            block.timestamp
        );
    }

    /**
     * Withdraws the ETH relative to the token participation in the garden and sends it back to the sender.
     *
     * @param _gardenTokenQuantity             Quantity of the garden token to withdrawal
     * @param _minReserveReceiveQuantity     Min quantity of reserve asset to receive
     * @param _to                            Address to send component assets to
     */
    function withdraw(
        uint256 _gardenTokenQuantity,
        uint256 _minReserveReceiveQuantity,
        address payable _to
    ) external nonReentrant onlyContributor {
        // Withdrawal amount has to be equal or less than msg.sender balance
        _require(_gardenTokenQuantity <= balanceOf(msg.sender), Errors.MSG_SENDER_TOKENS_DO_NOT_MATCH);
        // Flashloan protection
        _require(
            block.timestamp.sub(contributors[msg.sender].lastDepositAt) >= depositHardlock,
            Errors.TOKENS_TIMELOCKED
        );
        _require(
            _gardenTokenQuantity <= balanceOf(msg.sender).sub(this.getLockedBalance(msg.sender)),
            Errors.TOKENS_TIMELOCKED
        ); // Strategists and Voters cannot withdraw locked stake while in active strategies

        // Check this here to avoid having relayers
        reenableEthForStrategies();
        ActionInfo memory withdrawalInfo = _createRedemptionInfo(_gardenTokenQuantity);

        _validateReserveAsset(reserveAsset, withdrawalInfo.netFlowQuantity);

        _validateRedemptionInfo(_minReserveReceiveQuantity, _gardenTokenQuantity, withdrawalInfo);

        _burn(msg.sender, _gardenTokenQuantity);
        _updateContributorWithdrawalInfo(withdrawalInfo.netFlowQuantity);

        // Check that the withdrawal is possible
        _require(canWithdrawEthAmount(msg.sender, withdrawalInfo.netFlowQuantity), Errors.MIN_LIQUIDITY);
        // Unwrap WETH if ETH balance lower than netFlowQuantity
        if (address(this).balance < withdrawalInfo.netFlowQuantity) {
            IWETH(weth).withdraw(withdrawalInfo.netFlowQuantity);
        }
        // Send ETH
        Address.sendValue(_to, withdrawalInfo.netFlowQuantity);
        payProtocolFeeFromGarden(reserveAsset, withdrawalInfo.protocolFees);

        uint256 outflow = withdrawalInfo.netFlowQuantity.add(withdrawalInfo.protocolFees);

        // Required withdrawable quantity is greater than existing collateral
        _require(principal >= outflow, Errors.BALANCE_TOO_LOW);
        _updatePrincipal(principal.sub(outflow));

        emit GardenTokenWithdrawn(
            msg.sender,
            _to,
            withdrawalInfo.netFlowQuantity,
            withdrawalInfo.gardenTokenQuantity,
            withdrawalInfo.protocolFees,
            block.timestamp
        );
    }

    /**
     * User can claim the profits from the strategies that his principal
     * was invested in.
     */
    function claimReturns(address[] calldata _finalizedStrategies) external nonReentrant onlyContributor {
        Contributor memory contributor = contributors[msg.sender];

        (uint256 totalProfits, uint256 bablRewards) = _getProfitsAndBabl(_finalizedStrategies);

        if (totalProfits > 0 && address(this).balance > 0) {
            contributor.claimedProfits = contributor.claimedProfits.add(totalProfits); // Profits claimed properly
            // Send ETH
            Address.sendValue(msg.sender, totalProfits);
            emit ProfitsForContributor(msg.sender, totalProfits);
        }
        if (bablRewards > 0) {
            contributor.claimedBABL = contributor.claimedBABL.add(bablRewards); // BABL Rewards claimed properly
            contributor.claimedAt = block.timestamp; // Checkpoint of this claim
            // Send BABL rewards
            IRewardsDistributor rewardsDistributor =
                IRewardsDistributor(IBabController(controller).getRewardsDistributor());
            rewardsDistributor.sendTokensToContributor(msg.sender, uint96(bablRewards));
            emit BABLRewardsForContributor(msg.sender, uint96(bablRewards));
        }
    }

    /**
     * When an strategy finishes execution, contributors might want
     * to know the profits and BABL rewards for their participation in the different strategies
     *
     *
     * @param _finalizedStrategies       Array of the finalized strategies
     */

    function getProfitsAndBabl(address[] calldata _finalizedStrategies)
        public
        view
        onlyContributor
        returns (uint256, uint96)
    {
        return _getProfitsAndBabl(_finalizedStrategies);
    }

    /**
     * When an strategy finishes execution, we want to make that eth available for withdrawals
     * from members of the garden.
     *
     * @param _amount                        Amount of WETH to convert to ETH to set aside
     */
<<<<<<< HEAD
    function startWithdrawalWindow(uint256 _amount) external onlyStrategyOrProtocol {
        withdrawalsOpenUntil = block.timestamp.add(withdrawalWindowAfterInvestmentCompletes);
=======
    function startRedemptionWindow(uint256 _amount) external onlyStrategyOrProtocol {
        redemptionsOpenUntil = block.timestamp.add(redemptionWindowAfterStrategyCompletes);
        reserveAvailableForRedemptionsInWindow.add(_amount);
>>>>>>> 4cdbf8d0
        IWETH(weth).withdraw(_amount);
    }

    /**
<<<<<<< HEAD
     * When the window of withdrawals finishes, we need to make the capital available again for investments
     *
     */
    function reenableEthForInvestments() public {
        if (block.timestamp >= withdrawalsOpenUntil && address(this).balance > minContribution) {
            withdrawalsOpenUntil = 0;
=======
     * When the window of redemptions finishes, we need to make the capital available again for strategies
     *
     */
    function reenableEthForStrategies() public {
        if (block.timestamp >= redemptionsOpenUntil && address(this).balance > minContribution) {
            // Always wrap to WETH
            totalRequestsAmountInWindow = 0;
            reserveAvailableForRedemptionsInWindow = 0;
            redemptionsOpenUntil = 0;
>>>>>>> 4cdbf8d0
            IWETH(weth).deposit{value: address(this).balance}();
        }
    }

    /* ============ External Getter Functions ============ */

    /**
     * Check if the fund has ETH amount available for withdrawals.
     * If it returns false, reserve pool would be available.
     * @param _contributor                   Address of the contributors
     * @param _amount                        Amount of ETH to withdraw
     */
    function canWithdrawEthAmount(address _contributor, uint256 _amount) public view returns (bool) {
        uint256 ethAsideBalance = address(this).balance;
        uint256 liquidWeth = ERC20(reserveAsset).balanceOf(address(this));

        // Weth already available
        if (liquidWeth >= _amount) {
            return true;
        }

        // Withdrawal open
        if (block.timestamp <= withdrawalsOpenUntil) {
            // Pro rata withdrawals
            return ethAsideBalance.preciseMul(contributors[msg.sender].gardenAverageOwnership) >= _amount;
        }
        return false;
    }

    /**
     * Get the expected reserve asset to be withdrawaled
     *
     * @param _gardenTokenQuantity             Quantity of Garden tokens to withdrawal
     *
     * @return  uint256                     Expected reserve asset quantity withdrawaled
     */
    function getExpectedReserveWithdrawalQuantity(uint256 _gardenTokenQuantity) external view returns (uint256) {
        (, uint256 netReserveFlows) = _getFees(_gardenTokenQuantity, false);

        return netReserveFlows;
    }

    /**
     * Checks if deposit is valid
     *
     * @param _reserveAsset                 Address of the reserve asset
     * @param _reserveAssetQuantity         Quantity of the reserve asset to deposit with
     *
     * @return  bool                        Returns true if deposit is valid
     */
    function isDepositValid(address _reserveAsset, uint256 _reserveAssetQuantity) external view returns (bool) {
        return
            _reserveAssetQuantity != 0 &&
            IBabController(controller).isValidReserveAsset(_reserveAsset) &&
            totalSupply() >= minGardenTokenSupply;
    }

    /**
     * Checks if withdrawal is valid
     *
     * @param _reserveAsset                 Address of the reserve asset
     * @param _gardenTokenQuantity             Quantity of garden tokens to withdrawal
     *
     * @return  bool                        Returns true if withdrawal is valid
     */
    function isWithdrawalValid(address _reserveAsset, uint256 _gardenTokenQuantity) external view returns (bool) {
        if (
            _gardenTokenQuantity == 0 ||
            !IBabController(controller).isValidReserveAsset(_reserveAsset) ||
            totalSupply() < minGardenTokenSupply.add(_gardenTokenQuantity)
        ) {
            return false;
        } else {
            uint256 totalWithdrawalValue = _gardenTokenQuantity;

            (, uint256 expectedWithdrawalQuantity) = _getFees(totalWithdrawalValue, false);

            return principal >= expectedWithdrawalQuantity;
        }
    }

    /**
     * Checks balance locked for strategists and voters in active strategies
     *
     * @param _contributor                 Address of the account
     *
     * @return  uint256                    Returns the amount of locked garden tokens for the account
     */
    function getLockedBalance(address _contributor) external view returns (uint256) {
        uint256 lockedAmount;
        for (uint256 i = 0; i <= strategies.length - 1; i++) {
            IStrategy strategy = IStrategy(strategies[i]);
            uint256 votes = uint256(abs(strategy.getUserVotes(_contributor)));
            if (votes > 0) {
                lockedAmount += votes;
            }
            if (_contributor == strategy.strategist()) {
                lockedAmount += strategy.stake();
            }
        }
        if (balanceOf(_contributor) < lockedAmount) lockedAmount = balanceOf(_contributor); // TODO Remove when implementing locked stake in voting and strategy creation - Now this avoid overflows
        return lockedAmount;
    }

    // solhint-disable-next-line
    receive() external payable {}

    /* ============ Internal Functions ============ */

    function _getProfitsAndBabl(address[] calldata _finalizedStrategies) internal view returns (uint256, uint96) {
        _require(contributors[msg.sender].lastDepositAt > contributors[msg.sender].claimedAt, Errors.ALREADY_CLAIMED);
        uint256 contributorTotalProfits = 0;
        uint256 bablTotalRewards = 0;
        for (uint256 i = 0; i < _finalizedStrategies.length; i++) {
            IStrategy strategy = IStrategy(_finalizedStrategies[i]);
            uint256 totalProfits = 0; // Total Profits of each finalized strategy
            // Positive strategies not yet claimed
            if (
                strategy.exitedAt() > contributors[msg.sender].claimedAt &&
                strategy.executedAt() >= contributors[msg.sender].initialDepositAt
            ) {
                // If strategy returned money we give out the profits
                if (strategy.capitalReturned() > strategy.capitalAllocated()) {
                    // (User percentage * strategy profits) / (strategy capital)
                    totalProfits = totalProfits.add(strategy.capitalReturned().sub(strategy.capitalAllocated()));
                    // We reserve 5% of profits for performance fees

                    totalProfits = totalProfits.sub(totalProfits.multiplyDecimal(PROFIT_PROTOCOL_FEE));
                }
                // Give out BABL
                uint256 creatorBonus = msg.sender == creator ? CREATOR_BONUS : 0;
                bool isStrategist = msg.sender == strategy.strategist();
                bool isVoter = strategy.getUserVotes(msg.sender) != 0;
                // pending userPrincipal improvement to have more accurate calculations
                uint256 strategyRewards = strategy.strategyRewards();
                uint256 contributorProfits = 0;
                uint256 bablRewards = 0;
                uint256 tempForEvents = 0;

                // Get strategist rewards in case the contributor is also the strategist of the strategy
                if (isStrategist) {
                    bablRewards = bablRewards.add(strategyRewards.multiplyDecimal(BABL_STRATEGIST_SHARE));

                    contributorProfits = contributorProfits.add(totalProfits.multiplyDecimal(PROFIT_STRATEGIST_SHARE));
                }

                // Get proportional voter (stewards) rewards in case the contributor was also a steward of the strategy
                if (isVoter) {
                    tempForEvents = bablRewards;
                    bablRewards = bablRewards.add(
                        strategyRewards.multiplyDecimal(BABL_STEWARD_SHARE).preciseMul(
                            uint256(strategy.getUserVotes(msg.sender)).preciseDiv(strategy.absoluteTotalVotes())
                        )
                    );

                    tempForEvents = contributorProfits;

                    contributorProfits = contributorProfits.add(
                        totalProfits
                            .multiplyDecimal(PROFIT_STEWARD_SHARE)
                            .preciseMul(uint256(strategy.getUserVotes(msg.sender)))
                            .preciseDiv(strategy.absoluteTotalVotes())
                    );
                }

                // Get proportional LP rewards as every active contributor of the garden is a LP of their strategies
                tempForEvents = bablRewards;
                bablRewards = bablRewards.add(
                    strategyRewards.multiplyDecimal(BABL_LP_SHARE).preciseMul(
                        contributors[msg.sender].gardenAverageOwnership.preciseDiv(strategy.capitalAllocated())
                    )
                );

                tempForEvents = contributorProfits;

                contributorProfits = contributorProfits.add(
                    contributors[msg.sender].gardenAverageOwnership.preciseMul(totalProfits).multiplyDecimal(
                        PROFIT_LP_SHARE
                    )
                );

                // Get a multiplier bonus in case the contributor is the garden creator
                if (creatorBonus > 0) {
                    tempForEvents = bablRewards;
                    bablRewards = bablRewards.add(bablRewards.multiplyDecimal(creatorBonus));
                }

                bablTotalRewards = bablTotalRewards.add(bablRewards);
                contributorTotalProfits = contributorTotalProfits.add(contributorProfits);
            }
        }

        return (contributorTotalProfits, Safe3296.safe96(bablTotalRewards, 'R28'));
    }

    function _getLossesGarden(uint256 _since) private view returns (uint256) {
        uint256 totalLosses = 0;
        for (uint256 i = 0; i < finalizedStrategies.length; i++) {
            IStrategy strategy = IStrategy(finalizedStrategies[i]);
            if (strategy.executedAt() >= _since) {
                // If strategy suffered losses we add them
                if (strategy.capitalReturned() < strategy.capitalAllocated()) {
                    totalLosses = totalLosses.add(strategy.capitalAllocated().sub(strategy.capitalReturned()));
                }
            }
        }
        for (uint256 i = 0; i < strategies.length; i++) {
            IStrategy strategy = IStrategy(strategies[i]);
            if (strategy.active() && strategy.executedAt() >= _since) {
                // If strategy is currently experiencing losses, we add them
                if (strategy.getNAV() < strategy.capitalAllocated()) {
                    totalLosses = totalLosses.add(strategy.capitalAllocated().sub(strategy.getNAV()));
                }
            }
        }

        return totalLosses;
    }

    function _validateReserveAsset(address _reserveAsset, uint256 _quantity) internal view {
        _require(_quantity > 0, Errors.GREATER_THAN_ZERO);
        _require(IBabController(controller).isValidReserveAsset(_reserveAsset), Errors.MUST_BE_RESERVE_ASSET);
    }

    function _validateRedemptionInfo(
        uint256 _minReserveReceiveQuantity,
        uint256, /* _gardenTokenQuantity */
        ActionInfo memory _withdrawalInfo
    ) internal view {
        // Check that new supply is more than min supply needed for withdrawal
        // Note: A min supply amount is needed to avoid division by 0 when withdrawaling garden token to 0
        _require(_withdrawalInfo.newGardenTokenSupply >= minGardenTokenSupply, Errors.MIN_TOKEN_SUPPLY);

        _require(_withdrawalInfo.netFlowQuantity >= _minReserveReceiveQuantity, Errors.MIN_TOKEN_SUPPLY);
    }

    function _createIssuanceInfo(uint256 _reserveAssetQuantity) internal view returns (ActionInfo memory) {
        ActionInfo memory depositInfo;

        (depositInfo.protocolFees, depositInfo.netFlowQuantity) = _getFees(_reserveAssetQuantity, true);

        depositInfo.gardenTokenQuantity = depositInfo.netFlowQuantity;

        depositInfo.newGardenTokenSupply = depositInfo.gardenTokenQuantity.add(totalSupply());

        return depositInfo;
    }

    function _createRedemptionInfo(uint256 _gardenTokenQuantity) internal view returns (ActionInfo memory) {
        ActionInfo memory withdrawalInfo;

        withdrawalInfo.gardenTokenQuantity = _gardenTokenQuantity;

        (withdrawalInfo.protocolFees, withdrawalInfo.netFlowQuantity) = _getFees(_gardenTokenQuantity, false);

        withdrawalInfo.newGardenTokenSupply = totalSupply().sub(_gardenTokenQuantity);

        return withdrawalInfo;
    }

    /**
     * Returns the fees attributed to the manager and the protocol. The fees are calculated as follows:
     *
     * Protocol Fee = (% direct fee %) * reserveAssetQuantity
     *
     * @param _reserveAssetQuantity         Quantity of reserve asset to calculate fees from
     * @param _isDeposit                    Boolean that is true when it is a deposit
     *
     * @return  uint256                     Fees paid to the protocol in reserve asset
     * @return  uint256                     Net reserve to user net of fees
     */
    function _getFees(uint256 _reserveAssetQuantity, bool _isDeposit) internal view returns (uint256, uint256) {
        // Get protocol fee percentages
        uint256 protocolFeePercentage =
            _isDeposit
                ? IBabController(controller).getProtocolDepositGardenTokenFee()
                : IBabController(controller).getProtocolWithdrawalGardenTokenFee();

        uint256 reserveAssetReal = _reserveAssetQuantity;
        // If there is a withdrawal, we adjust for losses
        if (!_isDeposit) {
            uint256 losses = _getLossesGarden(contributors[msg.sender].initialDepositAt);
            // If there are losses we need to adjust them down
            if (losses > 0) {
                reserveAssetReal = reserveAssetReal.sub(
                    losses.preciseMul(contributors[msg.sender].gardenAverageOwnership)
                );
            }
        }
        // Calculate total notional fees
        uint256 protocolFees = protocolFeePercentage.preciseMul(reserveAssetReal);

        uint256 netReserveFlow = reserveAssetReal.sub(protocolFees);

        return (protocolFees, netReserveFlow);
    }

    /**
     * Updates the contributor info in the array
     */
    function _updateContributorDepositInfo(uint256 previousBalance) internal {
        Contributor storage contributor = contributors[msg.sender];
        // If new contributor, create one, increment count, and set the current TS
        if (previousBalance == 0) {
            totalContributors = totalContributors.add(1);
            contributor.gardenAverageOwnership = balanceOf(msg.sender).preciseDiv(totalSupply());
            contributor.initialDepositAt = block.timestamp;
        } else {
            // Cumulative moving average
            // CMAn+1 = New value + (CMAn * operations) / (operations + 1)
            contributor.gardenAverageOwnership = contributor
                .gardenAverageOwnership
                .mul(contributor.numberOfOps)
                .add(balanceOf(msg.sender).preciseDiv(totalSupply()))
                .div(contributor.numberOfOps.add(1));
        }
        contributor.lastDepositAt = block.timestamp;
        contributor.numberOfOps = contributor.numberOfOps.add(1);
    }

    /**
     * Updates the contributor info in the array
     */
    function _updateContributorWithdrawalInfo(
        uint256 /*amount*/
    ) internal {
        Contributor storage contributor = contributors[msg.sender];
        // If sold everything
        if (balanceOf(msg.sender) == 0) {
            contributor.lastDepositAt = 0;
            contributor.initialDepositAt = 0;
            contributor.gardenAverageOwnership = 0;
            contributor.numberOfOps = 0;
            totalContributors = totalContributors.sub(1);
        } else {
            contributor.gardenAverageOwnership = contributor
                .gardenAverageOwnership
                .mul(contributor.numberOfOps)
                .add(balanceOf(msg.sender).preciseDiv(totalSupply()))
                .div(contributor.numberOfOps.add(1));
            contributor.numberOfOps = contributor.numberOfOps.add(1);
        }
    }

    function abs(int256 x) private pure returns (int256) {
        return x >= 0 ? x : -x;
    }
}<|MERGE_RESOLUTION|>--- conflicted
+++ resolved
@@ -71,19 +71,9 @@
     }
 
     uint256 public depositHardlock; // Window of time after deposits when withdraws are disabled for that user
-<<<<<<< HEAD
     // Window of time after an investment strategy finishes when the capital is available for withdrawals
-    uint256 public withdrawalWindowAfterInvestmentCompletes;
+    uint256 public withdrawalWindowAfterStrategyCompletes;
     uint256 public withdrawalsOpenUntil; // Indicates until when the withdrawals are open and the ETH is set aside
-=======
-    // Window of time after an strategy finishes when the capital is available for withdrawals
-    uint256 public redemptionWindowAfterStrategyCompletes;
-    uint256 public redemptionsOpenUntil; // Indicates until when the redemptions are open and the ETH is set aside
-
-    mapping(address => uint256) public redemptionRequests; // Current redemption requests for this window
-    uint256 public totalRequestsAmountInWindow; // Total Redemption Request Amount
-    uint256 public reserveAvailableForRedemptionsInWindow; // Total available for redemptions in this window
->>>>>>> 4cdbf8d0
 
     uint256 public constant BABL_STRATEGIST_SHARE = 8e16;
     uint256 public constant BABL_STEWARD_SHARE = 17e16;
@@ -169,11 +159,7 @@
         gardenInitializedAt = block.timestamp;
         minLiquidityAsset = _minLiquidityAsset;
         depositHardlock = _depositHardlock;
-<<<<<<< HEAD
-        withdrawalWindowAfterInvestmentCompletes = 7 days;
-=======
-        redemptionWindowAfterStrategyCompletes = 7 days;
->>>>>>> 4cdbf8d0
+        withdrawalWindowAfterStrategyCompletes = 7 days;
         startCommon(
             _minContribution,
             _strategyCooldownPeriod,
@@ -360,36 +346,18 @@
      *
      * @param _amount                        Amount of WETH to convert to ETH to set aside
      */
-<<<<<<< HEAD
     function startWithdrawalWindow(uint256 _amount) external onlyStrategyOrProtocol {
-        withdrawalsOpenUntil = block.timestamp.add(withdrawalWindowAfterInvestmentCompletes);
-=======
-    function startRedemptionWindow(uint256 _amount) external onlyStrategyOrProtocol {
-        redemptionsOpenUntil = block.timestamp.add(redemptionWindowAfterStrategyCompletes);
-        reserveAvailableForRedemptionsInWindow.add(_amount);
->>>>>>> 4cdbf8d0
+        withdrawalsOpenUntil = block.timestamp.add(withdrawalWindowAfterStrategyCompletes);
         IWETH(weth).withdraw(_amount);
     }
 
     /**
-<<<<<<< HEAD
      * When the window of withdrawals finishes, we need to make the capital available again for investments
      *
      */
-    function reenableEthForInvestments() public {
+    function reenableEthForStrategies() public {
         if (block.timestamp >= withdrawalsOpenUntil && address(this).balance > minContribution) {
             withdrawalsOpenUntil = 0;
-=======
-     * When the window of redemptions finishes, we need to make the capital available again for strategies
-     *
-     */
-    function reenableEthForStrategies() public {
-        if (block.timestamp >= redemptionsOpenUntil && address(this).balance > minContribution) {
-            // Always wrap to WETH
-            totalRequestsAmountInWindow = 0;
-            reserveAvailableForRedemptionsInWindow = 0;
-            redemptionsOpenUntil = 0;
->>>>>>> 4cdbf8d0
             IWETH(weth).deposit{value: address(this).balance}();
         }
     }
