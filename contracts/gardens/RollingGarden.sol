--- conflicted
+++ resolved
@@ -723,13 +723,6 @@
             contributor.gardenAverageOwnership = balanceOf(msg.sender).preciseDiv(totalSupply());
             contributor.initialDepositAt = block.timestamp;
         } else {
-            // Cumulative moving average
-            // CMAn+1 = New value + (CMAn * operations) / (operations + 1)
-            //contributor.gardenAverageOwnership = contributor
-            //    .gardenAverageOwnership
-            //    .mul(contributor.numberOfOps)
-            //    .add(balanceOf(msg.sender).preciseDiv(totalSupply()))
-            //    .div(contributor.numberOfOps.add(1));
             contributor.gardenAverageOwnership = (
                 (
                     contributor.contributorPerTimestamp[contributor.lastUpdated]
@@ -742,7 +735,6 @@
             )
                 .preciseDiv(totalSupply());
         }
-        contributor.numberOfOps = contributor.numberOfOps.add(1);
         // We make checkpoints around contributor deposits to avoid fast loans and give the right rewards afterwards
 
         contributor.contributorPerTimestamp[block.timestamp].principal = balanceOf(msg.sender);
@@ -782,15 +774,9 @@
             contributor.lastDepositAt = 0;
             contributor.initialDepositAt = 0;
             contributor.gardenAverageOwnership = 0;
-            contributor.numberOfOps = 0;
+            contributor.timeListPointer = [];
             totalContributors = totalContributors.sub(1);
         } else {
-            //contributor.gardenAverageOwnership = contributor
-            //    .gardenAverageOwnership
-            //    .mul(contributor.numberOfOps)
-            //    .add(balanceOf(msg.sender).preciseDiv(totalSupply()))
-            //    .div(contributor.numberOfOps.add(1));
-
             contributor.gardenAverageOwnership = (
                 (
                     contributor.contributorPerTimestamp[contributor.lastUpdated]
@@ -803,7 +789,6 @@
             )
                 .preciseDiv(totalSupply());
 
-            contributor.numberOfOps = contributor.numberOfOps.add(1);
             contributor.contributorPerTimestamp[block.timestamp].principal = balanceOf(msg.sender);
             contributor.contributorPerTimestamp[block.timestamp].timestamp = block.timestamp;
             contributor.contributorPerTimestamp[block.timestamp].timePointer = contributor.pid;
@@ -820,13 +805,10 @@
 
             contributor.timeListPointer.push(block.timestamp);
             contributor.pid++;
-            contributor.lastUpdated = block.timestamp;
-        }
-    }
-
-<<<<<<< HEAD
-    function _abs(int256 x) private pure returns (int256) {
-=======
+        }
+        contributor.lastUpdated = block.timestamp;
+    }
+
     function _getContributorPower(
         address _contributor,
         uint256 _from,
@@ -837,14 +819,7 @@
         uint256 contributorPower;
         uint256 lastCheckpoint = contributor.timeListPointer[contributor.timeListPointer.length.sub(1)];
 
-        if (lastCheckpoint < _to) {
-            contributorPower = contributor.contributorPerTimestamp[lastCheckpoint].power.add(
-                (_to.sub(lastCheckpoint)).mul(contributor.contributorPerTimestamp[lastCheckpoint].principal)
-            );
-            contributorPower = contributorPower.add(contributor.contributorPerTimestamp[lastCheckpoint].principal).div(
-                _to.sub(contributor.initialDepositAt)
-            );
-        } else {
+        if (lastCheckpoint > _to) {
             // We go to find the last deposit before the strategy ends
             uint256 lastDeposit;
             for (uint256 i = 0; i <= contributor.timeListPointer.length.sub(1); i++) {
@@ -852,19 +827,19 @@
                     lastDeposit = contributor.timeListPointer[i];
                 }
             }
-            contributorPower = contributor.contributorPerTimestamp[lastDeposit].power.add(
-                (_to.sub(lastDeposit)).mul(contributor.contributorPerTimestamp[lastDeposit].principal)
-            );
-            contributorPower = contributorPower.add(contributor.contributorPerTimestamp[lastDeposit].principal).div(
-                _to.sub(contributor.initialDepositAt)
-            );
+          }
+          contributorPower = contributor.contributorPerTimestamp[lastDeposit].power.add(
+              (_to.sub(lastDeposit)).mul(contributor.contributorPerTimestamp[lastDeposit].principal)
+          );
+          contributorPower = contributorPower.add(contributor.contributorPerTimestamp[lastDeposit].principal).div(
+              _to.sub(contributor.initialDepositAt)
+          );
         }
 
         return contributorPower.preciseDiv(totalSupply());
     }
 
-    function abs(int256 x) private pure returns (int256) {
->>>>>>> bb41a470
+    function _abs(int256 x) private pure returns (int256) {
         return x >= 0 ? x : -x;
     }
 }