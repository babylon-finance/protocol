/*
    Copyright 2021 Babylon Finance.

    Licensed under the Apache License, Version 2.0 (the "License");
    you may not use this file except in compliance with the License.
    You may obtain a copy of the License at

    http://www.apache.org/licenses/LICENSE-2.0

    Unless required by applicable law or agreed to in writing, software
    distributed under the License is distributed on an "AS IS" BASIS,
    WITHOUT WARRANTIES OR CONDITIONS OF ANY KIND, either express or implied.
    See the License for the specific language governing permissions and
    limitations under the License.

    SPDX-License-Identifier: Apache License, Version 2.0
*/

pragma solidity 0.7.4;

// import 'hardhat/console.sol';
import {ERC20} from '@openzeppelin/contracts/token/ERC20/ERC20.sol';
import {ReentrancyGuard} from '@openzeppelin/contracts/utils/ReentrancyGuard.sol';
import {SafeMath} from '@openzeppelin/contracts/math/SafeMath.sol';
import {SignedSafeMath} from '@openzeppelin/contracts/math/SignedSafeMath.sol';
import {PreciseUnitMath} from '../lib/PreciseUnitMath.sol';
import {IWETH} from '../interfaces/external/weth/IWETH.sol';
import {IBabController} from '../interfaces/IBabController.sol';
// import {IReservePool} from '../interfaces/IReservePool.sol';
import {IStrategy} from '../interfaces/IStrategy.sol';
import {IRewardsDistributor} from '../interfaces/IRewardsDistributor.sol';
import {BaseGarden} from './BaseGarden.sol';
import {Safe3296} from '../lib/Safe3296.sol';

/**
 * @title RollingGarden
 * @author Babylon Finance
 *
 * RollingGarden holds the logic to deposit, withdraw and track contributions and fees.
 */
contract RollingGarden is ReentrancyGuard, BaseGarden {
    using SafeMath for uint256;
    using SignedSafeMath for int256;
    using PreciseUnitMath for int256;
    using PreciseUnitMath for uint256;

    /* ============ State Variables ============ */

    struct ActionInfo {
        // During withdrawal, represents post-premium value
        uint256 protocolFees; // Total protocol fees (direct + manager revenue share)
        uint256 netFlowQuantity; // When issuing, quantity of reserve asset sent to Garden
        // When withdrawaling, quantity of reserve asset sent to withdrawaler
        uint256 gardenTokenQuantity; // When issuing, quantity of Garden tokens minted to mintee
        // When withdrawaling, quantity of Garden tokens withdrawaled
        uint256 newGardenTokenSupply; // Garden token supply after deposit/withdrawal action
    }

    uint256 public depositHardlock; // Window of time after deposits when withdraws are disabled for that user
    uint256 public redemptionWindowAfterInvestmentCompletes; // Window of time after an investment strategy finishes when the capital is available for withdrawals
    uint256 public redemptionsOpenUntil; // Indicates until when the redemptions are open and the ETH is set aside

    mapping(address => uint256) public redemptionRequests; // Current redemption requests for this window
    uint256 public totalRequestsAmountInWindow; // Total Redemption Request Amount
    uint256 public reserveAvailableForRedemptionsInWindow; // Total available for redemptions in this window

    uint256 public constant BABL_STRATEGIST_SHARE = 8e16;
    uint256 public constant BABL_STEWARD_SHARE = 17e16;
    uint256 public constant BABL_LP_SHARE = 75e16;

    uint256 public constant PROFIT_STRATEGIST_SHARE = 10e16;
    uint256 public constant PROFIT_STEWARD_SHARE = 5e16;
    uint256 public constant PROFIT_LP_SHARE = 80e16;
    uint256 public constant PROFIT_PROTOCOL_FEE = 5e16;

    uint256 public constant CREATOR_BONUS = 15e16;

    /* ============ Constructor ============ */

    /**
     * When a new Garden is created, initializes Investments are set to empty.
     * All parameter validations are on the BabController contract. Validations are performed already on the
     * BabController.
     *
     * @param _weth                   Address of the WETH ERC20
     * @param _controller             Address of the controller
     * @param _creator                Address of the creator
     * @param _name                   Name of the Garden
     * @param _symbol                 Symbol of the Garden
     */

    function initialize(
        address _weth,
        address _controller,
        address _creator,
        string memory _name,
        string memory _symbol
    ) public {
        super.initialize(_weth, _weth, _controller, _creator, _name, _symbol);
        totalContributors = 0;
    }

    /* ============ External Functions ============ */

    /**
     * FUND LEAD ONLY.  Starts the Garden with allowed reserve assets,
     * fees and issuance premium. Only callable by the Garden's creator
     *
     * @param _maxDepositLimit                     Max deposit limit
     * @param _minGardenTokenSupply             Min garden token supply
     * @param _minLiquidityAsset                   Number that represents min amount of liquidity denominated in ETH
     * @param _depositHardlock                     Number that represents the time deposits are locked for an user after he deposits
     * @param _minContribution        Min contribution to the garden
     * @param _strategyCooldownPeriod               How long after the strategy has been activated, will it be ready to be executed
     * @param _strategyCreatorProfitPercentage      What percentage of the profits go to the strategy creator
     * @param _strategyVotersProfitPercentage       What percentage of the profits go to the strategy curators
     * @param _gardenCreatorProfitPercentage What percentage of the profits go to the creator of the garden
     * @param _minVotersQuorum                  Percentage of votes needed to activate an investment strategy (0.01% = 1e14, 1% = 1e16)
     * @param _minIdeaDuration                  Min duration of an investment strategy
     * @param _maxIdeaDuration                  Max duration of an investment strategy
     */
    function start(
        uint256 _maxDepositLimit,
        uint256 _minGardenTokenSupply,
        uint256 _minLiquidityAsset,
        uint256 _depositHardlock,
        uint256 _minContribution,
        uint256 _strategyCooldownPeriod,
        uint256 _strategyCreatorProfitPercentage,
        uint256 _strategyVotersProfitPercentage,
        uint256 _gardenCreatorProfitPercentage,
        uint256 _minVotersQuorum,
        uint256 _minIdeaDuration,
        uint256 _maxIdeaDuration
    ) external payable onlyCreator onlyInactive {
        require(_maxDepositLimit < MAX_DEPOSITS_FUND_V1, 'R01'); // Max deposit limit needs to be under the limit

        require(msg.value >= minContribution, 'R02'); // Creator needs to deposit
        IBabController ifcontroller = IBabController(controller);
        require(_minGardenTokenSupply > 0, 'R03'); // Min Garden token supply >= 0
        require(_depositHardlock > 0, 'R04'); // Deposit hardlock needs to be at least 1 block
        require(
            _minLiquidityAsset >= ifcontroller.minRiskyPairLiquidityEth(),
            'R05' // Needs to be at least the minimum set by protocol
        );
        // make initial deposit
        uint256 initialDepositAmount = msg.value;
        uint256 initialTokens = initialDepositAmount;
        require(initialTokens >= minGardenTokenSupply, 'R06'); // Needs to be at least the minimum set by protocol
        require(_depositHardlock > 1, 'R07'); // Needs to be at least a couple of seconds to prevent flash loan attacks
        minGardenTokenSupply = _minGardenTokenSupply;
        maxDepositLimit = _maxDepositLimit;
        gardenInitializedAt = block.timestamp;
        minLiquidityAsset = _minLiquidityAsset;
        depositHardlock = _depositHardlock;
        redemptionWindowAfterInvestmentCompletes = 7 days;
        startCommon(
            _minContribution,
            _strategyCooldownPeriod,
            _strategyCreatorProfitPercentage,
            _strategyVotersProfitPercentage,
            _gardenCreatorProfitPercentage,
            _minVotersQuorum,
            _minIdeaDuration,
            _maxIdeaDuration
        );

        // Deposit
        IWETH(weth).deposit{value: initialDepositAmount}();

        uint256 previousBalance = balanceOf(msg.sender);
        _mint(creator, initialTokens);
        _updateContributorDepositInfo(previousBalance, initialDepositAmount);
        _updatePrincipal(initialDepositAmount);

        require(totalSupply() > 0, 'R08'); // Garden must receive an initial deposit
        active = true;
        emit GardenTokenDeposited(msg.sender, msg.value, initialTokens, 0, block.timestamp);
    }

    /**
     * Deposits the Garden's position components into the garden and mints the Garden token of the given quantity
     * to the specified _to address.
     *
     * @param _reserveAssetQuantity  Quantity of the reserve asset that are received
     * @param _minGardenTokenReceiveQuantity   Min quantity of Garden token to receive after issuance
     * @param _to                   Address to mint Garden tokens to
     */
    function deposit(
        uint256 _reserveAssetQuantity,
        uint256 _minGardenTokenReceiveQuantity,
        address _to
    ) public payable nonReentrant onlyActive {
        require(msg.value >= minContribution, 'R09'); // >= minContribution
        // if deposit limit is 0, then there is no deposit limit
        if (maxDepositLimit > 0) {
            require(principal.add(msg.value) <= maxDepositLimit, 'R10'); // Max Deposit Limit
        }
        require(msg.value == _reserveAssetQuantity, 'R11'); // ETH does not match
        // Always wrap to WETH
        IWETH(weth).deposit{value: msg.value}();
        // Check this here to avoid having relayers
        reenableEthForInvestments();

        _validateReserveAsset(reserveAsset, _reserveAssetQuantity);

        ActionInfo memory depositInfo = _createIssuanceInfo(_reserveAssetQuantity);

        // Check that total supply is greater than min supply needed for issuance
        // Note: A min supply amount is needed to avoid division by 0 when Garden token supply is 0
        require(totalSupply() >= minGardenTokenSupply, 'R12'); // ETH does not match

        require(depositInfo.gardenTokenQuantity >= _minGardenTokenReceiveQuantity, 'R13'); // Must be > min Garden token

        // Send Protocol Fee
        payProtocolFeeFromGarden(reserveAsset, depositInfo.protocolFees);

        // Updates Reserve Balance and Mint
        uint256 previousBalance = balanceOf(msg.sender);
        _mint(_to, depositInfo.gardenTokenQuantity);
        _updateContributorDepositInfo(previousBalance, msg.value);
        _updatePrincipal(principal.add(depositInfo.netFlowQuantity));
        emit GardenTokenDeposited(
            _to,
            msg.value,
            depositInfo.gardenTokenQuantity,
            depositInfo.protocolFees,
            block.timestamp
        );
    }

    /**
     * Withdraws the ETH relative to the token participation in the garden and sends it back to the sender.
     *
     * @param _gardenTokenQuantity             Quantity of the garden token to withdrawal
     * @param _minReserveReceiveQuantity     Min quantity of reserve asset to receive
     * @param _to                            Address to send component assets to
     */
    function withdraw(
        uint256 _gardenTokenQuantity,
        uint256 _minReserveReceiveQuantity,
        address payable _to
    ) external nonReentrant onlyContributor {
        require(_gardenTokenQuantity <= balanceOf(msg.sender), 'R14'); // Withdrawal amount <= to deposited amount
        // Flashloan protection
        require(
            block.timestamp.sub(contributors[msg.sender].lastDepositAt) >= depositHardlock,
            'R15' // Cannot withdraw. Hardlock
        );
        // Check this here to avoid having relayers
        reenableEthForInvestments();
        ActionInfo memory withdrawalInfo = _createRedemptionInfo(_gardenTokenQuantity);

        _validateReserveAsset(reserveAsset, withdrawalInfo.netFlowQuantity);

        _validateRedemptionInfo(_minReserveReceiveQuantity, _gardenTokenQuantity, withdrawalInfo);

        _burn(msg.sender, _gardenTokenQuantity);
        _updateContributorWithdrawalInfo(withdrawalInfo.netFlowQuantity);

        // Check that the redemption is possible
        require(canWithdrawEthAmount(msg.sender, withdrawalInfo.netFlowQuantity), 'R16'); // Not enough liquidity in the fund
        if (address(this).balance >= withdrawalInfo.netFlowQuantity) {
            // Send eth
            (bool sent, ) = _to.call{value: withdrawalInfo.netFlowQuantity}('');
            require(sent, 'R17'); // Failed to send Ether
        } else {
            // Send liquid weth balance
            IWETH(weth).withdraw(withdrawalInfo.netFlowQuantity);
            _to.transfer(withdrawalInfo.netFlowQuantity);
        }
        redemptionRequests[msg.sender] = 0;
        payProtocolFeeFromGarden(reserveAsset, withdrawalInfo.protocolFees);

        uint256 outflow = withdrawalInfo.netFlowQuantity.add(withdrawalInfo.protocolFees);

        // Require withdrawable quantity is greater than existing collateral
        require(principal >= outflow, 'R27'); // Must have enough balance
        _updatePrincipal(principal.sub(outflow));

        emit GardenTokenWithdrawn(
            msg.sender,
            _to,
            withdrawalInfo.netFlowQuantity,
            withdrawalInfo.gardenTokenQuantity,
            withdrawalInfo.protocolFees,
            block.timestamp
        );
    }

    /**
     * Sender is selling his tokens to the reserve pool at a discount.
     * Reserve pool will receive the tokens.
     *
     * @param _gardenTokenQuantity        Quantity of the garden token to withdrawal
     * @param _minReserveReceiveQuantity     Min quantity of reserve asset to receive
     * @param _to                            Address to send component assets to
     */
    // function withdrawToReservePool(
    //     uint256 _gardenTokenQuantity,
    //     uint256 _minReserveReceiveQuantity,
    //     address payable _to
    // ) external nonReentrant onlyContributor onlyActive {
    //     require(_gardenTokenQuantity <= balanceOf(msg.sender), 'Withdrawal amount <= to deposited amount');
    //     // Flashloan protection
    //     require(
    //         block.timestamp.sub(contributors[msg.sender].lastDepositAt) >= depositHardlock,
    //         'Cannot withdraw. Hardlock'
    //     );
    //
    //     IReservePool reservePool = IReservePool(IBabController(controller).getReservePool());
    //     require(reservePool.isReservePoolAllowedToBuy(address(this), _gardenTokenQuantity), 'Reserve Pool not active');
    //
    //     ActionInfo memory withdrawalInfo = _createRedemptionInfo(_gardenTokenQuantity);
    //
    //     _validateReserveAsset(reserveAsset, withdrawalInfo.netFlowQuantity);
    //     // If normal redemption is available, don't use the reserve pool
    //     require(!canWithdrawEthAmount(msg.sender, withdrawalInfo.netFlowQuantity), 'Not enough liquidity in the fund');
    //     _validateRedemptionInfo(_minReserveReceiveQuantity, _gardenTokenQuantity, withdrawalInfo);
    //
    //     withdrawalInfo.netFlowQuantity = reservePool.sellTokensToLiquidityPool(address(this), _gardenTokenQuantity);
    //     _updateContributorWithdrawalInfo(withdrawalInfo.netFlowQuantity);
    //
    //     payProtocolFeeFromGarden(reserveAsset, withdrawalInfo.protocolFees);
    //
    //     _updatePrincipal(principal.sub(outflow));
    //
    //     emit GardenTokenWithdrawn(
    //         msg.sender,
    //         _to,
    //         withdrawalInfo.netFlowQuantity,
    //         withdrawalInfo.gardenTokenQuantity,
    //         withdrawalInfo.protocolFees,
    //         block.timestamp
    //     );
    // }

    /**
     * User can claim the profits from the strategies that his principal
     * was invested in.
     */
    // Raul Review
    function claimReturns(address[] calldata _finalizedStrategies) external nonReentrant onlyContributor {
        Contributor memory contributor = contributors[msg.sender];
<<<<<<< HEAD
        (uint256 totalProfits, uint256 bablRewards) = this._getProfitsAndBabl(_finalizedStrategies);
=======
        require(contributor.lastDepositAt > contributor.claimedAt, 'R18'); // Nothing new to claim
        uint256 totalProfits = 0;
        for (uint256 i = 0; i < finalizedStrategies.length; i++) {
            IStrategy strategy = IStrategy(finalizedStrategies[i]);
            // Positive strategies not yet claimed
            if (
                strategy.exitedAt() > contributor.claimedAt &&
                strategy.enteredAt() >= contributor.initialDepositAt &&
                strategy.capitalReturned() > strategy.capitalAllocated()
            ) {
                // (User percentage * strategy profits) / (strategy capital)
                totalProfits = totalProfits.add(
                    contributor
                        .gardenAverageOwnership
                        .mul(strategy.capitalReturned().sub(strategy.capitalAllocated()))
                        .div(strategy.capitalAllocated())
                );
            }
        }
>>>>>>> 2014105f
        if (totalProfits > 0 && address(this).balance > 0) {
            // Send eth
            (bool sent, ) = msg.sender.call{value: totalProfits}('');
            require(sent, 'R19'); // Failed to send Ether
            contributor.claimedAt = block.timestamp;
        }
        if (bablRewards > 0) {
            // Send BABL rewards
            IRewardsDistributor rewardsDistributor =
                IRewardsDistributor(IBabController(controller).getRewardsDistributor());
            rewardsDistributor.sendTokensToContributor(msg.sender, bablRewards);
        }
    }

    // Raul Review
    function _getProfitsAndBabl(address[] calldata _finalizedStrategies)
        external
        onlyContributor
        returns (uint256, uint256)
    {
        require(contributors[msg.sender].lastDepositAt > contributors[msg.sender].claimedAt, 'Nothing new to claim');
        uint256 contributorProfits = 0;
        uint256 bablTotalRewards = 0;
        for (uint256 i = 0; i < _finalizedStrategies.length; i++) {
            IStrategy strategy = IStrategy(_finalizedStrategies[i]);
            uint256 totalProfits = 0; // Total Profits of each finalized strategy
            // Positive strategies not yet claimed
            if (
                strategy.exitedAt() > contributors[msg.sender].claimedAt &&
                strategy.enteredAt() >= contributors[msg.sender].initialDepositAt // TODO: may need to remove because of rebalance
            ) {
                // If strategy returned money we give out the profits
                if (strategy.capitalReturned() > strategy.capitalAllocated()) {
                    // (User percentage * strategy profits) / (strategy capital)
                    totalProfits = totalProfits.add(strategy.capitalReturned().sub(strategy.capitalAllocated()));
                    // We reserve 5% of profits for performance fees
                    totalProfits = totalProfits.sub(totalProfits.mul(PROFIT_PROTOCOL_FEE));
                }
                // Give out BABL
                uint256 creatorBonus = msg.sender == creator ? CREATOR_BONUS : 0;
                bool isStrategist = msg.sender == strategy.strategist();
                bool isVoter = strategy.getUserVotes(msg.sender) != 0;
                // pending userPrincipal improvement to have more accurate calculations
                uint256 strategyRewards = strategy.strategyRewards();
                uint256 bablRewards = 0;

                // Get strategist rewards in case the contributor is also the strategist of the strategy
                if (isStrategist) {
                    bablRewards = bablRewards.add(strategyRewards.preciseMul(BABL_STRATEGIST_SHARE));
                    contributorProfits = contributorProfits.add(
                        totalProfits.preciseMul(PROFIT_STRATEGIST_SHARE).div(strategy.capitalAllocated())
                    );
                }

                // Get proportional voter (stewards) rewards in case the contributor was also a steward of the strategy
                if (isVoter) {
                    bablRewards = bablRewards.add(
                        strategyRewards
                            .preciseMul(BABL_STEWARD_SHARE)
                            .mul(uint256(strategy.getUserVotes(msg.sender)))
                            .div(strategy.absoluteTotalVotes())
                    );
                    contributorProfits = contributorProfits.add(
                        totalProfits
                            .preciseMul(PROFIT_STEWARD_SHARE)
                            .div(strategy.capitalAllocated())
                            .mul(uint256(strategy.getUserVotes(msg.sender)))
                            .div(strategy.absoluteTotalVotes())
                    );
                }

                // Get proportional LP rewards as every active contributor of the garden is a LP of their strategies
                bablRewards = bablRewards.add(
                    strategyRewards.preciseMul(BABL_LP_SHARE).mul(contributors[msg.sender].gardenAverageOwnership)
                );
                contributorProfits = contributorProfits.add(
                    contributors[msg.sender].gardenAverageOwnership.mul(totalProfits).preciseMul(PROFIT_LP_SHARE).div(
                        strategy.capitalAllocated()
                    )
                );

                // Get a multiplier bonus in case the contributor is the garden creator
                if (creatorBonus > 0) {
                    bablRewards = bablRewards.add(bablRewards.preciseMul(creatorBonus));
                }

                contributors[msg.sender].claimedBABL = contributors[msg.sender].claimedBABL.add(bablRewards);
                bablTotalRewards = bablTotalRewards.add(bablRewards);
            }
        }
        return (contributorProfits, Safe3296.safe96(bablTotalRewards, 'overflow 96 bits'));
    }

    /**
     * When an investment strategy finishes execution, we want to make that eth available for withdrawals
     * from members of the garden.
     *
     * @param _amount                        Amount of WETH to convert to ETH to set aside
     */
    function startRedemptionWindow(uint256 _amount) external onlyStrategyOrOwner {
        redemptionsOpenUntil = block.timestamp.add(redemptionWindowAfterInvestmentCompletes);
        reserveAvailableForRedemptionsInWindow.add(_amount);
        IWETH(weth).withdraw(_amount);
    }

    /**
     * When the window of redemptions finishes, we need to make the capital available again for investments
     *
     */
    function reenableEthForInvestments() public {
        if (block.timestamp >= redemptionsOpenUntil && address(this).balance > minContribution) {
            // Always wrap to WETH
            totalRequestsAmountInWindow = 0;
            reserveAvailableForRedemptionsInWindow = 0;
            redemptionsOpenUntil = 0;
            IWETH(weth).deposit{value: address(this).balance}();
        }
    }

    /**
     * When the window of redemptions is open, signal your intention to redeem.
     *
     * @param _amount Amount to request a redemption in next window
     */
    function requestRedemptionAmount(uint256 _amount) public {
        require(_amount <= balanceOf(msg.sender), 'R20'); // Withdrawal amount <= to deposited amount
        // Flashloan protection
        require(
            block.timestamp.sub(contributors[msg.sender].lastDepositAt) >= depositHardlock,
            'R21' // Cannot withdraw. Hardlock
        );
        require(redemptionsOpenUntil == 0, 'R22'); // There is an open redemption window already
        require(redemptionRequests[msg.sender] == 0, 'R23'); // Cannot request twice in the same window
        redemptionRequests[msg.sender] = _amount;
        totalRequestsAmountInWindow.add(_amount);
    }

    /**
     * Burns seller garden tokens and mints them to the reserve pool
     *  @param _contributor           Contributor that is selling the tokens
     *  @param _quantity              Amount of tokens being sold to the reserve pool
     */
    // function burnAssetsFromSenderAndMintToReserve(address _contributor, uint256 _quantity) external {
    //     address reservePool = IBabController(controller).getReservePool();
    //     require(msg.sender == reservePool, 'Only reserve pool can call this');
    //     _burn(_contributor, _quantity);
    //     _mint(reservePool, _quantity);
    // }

    /* ============ External Getter Functions ============ */

    /**
     * Check if the fund has ETH amount available for withdrawals.
     * If it returns false, reserve pool would be available.
     * @param _contributor                   Address of the contributors
     * @param _amount                        Amount of ETH to withdraw
     */
    function canWithdrawEthAmount(address _contributor, uint256 _amount) public view returns (bool) {
        uint256 ethAsideBalance = address(this).balance;
        uint256 liquidWeth = ERC20(reserveAsset).balanceOf(address(this));

        // Weth already available
        if (liquidWeth >= _amount) {
            return true;
        }

        // Redemptions open
        if (block.timestamp <= redemptionsOpenUntil) {
            // Requested a redemption
            if (redemptionRequests[_contributor] > 0) {
                return
                    redemptionRequests[_contributor].div(totalRequestsAmountInWindow).mul(
                        reserveAvailableForRedemptionsInWindow
                    ) >= _amount;
            }
            // Didn't request a redemption
            return ethAsideBalance.sub(reserveAvailableForRedemptionsInWindow) >= _amount;
        }
        return false;
    }

    /**
     * Get the expected reserve asset to be withdrawaled
     *
     * @param _gardenTokenQuantity             Quantity of Garden tokens to withdrawal
     *
     * @return  uint256                     Expected reserve asset quantity withdrawaled
     */
    function getExpectedReserveWithdrawalQuantity(uint256 _gardenTokenQuantity) external view returns (uint256) {
        (, uint256 netReserveFlows) = _getFees(_gardenTokenQuantity, false);

        return netReserveFlows;
    }

    /**
     * Checks if deposit is valid
     *
     * @param _reserveAsset                 Address of the reserve asset
     * @param _reserveAssetQuantity         Quantity of the reserve asset to deposit with
     *
     * @return  bool                        Returns true if deposit is valid
     */
    function isDepositValid(address _reserveAsset, uint256 _reserveAssetQuantity) external view returns (bool) {
        return
            _reserveAssetQuantity != 0 &&
            IBabController(controller).isValidReserveAsset(_reserveAsset) &&
            totalSupply() >= minGardenTokenSupply;
    }

    /**
     * Checks if withdrawal is valid
     *
     * @param _reserveAsset                 Address of the reserve asset
     * @param _gardenTokenQuantity             Quantity of garden tokens to withdrawal
     *
     * @return  bool                        Returns true if withdrawal is valid
     */
    function isWithdrawalValid(address _reserveAsset, uint256 _gardenTokenQuantity) external view returns (bool) {
        if (
            _gardenTokenQuantity == 0 ||
            !IBabController(controller).isValidReserveAsset(_reserveAsset) ||
            totalSupply() < minGardenTokenSupply.add(_gardenTokenQuantity)
        ) {
            return false;
        } else {
            uint256 totalWithdrawalValue = _gardenTokenQuantity;

            (, uint256 expectedWithdrawalQuantity) = _getFees(totalWithdrawalValue, false);

            return principal >= expectedWithdrawalQuantity;
        }
    }

    receive() external payable {} // solium-disable-line quotes

    /* ============ Internal Functions ============ */

    function _validateReserveAsset(address _reserveAsset, uint256 _quantity) internal view {
        require(_quantity > 0, 'Quantity > 0');
        require(IBabController(controller).isValidReserveAsset(_reserveAsset), 'R24'); // Must be reserve asset
    }

    function _validateRedemptionInfo(
        uint256 _minReserveReceiveQuantity,
        uint256, /* _gardenTokenQuantity */
        ActionInfo memory _withdrawalInfo
    ) internal view {
        // Check that new supply is more than min supply needed for redemption
        // Note: A min supply amount is needed to avoid division by 0 when withdrawaling garden token to 0
        require(_withdrawalInfo.newGardenTokenSupply >= minGardenTokenSupply, 'R25'); // Supply must be > than minimum

        require(_withdrawalInfo.netFlowQuantity >= _minReserveReceiveQuantity, 'R26'); // Must be > than min receive
    }

    function _createIssuanceInfo(uint256 _reserveAssetQuantity) internal view returns (ActionInfo memory) {
        ActionInfo memory depositInfo;

        (depositInfo.protocolFees, depositInfo.netFlowQuantity) = _getFees(_reserveAssetQuantity, true);

        depositInfo.gardenTokenQuantity = depositInfo.netFlowQuantity;

        // Calculate inflation and new position multiplier. Note: Round inflation up in order to round position multiplier down
        depositInfo.newGardenTokenSupply = depositInfo.gardenTokenQuantity.add(totalSupply());

        return depositInfo;
    }

    function _createRedemptionInfo(uint256 _gardenTokenQuantity) internal view returns (ActionInfo memory) {
        ActionInfo memory withdrawalInfo;

        withdrawalInfo.gardenTokenQuantity = _gardenTokenQuantity;

        (withdrawalInfo.protocolFees, withdrawalInfo.netFlowQuantity) = _getFees(_gardenTokenQuantity, false);

        withdrawalInfo.newGardenTokenSupply = totalSupply().sub(_gardenTokenQuantity);

        return withdrawalInfo;
    }

    /**
     * Returns the fees attributed to the manager and the protocol. The fees are calculated as follows:
     *
     * Protocol Fee = (% direct fee %) * reserveAssetQuantity
     *
     * @param _reserveAssetQuantity         Quantity of reserve asset to calculate fees from
     * @param _isDeposit                    Boolean that is true when it is a deposit
     *
     * @return  uint256                     Fees paid to the protocol in reserve asset
     * @return  uint256                     Net reserve to user net of fees
     */
    function _getFees(uint256 _reserveAssetQuantity, bool _isDeposit) internal view returns (uint256, uint256) {
        // Get protocol fee percentages
        uint256 protocolFeePercentage =
            _isDeposit
                ? IBabController(controller).getProtocolDepositGardenTokenFee()
                : IBabController(controller).getProtocolWithdrawalGardenTokenFee();

        // Calculate total notional fees
        uint256 protocolFees = protocolFeePercentage.preciseMul(_reserveAssetQuantity);

        uint256 netReserveFlow = _reserveAssetQuantity.sub(protocolFees);

        return (protocolFees, netReserveFlow);
    }

    /**
     * Updates the contributor info in the array
     */
    function _updateContributorDepositInfo(uint256 previousBalance, uint256 amount) internal {
        Contributor storage contributor = contributors[msg.sender];
        // If new contributor, create one, increment count, and set the current TS
        if (previousBalance == 0) {
            totalContributors = totalContributors.add(1);
            contributor.gardenAverageOwnership = amount.preciseDiv(totalSupply());
            contributor.initialDepositAt = block.timestamp;
        } else {
            // Cumulative moving average
            // CMAn+1 = New value + (CMAn * operations) / (operations + 1)
            contributor.gardenAverageOwnership = contributor
                .gardenAverageOwnership
                .mul(contributor.numberOfOps)
                .add(balanceOf(msg.sender).preciseDiv(totalSupply()))
                .div(contributor.numberOfOps.add(1));
        }
        contributor.lastDepositAt = block.timestamp;
        contributor.numberOfOps = contributor.numberOfOps.add(1);
    }

    /**
     * Updates the contributor info in the array
     */
    function _updateContributorWithdrawalInfo(
        uint256 /*amount*/
    ) internal {
        Contributor storage contributor = contributors[msg.sender];
        // If sold everything
        if (balanceOf(msg.sender) == 0) {
            contributor.lastDepositAt = 0;
            contributor.initialDepositAt = 0;
            contributor.gardenAverageOwnership = 0;
            contributor.numberOfOps = 0;
            totalContributors = totalContributors.sub(1);
        } else {
            contributor.gardenAverageOwnership = contributor
                .gardenAverageOwnership
                .mul(contributor.numberOfOps)
                .add(balanceOf(msg.sender).preciseDiv(totalSupply()))
                .div(contributor.numberOfOps.add(1));
            contributor.numberOfOps = contributor.numberOfOps.add(1);
        }
    }
}<|MERGE_RESOLUTION|>--- conflicted
+++ resolved
@@ -342,29 +342,7 @@
     // Raul Review
     function claimReturns(address[] calldata _finalizedStrategies) external nonReentrant onlyContributor {
         Contributor memory contributor = contributors[msg.sender];
-<<<<<<< HEAD
         (uint256 totalProfits, uint256 bablRewards) = this._getProfitsAndBabl(_finalizedStrategies);
-=======
-        require(contributor.lastDepositAt > contributor.claimedAt, 'R18'); // Nothing new to claim
-        uint256 totalProfits = 0;
-        for (uint256 i = 0; i < finalizedStrategies.length; i++) {
-            IStrategy strategy = IStrategy(finalizedStrategies[i]);
-            // Positive strategies not yet claimed
-            if (
-                strategy.exitedAt() > contributor.claimedAt &&
-                strategy.enteredAt() >= contributor.initialDepositAt &&
-                strategy.capitalReturned() > strategy.capitalAllocated()
-            ) {
-                // (User percentage * strategy profits) / (strategy capital)
-                totalProfits = totalProfits.add(
-                    contributor
-                        .gardenAverageOwnership
-                        .mul(strategy.capitalReturned().sub(strategy.capitalAllocated()))
-                        .div(strategy.capitalAllocated())
-                );
-            }
-        }
->>>>>>> 2014105f
         if (totalProfits > 0 && address(this).balance > 0) {
             // Send eth
             (bool sent, ) = msg.sender.call{value: totalProfits}('');
