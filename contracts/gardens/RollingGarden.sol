/*
    Copyright 2021 Babylon Finance.

    Licensed under the Apache License, Version 2.0 (the "License");
    you may not use this file except in compliance with the License.
    You may obtain a copy of the License at

    http://www.apache.org/licenses/LICENSE-2.0

    Unless required by applicable law or agreed to in writing, software
    distributed under the License is distributed on an "AS IS" BASIS,
    WITHOUT WARRANTIES OR CONDITIONS OF ANY KIND, either express or implied.
    See the License for the specific language governing permissions and
    limitations under the License.

    SPDX-License-Identifier: Apache License, Version 2.0
*/

pragma solidity 0.7.4;

import 'hardhat/console.sol';
import {ERC20} from '@openzeppelin/contracts/token/ERC20/ERC20.sol';
import {ReentrancyGuard} from '@openzeppelin/contracts/utils/ReentrancyGuard.sol';
import {Address} from '@openzeppelin/contracts/utils/Address.sol';
import {SafeMath} from '@openzeppelin/contracts/math/SafeMath.sol';
import {SignedSafeMath} from '@openzeppelin/contracts/math/SignedSafeMath.sol';

import {PreciseUnitMath} from '../lib/PreciseUnitMath.sol';
import {SafeDecimalMath} from '../lib/SafeDecimalMath.sol';
import {Safe3296} from '../lib/Safe3296.sol';
import {Errors, _require} from '../lib/BabylonErrors.sol';

import {IWETH} from '../interfaces/external/weth/IWETH.sol';
import {IBabController} from '../interfaces/IBabController.sol';
import {IStrategy} from '../interfaces/IStrategy.sol';
import {IRewardsDistributor} from '../interfaces/IRewardsDistributor.sol';
import {BaseGarden} from './BaseGarden.sol';

/* solhint-disable private-vars-leading-underscore */

/**
 * @title RollingGarden
 * @author Babylon Finance
 *
 * RollingGarden holds the logic to deposit, withdraw and track contributions and fees.
 */
contract RollingGarden is ReentrancyGuard, BaseGarden {
    using SafeMath for uint256;
    using SignedSafeMath for int256;
    using PreciseUnitMath for int256;
    using PreciseUnitMath for uint256;
    using SafeDecimalMath for int256;
    using SafeDecimalMath for uint256;
    using Address for address;

    /* ============ Events ============ */
    event ProfitsForContributor(address indexed _contributor, uint256 indexed _amount);

    event BABLRewardsForContributor(address indexed _contributor, uint96 _rewards);

    /* ============ State Variables ============ */

    struct ActionInfo {
        // During withdrawal, represents post-premium value
        uint256 protocolFees; // Total protocol fees (direct + manager revenue share)
        uint256 netFlowQuantity; // When issuing, quantity of reserve asset sent to Garden
        // When withdrawaling, quantity of reserve asset sent to withdrawaler
        uint256 gardenTokenQuantity; // When issuing, quantity of Garden tokens minted to mintee
        // When withdrawaling, quantity of Garden tokens withdrawaled
        uint256 newGardenTokenSupply; // Garden token supply after deposit/withdrawal action
    }

    uint256 public depositHardlock; // Window of time after deposits when withdraws are disabled for that user
    // Window of time after an investment strategy finishes when the capital is available for withdrawals
    uint256 public redemptionWindowAfterInvestmentCompletes;
    uint256 public redemptionsOpenUntil; // Indicates until when the redemptions are open and the ETH is set aside

    mapping(address => uint256) public redemptionRequests; // Current redemption requests for this window
    uint256 public totalRequestsAmountInWindow; // Total Redemption Request Amount
    uint256 public reserveAvailableForRedemptionsInWindow; // Total available for redemptions in this window

    uint256 public constant BABL_STRATEGIST_SHARE = 8e16;
    uint256 public constant BABL_STEWARD_SHARE = 17e16;
    uint256 public constant BABL_LP_SHARE = 75e16;

    uint256 public constant PROFIT_STRATEGIST_SHARE = 10e16;
    uint256 public constant PROFIT_STEWARD_SHARE = 5e16;
    uint256 public constant PROFIT_LP_SHARE = 80e16;
    uint256 public constant PROFIT_PROTOCOL_FEE = 5e16;

    uint256 public constant CREATOR_BONUS = 15e16;

    /* ============ Constructor ============ */

    /**
     * When a new Garden is created, initializes Investments are set to empty.
     * All parameter validations are on the BabController contract. Validations are performed already on the
     * BabController.
     *
     * @param _weth                   Address of the WETH ERC20
     * @param _controller             Address of the controller
     * @param _creator                Address of the creator
     * @param _name                   Name of the Garden
     * @param _symbol                 Symbol of the Garden
     */

    function initialize(
        address _weth,
        address _controller,
        address _creator,
        string memory _name,
        string memory _symbol
    ) public {
        super.initialize(_weth, _weth, _controller, _creator, _name, _symbol);
        totalContributors = 0;
    }

    /* ============ External Functions ============ */

    /**
     * FUND LEAD ONLY.  Starts the Garden with allowed reserve assets,
     * fees and issuance premium. Only callable by the Garden's creator
     *
     * @param _maxDepositLimit                     Max deposit limit
     * @param _minGardenTokenSupply             Min garden token supply
     * @param _minLiquidityAsset                   Number that represents min amount of liquidity denominated in ETH
     * @param _depositHardlock                     Number that represents the time deposits are locked for an user after he deposits
     * @param _minContribution        Min contribution to the garden
     * @param _strategyCooldownPeriod               How long after the strategy has been activated, will it be ready to be executed
     * @param _strategyCreatorProfitPercentage      What percentage of the profits go to the strategy creator
     * @param _strategyVotersProfitPercentage       What percentage of the profits go to the strategy curators
     * @param _gardenCreatorProfitPercentage What percentage of the profits go to the creator of the garden
     * @param _minVotersQuorum                  Percentage of votes needed to activate an investment strategy (0.01% = 1e14, 1% = 1e16)
     * @param _minIdeaDuration                  Min duration of an investment strategy
     * @param _maxIdeaDuration                  Max duration of an investment strategy
     */
    function start(
        uint256 _maxDepositLimit,
        uint256 _minGardenTokenSupply,
        uint256 _minLiquidityAsset,
        uint256 _depositHardlock,
        uint256 _minContribution,
        uint256 _strategyCooldownPeriod,
        uint256 _strategyCreatorProfitPercentage,
        uint256 _strategyVotersProfitPercentage,
        uint256 _gardenCreatorProfitPercentage,
        uint256 _minVotersQuorum,
        uint256 _minIdeaDuration,
        uint256 _maxIdeaDuration
    ) external payable onlyCreator onlyInactive {
        _require(_maxDepositLimit <= MAX_DEPOSITS_FUND_V1, Errors.MAX_DEPOSIT_LIMIT);

        _require(msg.value >= minContribution, Errors.MIN_CONTRIBUTION);
        IBabController babController = IBabController(controller);
        _require(_minGardenTokenSupply > 0, Errors.MIN_TOKEN_SUPPLY);
        _require(_depositHardlock > 0, Errors.DEPOSIT_HARDLOCK);
        _require(_minLiquidityAsset >= babController.minRiskyPairLiquidityEth(), Errors.MIN_LIQUIDITY);
        // make initial deposit
        _require(msg.value >= _minGardenTokenSupply, Errors.MIN_LIQUIDITY);
        _require(msg.value <= _maxDepositLimit, Errors.MAX_DEPOSIT_LIMIT);
        minGardenTokenSupply = _minGardenTokenSupply;
        maxDepositLimit = _maxDepositLimit;
        gardenInitializedAt = block.timestamp;
        minLiquidityAsset = _minLiquidityAsset;
        depositHardlock = _depositHardlock;
        redemptionWindowAfterInvestmentCompletes = 7 days;
        startCommon(
            _minContribution,
            _strategyCooldownPeriod,
            _strategyCreatorProfitPercentage,
            _strategyVotersProfitPercentage,
            _gardenCreatorProfitPercentage,
            _minVotersQuorum,
            _minIdeaDuration,
            _maxIdeaDuration
        );

        // Deposit
        IWETH(weth).deposit{value: msg.value}();

        uint256 previousBalance = balanceOf(msg.sender);
        _mint(creator, msg.value);
        _updateContributorDepositInfo(previousBalance);
        _updatePrincipal(msg.value);

        _require(totalSupply() > 0, Errors.MIN_LIQUIDITY);
        active = true;
        emit GardenTokenDeposited(msg.sender, msg.value, msg.value, 0, block.timestamp);
    }

    /**
     * Deposits the reserve asset into the garden and mints the Garden token of the given quantity
     * to the specified _to address.
     *
     * @param _reserveAssetQuantity  Quantity of the reserve asset that are received
     * @param _minGardenTokenReceiveQuantity   Min quantity of Garden token to receive after issuance
     * @param _to                   Address to mint Garden tokens to
     */
    function deposit(
        uint256 _reserveAssetQuantity,
        uint256 _minGardenTokenReceiveQuantity,
        address _to
    ) public payable nonReentrant onlyActive {
        _require(msg.value >= minContribution, Errors.MIN_CONTRIBUTION);
        // if deposit limit is 0, then there is no deposit limit
        if (maxDepositLimit > 0) {
            _require(principal.add(msg.value) <= maxDepositLimit, Errors.MAX_DEPOSIT_LIMIT);
        }
        _require(msg.value == _reserveAssetQuantity, Errors.MSG_VALUE_DO_NOT_MATCH);
        // Always wrap to WETH
        IWETH(weth).deposit{value: msg.value}();
        // Check this here to avoid having relayers
        reenableEthForInvestments();

        _validateReserveAsset(reserveAsset, _reserveAssetQuantity);

        ActionInfo memory depositInfo = _createIssuanceInfo(_reserveAssetQuantity);

        // Check that total supply is greater than min supply needed for issuance
        // TODO: A min supply amount is needed to avoid division by 0 when Garden token supply is 0
        _require(totalSupply() >= minGardenTokenSupply, Errors.MIN_TOKEN_SUPPLY);

        // gardenTokenQuantity has to be at least _minGardenTokenReceiveQuantity
        _require(depositInfo.gardenTokenQuantity >= _minGardenTokenReceiveQuantity, Errors.MIN_TOKEN_SUPPLY);

        // Send Protocol Fee
        payProtocolFeeFromGarden(reserveAsset, depositInfo.protocolFees);

        // Updates Reserve Balance and Mint
        uint256 previousBalance = balanceOf(msg.sender);
        _mint(_to, depositInfo.gardenTokenQuantity);
        _updateContributorDepositInfo(previousBalance);
        _updatePrincipal(principal.add(depositInfo.netFlowQuantity));
        emit GardenTokenDeposited(
            _to,
            msg.value,
            depositInfo.gardenTokenQuantity,
            depositInfo.protocolFees,
            block.timestamp
        );
    }

    /**
     * Withdraws the ETH relative to the token participation in the garden and sends it back to the sender.
     *
     * @param _gardenTokenQuantity             Quantity of the garden token to withdrawal
     * @param _minReserveReceiveQuantity     Min quantity of reserve asset to receive
     * @param _to                            Address to send component assets to
     */
    function withdraw(
        uint256 _gardenTokenQuantity,
        uint256 _minReserveReceiveQuantity,
        address payable _to
    ) external nonReentrant onlyContributor {
        // Withdrawal amount has to be equal or less than msg.sender balance
        _require(_gardenTokenQuantity <= balanceOf(msg.sender), Errors.MSG_SENDER_TOKENS_DO_NOT_MATCH);
        // Flashloan protection
        _require(
            block.timestamp.sub(contributors[msg.sender].lastDepositAt) >= depositHardlock,
            Errors.TOKENS_TIMELOCKED
        );
        require(_gardenTokenQuantity <= balanceOf(msg.sender).sub(this.getLockedBalance(msg.sender)), 'Errors.R18'); // Strategists and Voters cannot withdraw locked stake while in active strategies

        // Check this here to avoid having relayers
        reenableEthForInvestments();
        ActionInfo memory withdrawalInfo = _createRedemptionInfo(_gardenTokenQuantity);

        _validateReserveAsset(reserveAsset, withdrawalInfo.netFlowQuantity);

        _validateRedemptionInfo(_minReserveReceiveQuantity, _gardenTokenQuantity, withdrawalInfo);

        _burn(msg.sender, _gardenTokenQuantity);
        _updateContributorWithdrawalInfo(withdrawalInfo.netFlowQuantity);

        // Check that the redemption is possible
        _require(canWithdrawEthAmount(msg.sender, withdrawalInfo.netFlowQuantity), Errors.MIN_LIQUIDITY);
        // Unwrap WETH if ETH balance lower than netFlowQuantity
        if (address(this).balance < withdrawalInfo.netFlowQuantity) {
            IWETH(weth).withdraw(withdrawalInfo.netFlowQuantity);
        }
        // Send ETH
        Address.sendValue(_to, withdrawalInfo.netFlowQuantity);
        redemptionRequests[msg.sender] = 0;
        payProtocolFeeFromGarden(reserveAsset, withdrawalInfo.protocolFees);

        uint256 outflow = withdrawalInfo.netFlowQuantity.add(withdrawalInfo.protocolFees);

        // Required withdrawable quantity is greater than existing collateral
        _require(principal >= outflow, Errors.BALANCE_TOO_LOW);
        _updatePrincipal(principal.sub(outflow));

        emit GardenTokenWithdrawn(
            msg.sender,
            _to,
            withdrawalInfo.netFlowQuantity,
            withdrawalInfo.gardenTokenQuantity,
            withdrawalInfo.protocolFees,
            block.timestamp
        );
    }

    /**
     * User can claim the profits from the strategies that his principal
     * was invested in.
     */
    function claimReturns(address[] calldata _finalizedStrategies) external nonReentrant onlyContributor {
        Contributor memory contributor = contributors[msg.sender];

        (uint256 totalProfits, uint256 bablRewards) = _getProfitsAndBabl(_finalizedStrategies);

        if (totalProfits > 0 && address(this).balance > 0) {
            contributor.claimedProfits = contributor.claimedProfits.add(totalProfits); // Profits claimed properly
            // Send ETH
            Address.sendValue(msg.sender, totalProfits);
            emit ProfitsForContributor(msg.sender, totalProfits);
        }
        if (bablRewards > 0) {
            contributor.claimedBABL = contributor.claimedBABL.add(bablRewards); // BABL Rewards claimed properly
            contributor.claimedAt = block.timestamp; // Checkpoint of this claim
            // Send BABL rewards
            IRewardsDistributor rewardsDistributor =
                IRewardsDistributor(IBabController(controller).getRewardsDistributor());
            rewardsDistributor.sendTokensToContributor(msg.sender, uint96(bablRewards));
            emit BABLRewardsForContributor(msg.sender, uint96(bablRewards));
        }
    }

    /**
     * When an investment strategy finishes execution, contributors might want
     * to know the profits and BABL rewards for their participation in the different strategies
     *
     *
     * @param _finalizedStrategies       Array of the finalized strategies
     */

    function getProfitsAndBabl(address[] calldata _finalizedStrategies)
        public
        view
        onlyContributor
        returns (uint256, uint96)
    {
        return _getProfitsAndBabl(_finalizedStrategies);
    }

    /**
     * When an investment strategy finishes execution, we want to make that eth available for withdrawals
     * from members of the garden.
     *
     * @param _amount                        Amount of WETH to convert to ETH to set aside
     */
    function startRedemptionWindow(uint256 _amount) external onlyStrategyOrProtocol {
        redemptionsOpenUntil = block.timestamp.add(redemptionWindowAfterInvestmentCompletes);
        reserveAvailableForRedemptionsInWindow.add(_amount);
        IWETH(weth).withdraw(_amount);
    }

    /**
     * When the window of redemptions finishes, we need to make the capital available again for investments
     *
     */
    function reenableEthForInvestments() public {
        if (block.timestamp >= redemptionsOpenUntil && address(this).balance > minContribution) {
            // Always wrap to WETH
            totalRequestsAmountInWindow = 0;
            reserveAvailableForRedemptionsInWindow = 0;
            redemptionsOpenUntil = 0;
            IWETH(weth).deposit{value: address(this).balance}();
        }
    }

    /**
     * When the window of redemptions is open, signal your intention to redeem.
     *
     * @param _amount Amount to request a redemption in next window
     */
    function requestRedemptionAmount(uint256 _amount) public {
        _require(_amount <= balanceOf(msg.sender), Errors.MSG_SENDER_TOKENS_TOO_LOW);
        // Flashloan protection
        _require(
            block.timestamp.sub(contributors[msg.sender].lastDepositAt) >= depositHardlock,
            Errors.TOKENS_TIMELOCKED
        );
        _require(redemptionsOpenUntil == 0, Errors.REDEMPTION_OPENED_ALREADY);
        _require(redemptionRequests[msg.sender] == 0, Errors.ALREADY_REQUESTED);
        redemptionRequests[msg.sender] = _amount;
        totalRequestsAmountInWindow.add(_amount);
    }

    /* ============ External Getter Functions ============ */

    /**
     * Check if the fund has ETH amount available for withdrawals.
     * If it returns false, reserve pool would be available.
     * @param _contributor                   Address of the contributors
     * @param _amount                        Amount of ETH to withdraw
     */
    function canWithdrawEthAmount(address _contributor, uint256 _amount) public view returns (bool) {
        uint256 ethAsideBalance = address(this).balance;
        uint256 liquidWeth = ERC20(reserveAsset).balanceOf(address(this));

        // Weth already available
        if (liquidWeth >= _amount) {
            return true;
        }

        // Redemptions open
        if (block.timestamp <= redemptionsOpenUntil) {
            // Requested a redemption
            if (redemptionRequests[_contributor] > 0) {
                return
                    redemptionRequests[_contributor].div(totalRequestsAmountInWindow).mul(
                        reserveAvailableForRedemptionsInWindow
                    ) >= _amount;
            }
            // Didn't request a redemption
            return ethAsideBalance.sub(reserveAvailableForRedemptionsInWindow) >= _amount;
        }
        return false;
    }

    /**
     * Get the expected reserve asset to be withdrawaled
     *
     * @param _gardenTokenQuantity             Quantity of Garden tokens to withdrawal
     *
     * @return  uint256                     Expected reserve asset quantity withdrawaled
     */
    function getExpectedReserveWithdrawalQuantity(uint256 _gardenTokenQuantity) external view returns (uint256) {
        (, uint256 netReserveFlows) = _getFees(_gardenTokenQuantity, false);

        return netReserveFlows;
    }

    /**
     * Checks if deposit is valid
     *
     * @param _reserveAsset                 Address of the reserve asset
     * @param _reserveAssetQuantity         Quantity of the reserve asset to deposit with
     *
     * @return  bool                        Returns true if deposit is valid
     */
    function isDepositValid(address _reserveAsset, uint256 _reserveAssetQuantity) external view returns (bool) {
        return
            _reserveAssetQuantity != 0 &&
            IBabController(controller).isValidReserveAsset(_reserveAsset) &&
            totalSupply() >= minGardenTokenSupply;
    }

    /**
     * Checks if withdrawal is valid
     *
     * @param _reserveAsset                 Address of the reserve asset
     * @param _gardenTokenQuantity             Quantity of garden tokens to withdrawal
     *
     * @return  bool                        Returns true if withdrawal is valid
     */
    function isWithdrawalValid(address _reserveAsset, uint256 _gardenTokenQuantity) external view returns (bool) {
        if (
            _gardenTokenQuantity == 0 ||
            !IBabController(controller).isValidReserveAsset(_reserveAsset) ||
            totalSupply() < minGardenTokenSupply.add(_gardenTokenQuantity)
        ) {
            return false;
        } else {
            uint256 totalWithdrawalValue = _gardenTokenQuantity;

            (, uint256 expectedWithdrawalQuantity) = _getFees(totalWithdrawalValue, false);

            return principal >= expectedWithdrawalQuantity;
        }
    }

<<<<<<< HEAD
    /**
     * Checks balance locked for strategists and voters in active strategies
     *
     * @param _contributor                 Address of the account
     *
     * @return  uint256                    Returns the amount of locked garden tokens for the account
     */
    function getLockedBalance(address _contributor) external view returns (uint256) {
        uint256 lockedAmount;
        for (uint256 i = 0; i <= strategies.length - 1; i++) {
            IStrategy strategy = IStrategy(strategies[i]);
            uint256 votes = uint256(abs(strategy.getUserVotes(_contributor)));
            if (votes > 0) {
                lockedAmount += votes;
            }
            if (_contributor == strategy.strategist()) {
                lockedAmount += strategy.stake();
            }
        }
        if (balanceOf(_contributor) < lockedAmount) lockedAmount = balanceOf(_contributor); // TODO Remove when implementing locked stake in voting and strategy creation - Now this avoid overflows
        return lockedAmount;
    }

    receive() external payable {} // solium-disable-line quotes
=======
    // solhint-disable-next-line
    receive() external payable {}
>>>>>>> a5427ac2

    /* ============ Internal Functions ============ */

    function _getProfitsAndBabl(address[] calldata _finalizedStrategies) internal view returns (uint256, uint96) {
        _require(contributors[msg.sender].lastDepositAt > contributors[msg.sender].claimedAt, Errors.ALREADY_CLAIMED);
        uint256 contributorTotalProfits = 0;
        uint256 bablTotalRewards = 0;
        for (uint256 i = 0; i < _finalizedStrategies.length; i++) {
            IStrategy strategy = IStrategy(_finalizedStrategies[i]);
            uint256 totalProfits = 0; // Total Profits of each finalized strategy
            // Positive strategies not yet claimed
            if (
                strategy.exitedAt() > contributors[msg.sender].claimedAt &&
                strategy.executedAt() >= contributors[msg.sender].initialDepositAt
            ) {
                // If strategy returned money we give out the profits
                if (strategy.capitalReturned() > strategy.capitalAllocated()) {
                    // (User percentage * strategy profits) / (strategy capital)
                    totalProfits = totalProfits.add(strategy.capitalReturned().sub(strategy.capitalAllocated()));
                    // We reserve 5% of profits for performance fees

                    totalProfits = totalProfits.sub(totalProfits.multiplyDecimal(PROFIT_PROTOCOL_FEE));
                }
                // Give out BABL
                uint256 creatorBonus = msg.sender == creator ? CREATOR_BONUS : 0;
                bool isStrategist = msg.sender == strategy.strategist();
                bool isVoter = strategy.getUserVotes(msg.sender) != 0;
                // pending userPrincipal improvement to have more accurate calculations
                uint256 strategyRewards = strategy.strategyRewards();
                uint256 contributorProfits = 0;
                uint256 bablRewards = 0;
                uint256 tempForEvents = 0;

                // Get strategist rewards in case the contributor is also the strategist of the strategy
                if (isStrategist) {
                    bablRewards = bablRewards.add(strategyRewards.multiplyDecimal(BABL_STRATEGIST_SHARE));

                    contributorProfits = contributorProfits.add(totalProfits.multiplyDecimal(PROFIT_STRATEGIST_SHARE));
                }

                // Get proportional voter (stewards) rewards in case the contributor was also a steward of the strategy
                if (isVoter) {
                    tempForEvents = bablRewards;
                    bablRewards = bablRewards.add(
                        strategyRewards.multiplyDecimal(BABL_STEWARD_SHARE).preciseMul(
                            uint256(strategy.getUserVotes(msg.sender)).preciseDiv(strategy.absoluteTotalVotes())
                        )
                    );

                    tempForEvents = contributorProfits;

                    contributorProfits = contributorProfits.add(
                        totalProfits
                            .multiplyDecimal(PROFIT_STEWARD_SHARE)
                            .preciseMul(uint256(strategy.getUserVotes(msg.sender)))
                            .preciseDiv(strategy.absoluteTotalVotes())
                    );
                }

                // Get proportional LP rewards as every active contributor of the garden is a LP of their strategies
                tempForEvents = bablRewards;
                bablRewards = bablRewards.add(
                    strategyRewards.multiplyDecimal(BABL_LP_SHARE).preciseMul(
                        contributors[msg.sender].gardenAverageOwnership.preciseDiv(strategy.capitalAllocated())
                    )
                );

                tempForEvents = contributorProfits;

                contributorProfits = contributorProfits.add(
                    contributors[msg.sender].gardenAverageOwnership.preciseMul(totalProfits).multiplyDecimal(
                        PROFIT_LP_SHARE
                    )
                );

                // Get a multiplier bonus in case the contributor is the garden creator
                if (creatorBonus > 0) {
                    tempForEvents = bablRewards;
                    bablRewards = bablRewards.add(bablRewards.multiplyDecimal(creatorBonus));
                }

                bablTotalRewards = bablTotalRewards.add(bablRewards);
                contributorTotalProfits = contributorTotalProfits.add(contributorProfits);
            }
        }

        return (contributorTotalProfits, Safe3296.safe96(bablTotalRewards, 'R28'));
    }

    function _validateReserveAsset(address _reserveAsset, uint256 _quantity) internal view {
        _require(_quantity > 0, Errors.GREATER_THAN_ZERO);
        _require(IBabController(controller).isValidReserveAsset(_reserveAsset), Errors.MUST_BE_RESERVE_ASSET);
    }

    function _validateRedemptionInfo(
        uint256 _minReserveReceiveQuantity,
        uint256, /* _gardenTokenQuantity */
        ActionInfo memory _withdrawalInfo
    ) internal view {
        // Check that new supply is more than min supply needed for redemption
        // Note: A min supply amount is needed to avoid division by 0 when withdrawaling garden token to 0
        _require(_withdrawalInfo.newGardenTokenSupply >= minGardenTokenSupply, Errors.MIN_TOKEN_SUPPLY);

        _require(_withdrawalInfo.netFlowQuantity >= _minReserveReceiveQuantity, Errors.MIN_TOKEN_SUPPLY);
    }

    function _createIssuanceInfo(uint256 _reserveAssetQuantity) internal view returns (ActionInfo memory) {
        ActionInfo memory depositInfo;

        (depositInfo.protocolFees, depositInfo.netFlowQuantity) = _getFees(_reserveAssetQuantity, true);

        depositInfo.gardenTokenQuantity = depositInfo.netFlowQuantity;

        depositInfo.newGardenTokenSupply = depositInfo.gardenTokenQuantity.add(totalSupply());

        return depositInfo;
    }

    function _createRedemptionInfo(uint256 _gardenTokenQuantity) internal view returns (ActionInfo memory) {
        ActionInfo memory withdrawalInfo;

        withdrawalInfo.gardenTokenQuantity = _gardenTokenQuantity;

        (withdrawalInfo.protocolFees, withdrawalInfo.netFlowQuantity) = _getFees(_gardenTokenQuantity, false);

        withdrawalInfo.newGardenTokenSupply = totalSupply().sub(_gardenTokenQuantity);

        return withdrawalInfo;
    }

    /**
     * Returns the fees attributed to the manager and the protocol. The fees are calculated as follows:
     *
     * Protocol Fee = (% direct fee %) * reserveAssetQuantity
     *
     * @param _reserveAssetQuantity         Quantity of reserve asset to calculate fees from
     * @param _isDeposit                    Boolean that is true when it is a deposit
     *
     * @return  uint256                     Fees paid to the protocol in reserve asset
     * @return  uint256                     Net reserve to user net of fees
     */
    function _getFees(uint256 _reserveAssetQuantity, bool _isDeposit) internal view returns (uint256, uint256) {
        // Get protocol fee percentages
        uint256 protocolFeePercentage =
            _isDeposit
                ? IBabController(controller).getProtocolDepositGardenTokenFee()
                : IBabController(controller).getProtocolWithdrawalGardenTokenFee();

        // Calculate total notional fees
        uint256 protocolFees = protocolFeePercentage.preciseMul(_reserveAssetQuantity);

        uint256 netReserveFlow = _reserveAssetQuantity.sub(protocolFees);

        return (protocolFees, netReserveFlow);
    }

    /**
     * Updates the contributor info in the array
     */
    function _updateContributorDepositInfo(uint256 previousBalance) internal {
        Contributor storage contributor = contributors[msg.sender];
        // If new contributor, create one, increment count, and set the current TS
        if (previousBalance == 0) {
            totalContributors = totalContributors.add(1);
            contributor.gardenAverageOwnership = balanceOf(msg.sender).preciseDiv(totalSupply());
            contributor.initialDepositAt = block.timestamp;
        } else {
            // Cumulative moving average
            // CMAn+1 = New value + (CMAn * operations) / (operations + 1)
            contributor.gardenAverageOwnership = contributor
                .gardenAverageOwnership
                .mul(contributor.numberOfOps)
                .add(balanceOf(msg.sender).preciseDiv(totalSupply()))
                .div(contributor.numberOfOps.add(1));
        }
        contributor.lastDepositAt = block.timestamp;
        contributor.numberOfOps = contributor.numberOfOps.add(1);
    }

    /**
     * Updates the contributor info in the array
     */
    function _updateContributorWithdrawalInfo(
        uint256 /*amount*/
    ) internal {
        Contributor storage contributor = contributors[msg.sender];
        // If sold everything
        if (balanceOf(msg.sender) == 0) {
            contributor.lastDepositAt = 0;
            contributor.initialDepositAt = 0;
            contributor.gardenAverageOwnership = 0;
            contributor.numberOfOps = 0;
            totalContributors = totalContributors.sub(1);
        } else {
            contributor.gardenAverageOwnership = contributor
                .gardenAverageOwnership
                .mul(contributor.numberOfOps)
                .add(balanceOf(msg.sender).preciseDiv(totalSupply()))
                .div(contributor.numberOfOps.add(1));
            contributor.numberOfOps = contributor.numberOfOps.add(1);
        }
    }

    function abs(int256 x) private pure returns (int256) {
        return x >= 0 ? x : -x;
    }
}<|MERGE_RESOLUTION|>--- conflicted
+++ resolved
@@ -470,7 +470,6 @@
         }
     }
 
-<<<<<<< HEAD
     /**
      * Checks balance locked for strategists and voters in active strategies
      *
@@ -494,11 +493,9 @@
         return lockedAmount;
     }
 
-    receive() external payable {} // solium-disable-line quotes
-=======
+
     // solhint-disable-next-line
     receive() external payable {}
->>>>>>> a5427ac2
 
     /* ============ Internal Functions ============ */
 
