--- conflicted
+++ resolved
@@ -315,12 +315,9 @@
     function claimReturns(address[] calldata _finalizedStrategies) external nonReentrant onlyContributor {
         //function claimReturns(address[] calldata _finalizedStrategies) external nonReentrant  {
         Contributor memory contributor = contributors[msg.sender];
-<<<<<<< HEAD
-        (uint256 totalProfits, uint256 bablRewards) = _getProfitsAndBabl(_finalizedStrategies); // TODO CHECK POTENTIAL ISSUES WITH MSG.SENDER VS. getProfitsAndBabl onlyContributor modifier
-
-=======
+
         (uint256 totalProfits, uint256 bablRewards) = getProfitsAndBabl(_finalizedStrategies);
->>>>>>> e61dec88
+
         if (totalProfits > 0 && address(this).balance > 0) {
             // Send eth
             (bool sent, ) = msg.sender.call{value: totalProfits}('');
@@ -352,76 +349,8 @@
         onlyContributor
         returns (uint256, uint96)
     {
-<<<<<<< HEAD
         return _getProfitsAndBabl(_finalizedStrategies);
-=======
-        require(contributors[msg.sender].lastDepositAt > contributors[msg.sender].claimedAt, 'R27');
-        uint256 contributorProfits = 0;
-        uint256 bablTotalRewards = 0;
-        // TODO: This will grow endlessly. We have to either to remove finalized strategies or batch it.
-        for (uint256 i = 0; i < _finalizedStrategies.length; i++) {
-            IStrategy strategy = IStrategy(_finalizedStrategies[i]);
-            uint256 totalProfits = 0; // Total Profits of each finalized strategy
-            // Positive strategies not yet claimed
-            if (
-                strategy.exitedAt() > contributors[msg.sender].claimedAt &&
-                strategy.executedAt() >= contributors[msg.sender].initialDepositAt
-            ) {
-                // If strategy returned money we give out the profits
-                if (strategy.capitalReturned() > strategy.capitalAllocated()) {
-                    // (User percentage * strategy profits) / (strategy capital)
-                    totalProfits = totalProfits.add(strategy.capitalReturned().sub(strategy.capitalAllocated()));
-                    // We reserve 5% of profits for performance fees
-                    totalProfits = totalProfits.sub(totalProfits.mul(PROFIT_PROTOCOL_FEE));
-                }
-                // Give out BABL
-                uint256 creatorBonus = msg.sender == creator ? CREATOR_BONUS : 0;
-                bool isStrategist = msg.sender == strategy.strategist();
-                bool isVoter = strategy.getUserVotes(msg.sender) != 0;
-                // pending userPrincipal improvement to have more accurate calculations
-                uint256 strategyRewards = strategy.strategyRewards();
-                uint256 bablRewards = 0;
-
-                // Get strategist rewards in case the contributor is also the strategist of the strategy
-                if (isStrategist) {
-                    bablRewards = bablRewards.add(strategyRewards.preciseMul(BABL_STRATEGIST_SHARE));
-                    contributorProfits = contributorProfits.add(totalProfits.preciseMul(PROFIT_STRATEGIST_SHARE));
-                }
-
-                // Get proportional voter (stewards) rewards in case the contributor was also a steward of the strategy
-                if (isVoter) {
-                    bablRewards = bablRewards.add(
-                        strategyRewards
-                            .preciseMul(BABL_STEWARD_SHARE)
-                            .mul(uint256(strategy.getUserVotes(msg.sender)))
-                            .div(strategy.absoluteTotalVotes())
-                    );
-                    contributorProfits = contributorProfits.add(
-                        totalProfits
-                            .preciseMul(PROFIT_STEWARD_SHARE)
-                            .mul(uint256(strategy.getUserVotes(msg.sender)))
-                            .div(strategy.absoluteTotalVotes())
-                    );
-                }
-
-                // Get proportional LP rewards as every active contributor of the garden is a LP of their strategies
-                bablRewards = bablRewards.add(
-                    strategyRewards.preciseMul(BABL_LP_SHARE).mul(contributors[msg.sender].gardenAverageOwnership)
-                );
-                contributorProfits = contributorProfits.add(
-                    contributors[msg.sender].gardenAverageOwnership.mul(totalProfits).preciseMul(PROFIT_LP_SHARE)
-                );
-
-                // Get a multiplier bonus in case the contributor is the garden creator
-                if (creatorBonus > 0) {
-                    bablRewards = bablRewards.add(bablRewards.preciseMul(creatorBonus));
-                }
-
-                bablTotalRewards = bablTotalRewards.add(bablRewards);
-            }
-        }
-        return (contributorProfits, Safe3296.safe96(bablTotalRewards, 'R28'));
->>>>>>> e61dec88
+
     }
 
     /**
