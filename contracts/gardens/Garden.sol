--- conflicted
+++ resolved
@@ -88,15 +88,11 @@
 
     // Wrapped ETH address
     address private constant WETH = 0xC02aaA39b223FE8D0A0e5C4F27eAD9083C756Cc2;
-<<<<<<< HEAD
-    uint256 private constant EARLY_WITHDRAWAL_PENALTY = 25e15;
-=======
     address private constant DAI = 0x6B175474E89094C44Da98b954EedeAC495271d0F;
     address private constant USDC = 0xA0b86991c6218b36c1d19D4a2e9Eb0cE3606eB48;
     address private constant WBTC = 0x2260FAC5E5542a773Aa44fBCfeDf7C193bc2C599;
 
-    uint256 private constant EARLY_WITHDRAWAL_PENALTY = 5e16;
->>>>>>> b6336ab8
+    uint256 private constant EARLY_WITHDRAWAL_PENALTY = 25e15;
     uint256 private constant MAX_TOTAL_STRATEGIES = 20; // Max number of strategies
     uint256 private constant TEN_PERCENT = 1e17;
 
