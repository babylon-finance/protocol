--- conflicted
+++ resolved
@@ -728,15 +728,8 @@
 
     function _onlyUnpaused() private view {
         // Do not execute if Globally or individually paused
-<<<<<<< HEAD
         _require(!IBabController(controller).isPaused(address(this)), Errors.ONLY_UNPAUSED);
-=======
-        _require(
-            !IBabController(controller).guardianGlobalPaused() &&
-                !IBabController(controller).guardianPaused(address(this)),
-            Errors.ONLY_UNPAUSED
-        );
->>>>>>> 06554d47
+
     }
 
     /**
