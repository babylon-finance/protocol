--- conflicted
+++ resolved
@@ -1045,11 +1045,7 @@
         _require(contributor.nonce > 0, Errors.ONLY_CONTRIBUTOR); // have been user garden
         _require(_babl > 0 || _profits > 0, Errors.NO_REWARDS_TO_CLAIM);
         _require(reserveAssetRewardsSetAside >= _profits, Errors.RECEIVE_MIN_AMOUNT);
-<<<<<<< HEAD
         // Avoid replay attack between rewardsBySig and claimRewards or even between 2 of each
-=======
-        Contributor storage contributor = contributors[_contributor];
->>>>>>> 3aa6b0e9
         contributor.nonce++;
         _require(block.timestamp > contributor.claimedAt, Errors.ALREADY_CLAIMED);
         contributor.claimedAt = block.timestamp; // Checkpoint of this claim
