--- conflicted
+++ resolved
@@ -17,11 +17,7 @@
 
 pragma solidity 0.7.6;
 
-<<<<<<< HEAD
 // import 'hardhat/console.sol';
-=======
-import 'hardhat/console.sol';
->>>>>>> 59611e49
 import {Address} from '@openzeppelin/contracts/utils/Address.sol';
 import {IERC20} from '@openzeppelin/contracts/token/ERC20/IERC20.sol';
 import {SafeERC20} from '@openzeppelin/contracts/token/ERC20/SafeERC20.sol';
@@ -301,34 +297,17 @@
     ) external payable override nonReentrant {
         _onlyActive();
         _require(
-<<<<<<< HEAD
-            guestListEnabled &&
-                (IIshtarGate(IBabController(controller).ishtarGate()).canJoinAGarden(address(this), _to) ||
-                    creator == _to),
-=======
-            ((guestListEnabled &&
-                IIshtarGate(IBabController(controller).ishtarGate()).canJoinAGarden(address(this), msg.sender)) ||
-                !guestListEnabled),
->>>>>>> 59611e49
+            !guestListEnabled ||
+                IIshtarGate(IBabController(controller).ishtarGate()).canJoinAGarden(address(this), msg.sender) ||
+                creator == _to,
             Errors.USER_CANNOT_JOIN
         );
         // if deposit limit is 0, then there is no deposit limit
         if (maxDepositLimit > 0) {
             _require(principal.add(_reserveAssetQuantity) <= maxDepositLimit, Errors.MAX_DEPOSIT_LIMIT);
         }
-<<<<<<< HEAD
-        _require(totalContributors < maxContributors, Errors.MAX_CONTRIBUTORS);
+        _require(totalContributors <= maxContributors, Errors.MAX_CONTRIBUTORS);
         _receiveReserveAsset(_reserveAssetQuantity);
-=======
-        _require(totalContributors <= maxContributors, Errors.MAX_CONTRIBUTORS);
-        _require(msg.value == _reserveAssetQuantity, Errors.MSG_VALUE_DO_NOT_MATCH);
-        // Always wrap to WETH
-        IWETH(WETH).deposit{value: msg.value}();
-        // Check this here to avoid having relayers
-        reenableEthForStrategies();
-
-        _validateReserveAsset(reserveAsset, _reserveAssetQuantity);
->>>>>>> 59611e49
 
         (uint256 protocolFees, uint256 netFlowQuantity) = _getFees(_reserveAssetQuantity, true);
 
@@ -461,12 +440,7 @@
         _require(IBabController(controller).isValidKeeper(_keeper), Errors.ONLY_KEEPER);
         _onlyStrategy();
         keeperDebt = keeperDebt.add(_fee);
-<<<<<<< HEAD
         // Pay Keeper in Reserve Asset
-=======
-        // Pay Keeper in WETH
-        // TOOD: Reserve asset may be not WETH
->>>>>>> 59611e49
         if (keeperDebt > 0 && IERC20(reserveAsset).balanceOf(address(this)) >= keeperDebt) {
             IERC20(reserveAsset).safeTransfer(_keeper, keeperDebt);
             principal = principal.sub(keeperDebt);
