/*
 Copyright 2021 Babylon Finance.

    Licensed under the Apache License, Version 2.0 (the "License");
    you may not use this file except in compliance with the License.
    You may obtain a copy of the License at
    http://www.apache.org/licenses/LICENSE-2.0

    Unless required by applicable law or agreed to in writing, software
    distributed under the License is distributed on an "AS IS" BASIS,
    WITHOUT WARRANTIES OR CONDITIONS OF ANY KIND, either express or implied.
    See the License for the specific language governing permissions and
    limitations under the License.

    SPDX-License-Identifier: Apache License, Version 2.0
*/

pragma solidity 0.7.6;
import {Address} from '@openzeppelin/contracts/utils/Address.sol';
import {IERC20} from '@openzeppelin/contracts/token/ERC20/IERC20.sol';
import {SafeERC20} from '@openzeppelin/contracts/token/ERC20/SafeERC20.sol';
import {ReentrancyGuard} from '@openzeppelin/contracts/utils/ReentrancyGuard.sol';
import {ECDSA} from '@openzeppelin/contracts/cryptography/ECDSA.sol';
import {ERC20Upgradeable} from '@openzeppelin/contracts-upgradeable/token/ERC20/ERC20Upgradeable.sol';
import {LowGasSafeMath} from '../lib/LowGasSafeMath.sol';
import {SafeDecimalMath} from '../lib/SafeDecimalMath.sol';
import {SafeCast} from '@openzeppelin/contracts/utils/SafeCast.sol';
import {SignedSafeMath} from '@openzeppelin/contracts/math/SignedSafeMath.sol';

import {Errors, _require, _revert} from '../lib/BabylonErrors.sol';
import {AddressArrayUtils} from '../lib/AddressArrayUtils.sol';
import {PreciseUnitMath} from '../lib/PreciseUnitMath.sol';
import {Math} from '../lib/Math.sol';

import {IRewardsDistributor} from '../interfaces/IRewardsDistributor.sol';
import {IBabController} from '../interfaces/IBabController.sol';
import {IStrategyFactory} from '../interfaces/IStrategyFactory.sol';
import {IGardenValuer} from '../interfaces/IGardenValuer.sol';
import {IStrategy} from '../interfaces/IStrategy.sol';
import {IGarden} from '../interfaces/IGarden.sol';
import {IGardenNFT} from '../interfaces/IGardenNFT.sol';
import {IIshtarGate} from '../interfaces/IIshtarGate.sol';
import {IWETH} from '../interfaces/external/weth/IWETH.sol';

/**
 * @title BaseGarden
 * @author Babylon Finance
 *
 * Class that holds common garden-related state and functions
 */
contract Garden is ERC20Upgradeable, ReentrancyGuard, IGarden {
    using SafeCast for int256;
    using SignedSafeMath for int256;
    using PreciseUnitMath for int256;
    using SafeDecimalMath for int256;

    using SafeCast for uint256;
    using LowGasSafeMath for uint256;
    using PreciseUnitMath for uint256;
    using SafeDecimalMath for uint256;

    using Address for address;
    using AddressArrayUtils for address[];

    using SafeERC20 for IERC20;
    using ECDSA for bytes32;

    /* ============ Events ============ */
    event GardenDeposit(
        address indexed _to,
        uint256 minAmountOutShares,
        uint256 reserveTokenQuantity,
        uint256 timestamp
    );
    event GardenWithdrawal(
        address indexed _from,
        address indexed _to,
        uint256 reserveToken,
        uint256 reserveTokenQuantity,
        uint256 timestamp
    );
    event AddStrategy(address indexed _strategy, string _name, uint256 _expectedReturn);

    event RewardsForContributor(address indexed _contributor, uint256 indexed _amount);
    event BABLRewardsForContributor(address indexed _contributor, uint256 _rewards);

    /* ============ Constants ============ */

    // Wrapped ETH address
    address private constant WETH = 0xC02aaA39b223FE8D0A0e5C4F27eAD9083C756Cc2;
    address private constant DAI = 0x6B175474E89094C44Da98b954EedeAC495271d0F;
    address private constant USDC = 0xA0b86991c6218b36c1d19D4a2e9Eb0cE3606eB48;
    address private constant WBTC = 0x2260FAC5E5542a773Aa44fBCfeDf7C193bc2C599;

    uint256 private constant EARLY_WITHDRAWAL_PENALTY = 5e16;
    uint256 private constant MAX_TOTAL_STRATEGIES = 20; // Max number of strategies
    uint256 private constant TEN_PERCENT = 1e17;

    bytes32 private constant DEPOSIT_BY_SIG_TYPEHASH =
        keccak256('DepositBySig(uint256 _amountIn,uint256 _minAmountOut,bool _mintNft, uint256 _nonce)');
    bytes32 private constant WITHDRAW_BY_SIG_TYPEHASH =
        keccak256('WithdrawBySig(uint256 _amountIn,uint256 _minAmountOut, uint256 _nonce)');

    /* ============ Structs ============ */

    struct Contributor {
        uint256 lastDepositAt;
        uint256 initialDepositAt;
        uint256 claimedAt;
        uint256 claimedBABL;
        uint256 claimedRewards;
        uint256 withdrawnSince;
        uint256 totalDeposits;
        uint256 nonce;
    }

    /* ============ State Variables ============ */

    // Reserve Asset of the garden
    address public override reserveAsset;

    // Address of the controller
    address public override controller;

    // Address of the rewards distributor
    IRewardsDistributor private rewardsDistributor;

    // The person that creates the garden
    address public override creator;
    // Whether the garden is currently active or not
    bool public override active;
    bool public override privateGarden;

    // Keeps track of the garden balance in reserve asset.
    uint256 public override principal;

    // The amount of funds set aside to be paid as rewards. Should NEVER be spent
    // on anything else ever.
    uint256 public override reserveAssetRewardsSetAside;

    uint256 private reserveAssetPrincipalWindow; // DEPRECATED
    int256 public override absoluteReturns; // Total profits or losses of this garden

    // Indicates the minimum liquidity the asset needs to have to be tradable by this garden
    uint256 public override minLiquidityAsset;

    uint256 public override depositHardlock; // Window of time after deposits when withdraws are disabled for that user
    uint256 private withdrawalsOpenUntil; // DEPRECATED

    // Contributors
    mapping(address => Contributor) private contributors;
    uint256 public override totalContributors;
    uint256 public override maxContributors;
    uint256 public override maxDepositLimit; // Limits the amount of deposits

    uint256 public override gardenInitializedAt; // Garden Initialized at timestamp
    // Number of garden checkpoints used to control the garden power and each contributor power with accuracy
    uint256 private pid;

    // Min contribution in the garden
    uint256 public override minContribution; //wei
    uint256 private minGardenTokenSupply; // DEPRECATED

    // Strategies variables
    uint256 public override totalStake;
    uint256 public override minVotesQuorum = TEN_PERCENT; // 10%. (0.01% = 1e14, 1% = 1e16)
    uint256 public override minVoters;
    uint256 public override minStrategyDuration; // Min duration for an strategy
    uint256 public override maxStrategyDuration; // Max duration for an strategy
    // Window for the strategy to cooldown after approval before receiving capital
    uint256 public override strategyCooldownPeriod;

    address[] private strategies; // Strategies that are either in candidate or active state
    address[] private finalizedStrategies; // Strategies that have finalized execution
    mapping(address => bool) public override strategyMapping;
    mapping(address => bool) public override isGardenStrategy; // Security control mapping

    // Keeper debt in reserve asset if any, repaid upon every strategy finalization
    uint256 public keeperDebt;

    // Allow public strategy creators for certain gardens
    bool public override publicStrategists;

    // Allow public strategy stewards for certain gardens
    bool public override publicStewards;

    event NewProfitSharing(uint256 _strategistShare, uint256 _stewardsShare, uint256 _lpShare);

    /* ============ Modifiers ============ */

    function _onlyUnpaused() private view {
        // Do not execute if Globally or individually paused
        _require(!IBabController(controller).isPaused(address(this)), Errors.ONLY_UNPAUSED);
    }

    function _onlyContributor() private view {
        _require(balanceOf(msg.sender) > 0, Errors.ONLY_CONTRIBUTOR);
    }

    /**
     * Throws if the sender is not an strategy of this garden
     */
    function _onlyStrategy() private view {
        _require(strategyMapping[msg.sender], Errors.ONLY_STRATEGY);
    }

    /**
     * Throws if the garden is not active
     */
    function _onlyActive() private view {
        _require(active, Errors.ONLY_ACTIVE);
    }

    /* ============ Constructor ============ */

    /**
     * When a new Garden is created.
     * All parameter validations are on the BabController contract. Validations are performed already on the
     * BabController.
     * WARN: If the reserve Asset is different than WETH the gardener needs to have approved the controller.
     *
     * @param _reserveAsset                     Address of the reserve asset ERC20
     * @param _controller                       Address of the controller
     * @param _creator                          Address of the creator
     * @param _name                             Name of the Garden
     * @param _symbol                           Symbol of the Garden
     * @param _gardenParams                     Array of numeric garden params
     * @param _initialContribution              Initial Contribution by the Gardener
     * @param _publicGardenStrategistsStewards  Public garden, public strategists rights and public stewards rights
     */
    function initialize(
        address _reserveAsset,
        address _controller,
        address _creator,
        string memory _name,
        string memory _symbol,
        uint256[] calldata _gardenParams,
        uint256 _initialContribution,
        bool[] memory _publicGardenStrategistsStewards
    ) public payable override initializer {
        _require(bytes(_name).length < 50, Errors.NAME_TOO_LONG);
        _require(
            _creator != address(0) && _controller != address(0) && ERC20Upgradeable(_reserveAsset).decimals() > 0,
            Errors.ADDRESS_IS_ZERO
        );
        _require(_gardenParams.length == 10, Errors.GARDEN_PARAMS_LENGTH);
        _require(IBabController(_controller).isValidReserveAsset(_reserveAsset), Errors.MUST_BE_RESERVE_ASSET);
        __ERC20_init(_name, _symbol);

        controller = _controller;
        reserveAsset = _reserveAsset;
        creator = _creator;
        rewardsDistributor = IRewardsDistributor(IBabController(controller).rewardsDistributor());
        _require(address(rewardsDistributor) != address(0), Errors.ADDRESS_IS_ZERO);
        privateGarden = (IBabController(controller).allowPublicGardens() && _publicGardenStrategistsStewards[0])
            ? !_publicGardenStrategistsStewards[0]
            : true;
        publicStrategists = !privateGarden && _publicGardenStrategistsStewards[1] ? true : false;
        publicStewards = !privateGarden && _publicGardenStrategistsStewards[2] ? true : false;
        _start(
            _initialContribution,
            _gardenParams[0],
            _gardenParams[1],
            _gardenParams[2],
            _gardenParams[3],
            _gardenParams[4],
            _gardenParams[5],
            _gardenParams[6],
            _gardenParams[7],
            _gardenParams[8],
            _gardenParams[9]
        );
        active = true;
    }

    /* ============ External Functions ============ */

    /**
     * FUND LEAD ONLY.  Starts the Garden with allowed reserve assets,
     * fees and issuance premium. Only callable by the Garden's creator
     *
     * @param _creatorDeposit                       Deposit by the creator
     * @param _maxDepositLimit                      Max deposit limit
     * @param _minLiquidityAsset                    Number that represents min amount of liquidity denominated in ETH
     * @param _depositHardlock                      Number that represents the time deposits are locked for an user after he deposits
     * @param _minContribution                      Min contribution to the garden
     * @param _strategyCooldownPeriod               How long after the strategy has been activated, will it be ready to be executed
     * @param _minVotesQuorum                       Percentage of votes needed to activate an strategy (0.01% = 1e14, 1% = 1e16)
     * @param _minStrategyDuration                  Min duration of an strategy
     * @param _maxStrategyDuration                  Max duration of an strategy
     * @param _minVoters                            The minimum amount of voters needed for quorum
     * @param _maxContributors                      The maximum amount of contributors allowed in this garden
     */
    function _start(
        uint256 _creatorDeposit,
        uint256 _maxDepositLimit,
        uint256 _minLiquidityAsset,
        uint256 _depositHardlock,
        uint256 _minContribution,
        uint256 _strategyCooldownPeriod,
        uint256 _minVotesQuorum,
        uint256 _minStrategyDuration,
        uint256 _maxStrategyDuration,
        uint256 _minVoters,
        uint256 _maxContributors
    ) private {
        _require(_minContribution > 0 && _creatorDeposit >= _minContribution, Errors.MIN_CONTRIBUTION);
        _require(
            _minLiquidityAsset >= IBabController(controller).minLiquidityPerReserve(reserveAsset),
            Errors.MIN_LIQUIDITY
        );
        _require(
            _creatorDeposit <= _maxDepositLimit && _maxDepositLimit <= (reserveAsset == WETH ? 1e22 : 1e25),
            Errors.MAX_DEPOSIT_LIMIT
        );
        _require(_depositHardlock > 0, Errors.DEPOSIT_HARDLOCK);
        _require(
            _strategyCooldownPeriod <= IBabController(controller).getMaxCooldownPeriod() &&
                _strategyCooldownPeriod >= IBabController(controller).getMinCooldownPeriod(),
            Errors.NOT_IN_RANGE
        );
        _require(_minVotesQuorum >= TEN_PERCENT && _minVotesQuorum <= TEN_PERCENT.mul(5), Errors.VALUE_TOO_LOW);
        _require(
            _maxStrategyDuration >= _minStrategyDuration &&
                _minStrategyDuration >= 1 days &&
                _maxStrategyDuration <= 500 days,
            Errors.DURATION_RANGE
        );
        _require(_minVoters >= 1 && _minVoters < 10, Errors.MIN_VOTERS_CHECK);
<<<<<<< HEAD

=======
        _require(
            _maxContributors > 0 && _maxContributors <= IBabController(controller).maxContributorsPerGarden(),
            Errors.MAX_CONTRIBUTORS_SET
        );
        maxContributors = _maxContributors;
>>>>>>> f1084d11
        minContribution = _minContribution;
        strategyCooldownPeriod = _strategyCooldownPeriod;
        minVotesQuorum = _minVotesQuorum;
        minVoters = _minVoters;
        minStrategyDuration = _minStrategyDuration;
        maxStrategyDuration = _maxStrategyDuration;
        maxDepositLimit = _maxDepositLimit;
        gardenInitializedAt = block.timestamp;
        minLiquidityAsset = _minLiquidityAsset;
        depositHardlock = _depositHardlock;
    }

    /**
     * @notice
     *   Deposits the _amountIn in reserve asset into the garden. Gurantee to
     *   recieve at least _minAmountOut.
     * @dev
     *   WARN: If the reserve asset is different than ETH the sender needs to
     *   have approved the garden.
     *   Efficient to use of strategies.length == 0, otherwise can consume a lot
     *   of gas ~2kk. Use `depositBySig` for gas efficiency.
     * @param _amountIn               Amount of the reserve asset that is received from contributor
     * @param _minAmountOut           Min amount of Garden shares to receive by contributor
     * @param _to                     Address to mint Garden shares to
     * @param _mintNft                Whether to mint NFT or not
     */
    function deposit(
        uint256 _amountIn,
        uint256 _minAmountOut,
        address _to,
        bool _mintNft
    ) external payable override nonReentrant {
        // calculate pricePerShare
        uint256 pricePerShare;
        // if there are no strategies then NAV === liquidReserve
        if (strategies.length == 0) {
            pricePerShare = totalSupply() == 0
                ? PreciseUnitMath.preciseUnit()
                : liquidReserve().preciseDiv(uint256(10)**ERC20Upgradeable(reserveAsset).decimals()).preciseDiv(
                    totalSupply()
                );
        } else {
            // Get valuation of the Garden with the quote asset as the reserve asset.
            pricePerShare = IGardenValuer(IBabController(controller).gardenValuer()).calculateGardenValuation(
                address(this),
                reserveAsset
            );
        }

        _internalDeposit(_amountIn, _minAmountOut, _to, msg.sender, _mintNft, pricePerShare);
    }

    function depositBySig(
        uint256 _amountIn,
        uint256 _minAmountOut,
        bool _mintNft,
        uint256 _nonce,
        uint256 _pricePerShare,
        uint8 v,
        bytes32 r,
        bytes32 s
    ) external override nonReentrant {
        bytes32 hash =
            keccak256(abi.encode(DEPOSIT_BY_SIG_TYPEHASH, _amountIn, _minAmountOut, _mintNft, _nonce))
                .toEthSignedMessageHash();
        address signer = ECDSA.recover(hash, v, r, s);

        _require(signer != address(0), Errors.INVALID_SIGNER);

        // to prevent replay attacks
        _require(contributors[signer].nonce == _nonce, Errors.INVALID_NONCE);

        _internalDeposit(_amountIn, _minAmountOut, signer, signer, _mintNft, _pricePerShare);
    }

    function _internalDeposit(
        uint256 _amountIn,
        uint256 _minAmountOut,
        address _to,
        address _from,
        bool _mintNft,
        uint256 _pricePerShare
    ) private {
        _onlyUnpaused();
        _onlyActive();
        _require(
            IIshtarGate(IBabController(controller).ishtarGate()).canJoinAGarden(address(this), _to) || creator == _to,
            Errors.USER_CANNOT_JOIN
        );

        // if deposit limit is 0, then there is no deposit limit
        if (maxDepositLimit > 0) {
            _require(principal.add(_amountIn) <= maxDepositLimit, Errors.MAX_DEPOSIT_LIMIT);
        }

        _require(totalContributors <= maxContributors, Errors.MAX_CONTRIBUTORS);
        _require(_amountIn >= minContribution, Errors.MIN_CONTRIBUTION);

        uint256 reserveAssetBalanceBefore = IERC20(reserveAsset).balanceOf(address(this));

        // If reserve asset is WETH and user sent ETH then wrap it
        if (reserveAsset == WETH && msg.value > 0) {
            IWETH(WETH).deposit{value: msg.value}();
        } else {
            // Transfer ERC20 to the garden
            IERC20(reserveAsset).safeTransferFrom(_from, address(this), _amountIn);
        }

        // Make sure we received the correct amount of reserve asset
        _require(
            IERC20(reserveAsset).balanceOf(address(this)).sub(reserveAssetBalanceBefore) == _amountIn,
            Errors.MSG_VALUE_DO_NOT_MATCH
        );

        uint256 previousBalance = balanceOf(_to);

        uint256 normalizedAmountIn = _amountIn.preciseDiv(uint256(10)**ERC20Upgradeable(reserveAsset).decimals());
        uint256 sharesToMint = normalizedAmountIn.preciseDiv(_pricePerShare);

        // make sure contributor gets desired amount of shares
        _require(sharesToMint >= _minAmountOut, Errors.RECEIVE_MIN_AMOUNT);

        // mint shares
        _mint(_to, sharesToMint);

        _updateContributorDepositInfo(_to, previousBalance, _amountIn);

        // account deposit in the principal
        principal = principal.add(_amountIn);

        // Mint the garden NFT
        if (_mintNft) {
            IGardenNFT(IBabController(controller).gardenNFT()).grantGardenNFT(_to);
        }

        emit GardenDeposit(_to, _minAmountOut, _amountIn, block.timestamp);
    }

    /**
     * @notice
     *   Withdraws the reserve asset relative to the token participation in the garden
     *   and sends it back to the sender.
     * @dev
     *   ATTENTION. Do not call withPenalty unless certain. If penalty is set,
     *   it will be applied regardless of the garden state.
     *   It is advised to first try to withdraw with no penalty and it this
     *   reverts then try to with penalty.
     * @param _amountIn           Quantity of the garden token to withdrawal
     * @param _minAmountOut     Min quantity of reserve asset to receive
     * @param _to                            Address to send component assets to
     * @param _withPenalty                   Whether or not this is an immediate withdrawal
     * @param _unwindStrategy                Strategy to unwind
     */
    function withdraw(
        uint256 _amountIn,
        uint256 _minAmountOut,
        address payable _to,
        bool _withPenalty,
        address _unwindStrategy
    ) external override nonReentrant {
        // Get valuation of the Garden with the quote asset as the reserve asset. Returns value in precise units (10e18)
        // Reverts if price is not found
        uint256 pricePerShare =
            IGardenValuer(IBabController(controller).gardenValuer()).calculateGardenValuation(
                address(this),
                reserveAsset
            );

        _require(msg.sender == _to, Errors.ONLY_CONTRIBUTOR);
        _withdrawInternal(_amountIn, _minAmountOut, _to, _withPenalty, _unwindStrategy, pricePerShare);
    }

    function withdrawBySig(
        uint256 _amountIn,
        uint256 _minAmountOut,
        uint256 _nonce,
        uint256 _pricePerShare,
        uint8 v,
        bytes32 r,
        bytes32 s
    ) external override nonReentrant {
        bytes32 hash =
            keccak256(abi.encode(WITHDRAW_BY_SIG_TYPEHASH, _amountIn, _minAmountOut, _nonce)).toEthSignedMessageHash();
        address signer = ECDSA.recover(hash, v, r, s);

        _require(signer != address(0), Errors.INVALID_SIGNER);

        // to prevent replay attacks
        _require(contributors[signer].nonce == _nonce, Errors.INVALID_NONCE);

        _withdrawInternal(_amountIn, _minAmountOut, payable(signer), false, address(0), _pricePerShare);
    }

    function _withdrawInternal(
        uint256 _amountIn,
        uint256 _minAmountOut,
        address payable _to,
        bool _withPenalty,
        address _unwindStrategy,
        uint256 _pricePerShare
    ) internal {
        _onlyUnpaused();
        _require(balanceOf(_to) > 0, Errors.ONLY_CONTRIBUTOR);
        // Flashloan protection
        _require(block.timestamp.sub(contributors[_to].lastDepositAt) >= depositHardlock, Errors.DEPOSIT_HARDLOCK);
        // Withdrawal amount has to be equal or less than msg.sender balance minus the locked balance
        uint256 lockedAmount = getLockedBalance(_to);
        _require(_amountIn <= balanceOf(_to).sub(lockedAmount), Errors.TOKENS_STAKED); // Strategists cannot withdraw locked stake while in active strategies

        // this value would have 18 decimals even for USDC
        uint256 amountOutNormalized = _amountIn.preciseMul(_pricePerShare);
        // in case of USDC that would with 6 decimals
        uint256 amountOut = amountOutNormalized.preciseMul(10**ERC20Upgradeable(reserveAsset).decimals());

        // if withPenaltiy then unwind strategy
        if (_withPenalty) {
            amountOut = amountOut.sub(amountOut.preciseMul(EARLY_WITHDRAWAL_PENALTY));
            // When unwinding a strategy, a slippage on integrations will result in receiving less tokens
            // than desired so we have have to account for this with a 5% slippage.
            IStrategy(_unwindStrategy).unwindStrategy(amountOut.add(amountOut.preciseMul(5e16)));
        }

        _require(amountOut >= _minAmountOut, Errors.RECEIVE_MIN_AMOUNT);

        _require(liquidReserve() >= amountOut, Errors.MIN_LIQUIDITY);

        _burn(_to, _amountIn);
        _safeSendReserveAsset(_to, amountOut);
        _updateContributorWithdrawalInfo(amountOut);

        _require(amountOut >= _minAmountOut, Errors.BALANCE_TOO_LOW);
        principal = principal.sub(amountOut);

        emit GardenWithdrawal(_to, _to, amountOut, _amountIn, block.timestamp);
    }

    /**
     * User can claim the rewards from the strategies that his principal
     * was invested in.
     */
    function claimReturns(address[] calldata _finalizedStrategies) external override nonReentrant {
        _onlyUnpaused();
        _onlyContributor();
        Contributor storage contributor = contributors[msg.sender];
        _require(block.timestamp > contributor.claimedAt, Errors.ALREADY_CLAIMED); // race condition check
        uint256[] memory rewards = new uint256[](7);

        rewards = rewardsDistributor.getRewards(address(this), msg.sender, _finalizedStrategies);
        _require(rewards[5] > 0 || rewards[6] > 0, Errors.NO_REWARDS_TO_CLAIM);

        if (rewards[6] > 0) {
            contributor.claimedRewards = contributor.claimedRewards.add(rewards[6]); // Rewards claimed properly
            reserveAssetRewardsSetAside = reserveAssetRewardsSetAside.sub(rewards[6]);
            contributor.claimedAt = block.timestamp; // Checkpoint of this claim
            _safeSendReserveAsset(msg.sender, rewards[6]);
            emit RewardsForContributor(msg.sender, rewards[6]);
        }
        if (rewards[5] > 0) {
            contributor.claimedBABL = contributor.claimedBABL.add(rewards[5]); // BABL Rewards claimed properly
            contributor.claimedAt = block.timestamp; // Checkpoint of this claim
            // Send BABL rewards
            rewardsDistributor.sendTokensToContributor(msg.sender, rewards[5]);
            emit BABLRewardsForContributor(msg.sender, rewards[5]);
        }
    }

    /**
     * @notice
     *  When strategy ends puts saves returns, rewards and marks strategy as
     *  finalized.
     *
     * @param _rewards                       Amount of Reserve Asset to set aside forever
     * @param _returns                       Profits or losses that the strategy received
     */
    function finalizeStrategy(uint256 _rewards, int256 _returns) external override {
        _onlyUnpaused();
        _require(
            (strategyMapping[msg.sender] && address(IStrategy(msg.sender).garden()) == address(this)),
            Errors.ONLY_STRATEGY
        );

        reserveAssetRewardsSetAside = reserveAssetRewardsSetAside.add(_rewards);

        // Mark strategy as finalized
        absoluteReturns = absoluteReturns.add(_returns);
        strategies = strategies.remove(msg.sender);
        finalizedStrategies.push(msg.sender);
        strategyMapping[msg.sender] = false;
    }

    /**
     * @notice
     *   Pays gas costs back to the keeper from executing transactions
     *   including the past debt
     * @dev
     *   We assume that calling keeper functions should be less expensive than
     *   1 million gas and the gas price should be lower than 1000 gwei.
     * @param _keeper  Keeper that executed the transaction
     * @param _fee     The fee paid to keeper to compensate the gas cost
     */
    function payKeeper(address payable _keeper, uint256 _fee) external override {
        _onlyUnpaused();
        _onlyStrategy();
        _require(IBabController(controller).isValidKeeper(_keeper), Errors.ONLY_KEEPER);

        if (reserveAsset == WETH) {
            // 1 ETH
            _require(_fee <= (1e6 * 1e3 gwei), Errors.FEE_TOO_HIGH);
        } else if (reserveAsset == DAI) {
            // 2000 DAI
            _require(_fee <= 2000 * 1e18, Errors.FEE_TOO_HIGH);
        } else if (reserveAsset == USDC) {
            // 2000 USDC
            _require(_fee <= 2000 * 1e6, Errors.FEE_TOO_HIGH);
        } else if (reserveAsset == WBTC) {
            // 0.05 WBTC
            _require(_fee <= 0.05 * 1e8, Errors.FEE_TOO_HIGH);
        } else {
            _revert(Errors.RESERVE_ASSET_NOT_SUPPORTED);
        }

        keeperDebt = keeperDebt.add(_fee);
        // Pay Keeper in Reserve Asset
        if (keeperDebt > 0 && liquidReserve() >= 0) {
            uint256 toPay = liquidReserve() > keeperDebt ? keeperDebt : liquidReserve();
            IERC20(reserveAsset).safeTransfer(_keeper, toPay);
            keeperDebt = keeperDebt.sub(toPay);
        }
    }

    /**
     * Makes a previously private garden public
     */
    function makeGardenPublic() external override {
        _require(msg.sender == creator, Errors.ONLY_CREATOR);
        _require(privateGarden && IBabController(controller).allowPublicGardens(), Errors.GARDEN_ALREADY_PUBLIC);
        privateGarden = false;
    }

    /**
     * Gives the right to create strategies and/or voting power to garden users
     */
    function setPublicRights(bool _publicStrategists, bool _publicStewards) external override {
        _require(msg.sender == creator, Errors.ONLY_CREATOR);
        _require(!privateGarden, Errors.GARDEN_IS_NOT_PUBLIC);
        publicStrategists = _publicStrategists;
        publicStewards = _publicStewards;
    }

    /**
     * PRIVILEGED Manager, protocol FUNCTION. When a Garden is active, deposits are enabled.
     */
    function setActive(bool _newValue) external override {
        _require(msg.sender == controller, Errors.ONLY_CONTROLLER);
        _require(active != _newValue, Errors.ONLY_INACTIVE);
        active = _newValue;
    }

    /* ============ Strategy Functions ============ */
    /**
     * Creates a new strategy calling the factory and adds it to the array
     * @param _name                          Name of the strategy
     * @param _symbol                        Symbol of the strategy
     * @param _stratParams                   Num params for the strategy
     * @param _opTypes                      Type for every operation in the strategy
     * @param _opIntegrations               Integration to use for every operation
     * @param _opEncodedDatas               Param for every operation in the strategy
     */
    function addStrategy(
        string memory _name,
        string memory _symbol,
        uint256[] calldata _stratParams,
        uint8[] calldata _opTypes,
        address[] calldata _opIntegrations,
        bytes calldata _opEncodedDatas
    ) external override {
        _onlyUnpaused();
        _onlyActive();
        _onlyContributor();

        _require(
            IIshtarGate(IBabController(controller).ishtarGate()).canAddStrategiesInAGarden(address(this), msg.sender),
            Errors.USER_CANNOT_ADD_STRATEGIES
        );
        _require(strategies.length < MAX_TOTAL_STRATEGIES, Errors.VALUE_TOO_HIGH);
        _require(_stratParams.length == 4, Errors.STRAT_PARAMS_LENGTH);
        address strategy =
            IStrategyFactory(IBabController(controller).strategyFactory()).createStrategy(
                _name,
                _symbol,
                msg.sender,
                address(this),
                _stratParams
            );
        strategyMapping[strategy] = true;
        totalStake = totalStake.add(_stratParams[1]);
        strategies.push(strategy);
        IStrategy(strategy).setData(_opTypes, _opIntegrations, _opEncodedDatas);
        isGardenStrategy[strategy] = true;
        emit AddStrategy(strategy, _name, _stratParams[3]);
    }

    /**
     * Allocates garden capital to an strategy
     *
     * @param _capital        Amount of capital to allocate to the strategy
     */
    function allocateCapitalToStrategy(uint256 _capital) external override {
        _onlyStrategy();
        _onlyActive();

        uint256 protocolMgmtFee = IBabController(controller).protocolManagementFee().preciseMul(_capital);
        _require(_capital.add(protocolMgmtFee) <= liquidReserve(), Errors.MIN_LIQUIDITY);

        // Take protocol mgmt fee
        _payProtocolFeeFromGarden(reserveAsset, protocolMgmtFee);

        // Send Capital to strategy
        IERC20(reserveAsset).safeTransfer(msg.sender, _capital);
    }

    /*
     * Remove an expire candidate from the strategy Array
     * @param _strategy      Strategy to remove
     */
    function expireCandidateStrategy(address _strategy) external override {
        _onlyStrategy();
        strategies = strategies.remove(_strategy);
        strategyMapping[_strategy] = false;
    }

    /*
     * Burns the stake of the strategist of a given strategy
     * @param _strategy      Strategy
     */
    function burnStrategistStake(address _strategist, uint256 _amount) external override {
        _onlyStrategy();
        if (_amount >= balanceOf(_strategist)) {
            // Avoid underflow condition
            _amount = balanceOf(_strategist);
        }
        _burn(_strategist, _amount);
    }

    /* ============ External Getter Functions ============ */

    /**
     * Gets current strategies
     *
     * @return  address[]        Returns list of addresses
     */

    function getStrategies() external view override returns (address[] memory) {
        return strategies;
    }

    /**
     * Gets finalized strategies
     *
     * @return  address[]        Returns list of addresses
     */

    function getFinalizedStrategies() external view override returns (address[] memory) {
        return finalizedStrategies;
    }

    function getContributor(address _contributor)
        external
        view
        override
        returns (
            uint256,
            uint256,
            uint256,
            uint256,
            uint256,
            uint256,
            uint256,
            uint256,
            uint256,
            uint256
        )
    {
        Contributor storage contributor = contributors[_contributor];
        uint256 contributorPower =
            rewardsDistributor.getContributorPower(
                address(this),
                _contributor,
                contributor.initialDepositAt,
                block.timestamp
            );
        uint256 balance = balanceOf(_contributor);
        uint256 lockedBalance = getLockedBalance(_contributor);
        return (
            contributor.lastDepositAt,
            contributor.initialDepositAt,
            contributor.claimedAt,
            contributor.claimedBABL,
            contributor.claimedRewards,
            contributor.totalDeposits > contributor.withdrawnSince
                ? contributor.totalDeposits.sub(contributor.withdrawnSince)
                : 0,
            balance,
            lockedBalance,
            contributorPower,
            contributor.nonce
        );
    }

    /**
     * Checks balance locked for strategists in active strategies
     *
     * @param _contributor                 Address of the account
     *
     * @return  uint256                    Returns the amount of locked garden tokens for the account
     */
    function getLockedBalance(address _contributor) public view override returns (uint256) {
        uint256 lockedAmount;
        for (uint256 i = 0; i < strategies.length; i++) {
            IStrategy strategy = IStrategy(strategies[i]);
            if (_contributor == strategy.strategist()) {
                lockedAmount = lockedAmount.add(strategy.stake());
            }
        }
        // Avoid overflows if off-chain voting system fails
        if (balanceOf(_contributor) < lockedAmount) lockedAmount = balanceOf(_contributor);
        return lockedAmount;
    }

    /* ============ Internal Functions ============ */
    /**
     * Gets liquid reserve available for to Garden.
     */
    function liquidReserve() private view returns (uint256) {
        uint256 reserve = IERC20(reserveAsset).balanceOf(address(this)).sub(reserveAssetRewardsSetAside);
        return reserve > keeperDebt ? reserve.sub(keeperDebt) : 0;
    }

    /**
     * Gets the total active capital currently invested in strategies
     *
     * @return uint256       Total amount active
     * @return uint256       Total amount active in the largest strategy
     * @return address       Address of the largest strategy
     */
    function _getActiveCapital()
        private
        view
        returns (
            uint256,
            uint256,
            address
        )
    {
        uint256 totalActiveCapital;
        uint256 maxAllocation;
        address maxStrategy = address(0);
        for (uint8 i = 0; i < strategies.length; i++) {
            IStrategy strategy = IStrategy(strategies[i]);
            if (strategy.isStrategyActive()) {
                uint256 allocation = strategy.capitalAllocated();
                totalActiveCapital = totalActiveCapital.add(allocation);
                if (allocation > maxAllocation) {
                    maxAllocation = allocation;
                    maxStrategy = strategies[i];
                }
            }
        }
        return (totalActiveCapital, maxAllocation, maxStrategy);
    }

    /**
     * Pays the _feeQuantity from the _garden denominated in _token to the protocol fee recipient
     * @param _token                   Address of the token to pay with
     * @param _feeQuantity             Fee to transfer
     */
    function _payProtocolFeeFromGarden(address _token, uint256 _feeQuantity) private {
        IERC20(_token).safeTransfer(IBabController(controller).treasury(), _feeQuantity);
    }

    // Disable garden token transfers. Allow minting and burning.
    function _beforeTokenTransfer(
        address from,
        address to,
        uint256 _amount
    ) internal virtual override {
        super._beforeTokenTransfer(from, to, _amount);
        _require(
            from == address(0) ||
                to == address(0) ||
                (IBabController(controller).gardenTokensTransfersEnabled() && !privateGarden),
            Errors.GARDEN_TRANSFERS_DISABLED
        );
    }

    function _safeSendReserveAsset(address payable _to, uint256 _amount) private {
        if (reserveAsset == WETH) {
            // Check that the withdrawal is possible
            // Unwrap WETH if ETH balance lower than netFlowQuantity
            if (address(this).balance < _amount) {
                IWETH(WETH).withdraw(_amount.sub(address(this).balance));
            }
            // Send ETH
            Address.sendValue(_to, _amount);
        } else {
            // Send reserve asset
            IERC20(reserveAsset).safeTransfer(_to, _amount);
        }
    }

    function _getWithdrawalReserveQuantity(address _reserveAsset, uint256 _gardenTokenQuantity)
        private
        view
        returns (uint256)
    {}

    /**
     * Updates the contributor info in the array
     */
    function _updateContributorDepositInfo(
        address _contributor,
        uint256 previousBalance,
        uint256 _reserveAssetQuantity
    ) private {
        Contributor storage contributor = contributors[_contributor];
        // If new contributor, create one, increment count, and set the current TS
        if (previousBalance == 0 || contributor.initialDepositAt == 0) {
            _require(totalContributors < maxContributors, Errors.MAX_CONTRIBUTORS);
            totalContributors = totalContributors.add(1);
            contributor.initialDepositAt = block.timestamp;
        }
        // We make checkpoints around contributor deposits to give the right rewards afterwards
        contributor.totalDeposits = contributor.totalDeposits.add(_reserveAssetQuantity);
        contributor.lastDepositAt = block.timestamp;
        contributor.nonce = contributor.nonce + 1;
        rewardsDistributor.updateGardenPowerAndContributor(address(this), _contributor, previousBalance, true, pid);
        pid++;
    }

    /**
     * Updates the contributor info in the array
     */
    function _updateContributorWithdrawalInfo(uint256 _netflowQuantity) private {
        Contributor storage contributor = contributors[msg.sender];
        // If sold everything
        if (balanceOf(msg.sender) == 0) {
            contributor.lastDepositAt = 0;
            contributor.initialDepositAt = 0;
            contributor.withdrawnSince = 0;
            contributor.totalDeposits = 0;
            totalContributors = totalContributors.sub(1);
        } else {
            contributor.withdrawnSince = contributor.withdrawnSince.add(_netflowQuantity);
        }
        rewardsDistributor.updateGardenPowerAndContributor(address(this), msg.sender, 0, false, pid);
        contributor.nonce = contributor.nonce + 1;
        pid++;
    }

    // solhint-disable-next-line
    receive() external payable {}
}

contract GardenV3 is Garden {}<|MERGE_RESOLUTION|>--- conflicted
+++ resolved
@@ -327,15 +327,11 @@
             Errors.DURATION_RANGE
         );
         _require(_minVoters >= 1 && _minVoters < 10, Errors.MIN_VOTERS_CHECK);
-<<<<<<< HEAD
-
-=======
         _require(
             _maxContributors > 0 && _maxContributors <= IBabController(controller).maxContributorsPerGarden(),
             Errors.MAX_CONTRIBUTORS_SET
         );
         maxContributors = _maxContributors;
->>>>>>> f1084d11
         minContribution = _minContribution;
         strategyCooldownPeriod = _strategyCooldownPeriod;
         minVotesQuorum = _minVotesQuorum;
