/*
    Copyright 2021 Babylon Finance.

    Licensed under the Apache License, Version 2.0 (the "License");
    you may not use this file except in compliance with the License.
    You may obtain a copy of the License at
    http://www.apache.org/licenses/LICENSE-2.0

    Unless required by applicable law or agreed to in writing, software
    distributed under the License is distributed on an "AS IS" BASIS,
    WITHOUT WARRANTIES OR CONDITIONS OF ANY KIND, either express or implied.
    See the License for the specific language governing permissions and
    limitations under the License.

    SPDX-License-Identifier: Apache License, Version 2.0
*/

pragma solidity 0.7.6;

import 'hardhat/console.sol';
import {Address} from '@openzeppelin/contracts/utils/Address.sol';
import {IERC20} from '@openzeppelin/contracts/token/ERC20/IERC20.sol';
import {SafeERC20} from '@openzeppelin/contracts/token/ERC20/SafeERC20.sol';
import {ERC20Upgradeable} from '@openzeppelin/contracts-upgradeable/token/ERC20/ERC20Upgradeable.sol';
import {ReentrancyGuard} from '@openzeppelin/contracts/utils/ReentrancyGuard.sol';
import {SafeMath} from '@openzeppelin/contracts/math/SafeMath.sol';
import {SafeDecimalMath} from '../lib/SafeDecimalMath.sol';
import {SafeCast} from '@openzeppelin/contracts/utils/SafeCast.sol';
import {SignedSafeMath} from '@openzeppelin/contracts/math/SignedSafeMath.sol';

import {Errors, _require} from '../lib/BabylonErrors.sol';
import {AddressArrayUtils} from '../lib/AddressArrayUtils.sol';
import {PreciseUnitMath} from '../lib/PreciseUnitMath.sol';
import {Math} from '../lib/Math.sol';

import {IRewardsDistributor} from '../interfaces/IRewardsDistributor.sol';
import {IBabController} from '../interfaces/IBabController.sol';
import {IStrategyFactory} from '../interfaces/IStrategyFactory.sol';
import {IGardenValuer} from '../interfaces/IGardenValuer.sol';
import {IStrategy} from '../interfaces/IStrategy.sol';
import {IGarden} from '../interfaces/IGarden.sol';
import {IGardenNFT} from '../interfaces/IGardenNFT.sol';
import {IIshtarGate} from '../interfaces/IIshtarGate.sol';
import {IWETH} from '../interfaces/external/weth/IWETH.sol';

/**
 * @title BaseGarden
 * @author Babylon Finance
 *
 * Class that holds common garden-related state and functions
 */
contract Garden is ERC20Upgradeable, ReentrancyGuard, IGarden {
    using SafeCast for int256;
    using SignedSafeMath for int256;
    using PreciseUnitMath for int256;
    using SafeDecimalMath for int256;

    using SafeCast for uint256;
    using SafeMath for uint256;
    using PreciseUnitMath for uint256;
    using SafeDecimalMath for uint256;

    using Address for address;
    using AddressArrayUtils for address[];

    using SafeERC20 for IERC20;

    /* ============ Events ============ */
    event GardenDeposit(address indexed _to, uint256 reserveToken, uint256 reserveTokenQuantity, uint256 timestamp);
    event GardenWithdrawal(
        address indexed _from,
        address indexed _to,
        uint256 reserveToken,
        uint256 reserveTokenQuantity,
        uint256 timestamp
    );
    event AddStrategy(address indexed _strategy, uint256 _expectedReturn);

    event RewardsForContributor(address indexed _contributor, uint256 indexed _amount);
    event BABLRewardsForContributor(address indexed _contributor, uint256 _rewards);

    /* ============ State Constants ============ */

    // Wrapped ETH address
    address private constant WETH = 0xC02aaA39b223FE8D0A0e5C4F27eAD9083C756Cc2;
    uint256 private constant EARLY_WITHDRAWAL_PENALTY = 15e16;
    uint256 private constant MAX_TOTAL_STRATEGIES = 20; // Max number of strategies
    uint256 private constant TEN_PERCENT = 1e17;
    // Window of time after an investment strategy finishes when the capital is available for withdrawals
    uint256 private constant withdrawalWindowAfterStrategyCompletes = 7 days;

    /* ============ Structs ============ */

    struct Contributor {
        uint256 lastDepositAt;
        uint256 initialDepositAt;
        uint256 claimedAt;
        uint256 claimedBABL;
        uint256 claimedRewards;
        uint256 withdrawnSince;
        uint256 totalDeposits;
    }

    /* ============ State Variables ============ */

    // Reserve Asset of the garden
    address public override reserveAsset;

    // Address of the controller
    address public override controller;

    // Address of the rewards distributor
    IRewardsDistributor private rewardsDistributor;

    // The person that creates the garden
    address public override creator;
    // Whether the garden is currently active or not
    bool public override active;
    bool public override guestListEnabled;

    // Keeps track of the reserve balance. In case we receive some through other means
    uint256 public override principal;
    uint256 public override reserveAssetRewardsSetAside;
    uint256 public override reserveAssetPrincipalWindow;
    int256 public override absoluteReturns; // Total profits or losses of this garden

    // Indicates the minimum liquidity the asset needs to have to be tradable by this garden
    uint256 public override minLiquidityAsset;

    uint256 public depositHardlock; // Window of time after deposits when withdraws are disabled for that user
    uint256 public withdrawalsOpenUntil; // Indicates until when the withdrawals are open and the ETH is set aside

    // Contributors
    mapping(address => Contributor) private contributors;
    uint256 public override totalContributors;
    uint256 public override maxContributors;
    uint256 public maxDepositLimit; // Limits the amount of deposits

    uint256 public override gardenInitializedAt; // Garden Initialized at timestamp
    // Number of garden checkpoints used to control de garden power and each contributor power with accuracy avoiding flash loans and related attack vectors
    uint256 private pid;

    // Min contribution in the garden
    uint256 public override minContribution; //wei
    uint256 private minGardenTokenSupply;

    // Strategies variables
    uint256 public override totalStake;
    uint256 public override minVotesQuorum = TEN_PERCENT; // 10%. (0.01% = 1e14, 1% = 1e16)
    uint256 public override minVoters;
    uint256 public override minStrategyDuration; // Min duration for an strategy
    uint256 public override maxStrategyDuration; // Max duration for an strategy
    // Window for the strategy to cooldown after approval before receiving capital
    uint256 public override strategyCooldownPeriod;

    address[] private strategies; // Strategies that are either in candidate or active state
    address[] private finalizedStrategies; // Strategies that have finalized execution
    mapping(address => bool) public override strategyMapping;
    mapping(address => bool) public override isGardenStrategy; // Security control mapping

    // Keeper debt in reserve asset if any, repaid upon every strategy finalization
    uint256 public keeperDebt;

    /* ============ Constructor ============ */

    /**
     * When a new Garden is created.
     * All parameter validations are on the BabController contract. Validations are performed already on the
     * BabController.
     * WARN: If the reserve Asset is different than WETH the gardener needs to have approved the controller.
     *
     * @param _reserveAsset           Address of the reserve asset ERC20
     * @param _controller             Address of the controller
     * @param _creator                Address of the creator
     * @param _name                   Name of the Garden
     * @param _symbol                 Symbol of the Garden
     * @param _gardenParams           Array of numeric garden params
     * @param _initialContribution    Initial Contribution by the Gardener
     */
    function initialize(
        address _reserveAsset,
        address _controller,
        address _creator,
        string memory _name,
        string memory _symbol,
        uint256[] calldata _gardenParams,
        uint256 _initialContribution
    ) public payable initializer {
        _require(bytes(_name).length < 50, Errors.NAME_TOO_LONG);
        _require(
            _creator != address(0) && _controller != address(0) && ERC20Upgradeable(_reserveAsset).decimals() > 0,
            Errors.ADDRESS_IS_ZERO
        );
        _require(_gardenParams.length == 10, Errors.GARDEN_PARAMS_LENGTH);
        _require(IBabController(_controller).isValidReserveAsset(_reserveAsset), Errors.MUST_BE_RESERVE_ASSET);
        __ERC20_init(_name, _symbol);

        controller = _controller;
        reserveAsset = _reserveAsset;
        creator = _creator;
        maxContributors = IBabController(_controller).maxContributorsPerGarden();
        rewardsDistributor = IRewardsDistributor(IBabController(controller).rewardsDistributor());
        _require(address(rewardsDistributor) != address(0), Errors.ADDRESS_IS_ZERO);
        guestListEnabled = true;

        _start(
            _initialContribution,
            _gardenParams[0],
            _gardenParams[1],
            _gardenParams[2],
            _gardenParams[3],
            _gardenParams[4],
            _gardenParams[5],
            _gardenParams[6],
            _gardenParams[7],
            _gardenParams[8],
            _gardenParams[9]
        );
        active = true;
    }

    /* ============ External Functions ============ */

    /**
     * FUND LEAD ONLY.  Starts the Garden with allowed reserve assets,
     * fees and issuance premium. Only callable by the Garden's creator
     *
     * @param _creatorDeposit                       Deposit by the creator
     * @param _maxDepositLimit                      Max deposit limit
     * @param _minGardenTokenSupply                 Min garden token supply
     * @param _minLiquidityAsset                    Number that represents min amount of liquidity denominated in ETH
     * @param _depositHardlock                      Number that represents the time deposits are locked for an user after he deposits
     * @param _minContribution                      Min contribution to the garden
     * @param _strategyCooldownPeriod               How long after the strategy has been activated, will it be ready to be executed
     * @param _minVotesQuorum                       Percentage of votes needed to activate an strategy (0.01% = 1e14, 1% = 1e16)
     * @param _minStrategyDuration                  Min duration of an strategy
     * @param _maxStrategyDuration                  Max duration of an strategy
     * @param _minVoters                            The minimum amount of voters needed for quorum
     */
    function _start(
        uint256 _creatorDeposit,
        uint256 _maxDepositLimit,
        uint256 _minGardenTokenSupply,
        uint256 _minLiquidityAsset,
        uint256 _depositHardlock,
        uint256 _minContribution,
        uint256 _strategyCooldownPeriod,
        uint256 _minVotesQuorum,
        uint256 _minStrategyDuration,
        uint256 _maxStrategyDuration,
        uint256 _minVoters
    ) private {
        _require(_minContribution > 0 && _creatorDeposit >= _minContribution, Errors.MIN_CONTRIBUTION);
        _require(
            _creatorDeposit >= _minGardenTokenSupply &&
                _minLiquidityAsset >= IBabController(controller).minLiquidityPerReserve(reserveAsset),
            Errors.MIN_LIQUIDITY
        );
        _require(
            _creatorDeposit <= _maxDepositLimit && _maxDepositLimit <= (reserveAsset == WETH ? 1e22 : 1e25),
            Errors.MAX_DEPOSIT_LIMIT
        );
        _require(_minGardenTokenSupply > 0, Errors.MIN_TOKEN_SUPPLY);
        _require(_depositHardlock > 0, Errors.DEPOSIT_HARDLOCK);
        _require(
            _strategyCooldownPeriod <= IBabController(controller).getMaxCooldownPeriod() &&
                _strategyCooldownPeriod >= IBabController(controller).getMinCooldownPeriod(),
            Errors.NOT_IN_RANGE
        );
        _require(_minVotesQuorum >= TEN_PERCENT && _minVotesQuorum <= TEN_PERCENT.mul(5), Errors.VALUE_TOO_LOW);
        _require(
            _maxStrategyDuration >= _minStrategyDuration &&
                _minStrategyDuration >= 1 days &&
                _maxStrategyDuration <= 500 days,
            Errors.DURATION_RANGE
        );
        _require(_minVoters >= 1 && _minVoters < 10, Errors.MIN_VOTERS_CHECK);
        minContribution = _minContribution;
        strategyCooldownPeriod = _strategyCooldownPeriod;
        minVotesQuorum = _minVotesQuorum;
        minVoters = _minVoters;
        minStrategyDuration = _minStrategyDuration;
        maxStrategyDuration = _maxStrategyDuration;
        minGardenTokenSupply = _minGardenTokenSupply;
        maxDepositLimit = _maxDepositLimit;
        gardenInitializedAt = block.timestamp;
        minLiquidityAsset = _minLiquidityAsset;
        depositHardlock = _depositHardlock;
    }

    /**
     * Deposits the reserve asset into the garden and mints the Garden token of the given quantity
     * to the specified _to address.
     * WARN: If the reserve Asset is different than WETH the sender needs to have approved the garden.
     *
     * @param _reserveAssetQuantity  Quantity of the reserve asset that are received
     * @param _minGardenTokenReceiveQuantity   Min quantity of Garden token to receive after issuance
     * @param _to                   Address to mint Garden tokens to
     * @param _mintNft              Whether to mint NFT or not
     */
    function deposit(
        uint256 _reserveAssetQuantity,
        uint256 _minGardenTokenReceiveQuantity,
        address _to,
        bool _mintNft
    ) external payable override nonReentrant {
        _onlyActive();
        _require(
            !guestListEnabled ||
                IIshtarGate(IBabController(controller).ishtarGate()).canJoinAGarden(address(this), msg.sender) ||
                creator == _to,
            Errors.USER_CANNOT_JOIN
        );
        // if deposit limit is 0, then there is no deposit limit
        if (maxDepositLimit > 0) {
            _require(principal.add(_reserveAssetQuantity) <= maxDepositLimit, Errors.MAX_DEPOSIT_LIMIT);
        }

        _require(totalContributors <= maxContributors, Errors.MAX_CONTRIBUTORS);
        _require(_reserveAssetQuantity >= minContribution, Errors.MIN_CONTRIBUTION);

        // If reserve asset is WETH wrap it
        uint256 reserveAssetBalance = IERC20(reserveAsset).balanceOf(address(this));

        if (reserveAsset == WETH && msg.value > 0) {
            IWETH(WETH).deposit{value: msg.value}();
        } else {
            // Transfer ERC20 to the garden
            IERC20(reserveAsset).safeTransferFrom(msg.sender, address(this), _reserveAssetQuantity);
        }
        // Make sure we received the reserve asset
        _require(
            IERC20(reserveAsset).balanceOf(address(this)).sub(reserveAssetBalance) == _reserveAssetQuantity,
            Errors.MSG_VALUE_DO_NOT_MATCH
        );

        // gardenTokenQuantity has to be at least _minGardenTokenReceiveQuantity
        _require(_reserveAssetQuantity >= _minGardenTokenReceiveQuantity, Errors.MIN_TOKEN_SUPPLY);

        uint256 previousBalance = balanceOf(_to);

        _mint(_to, getGardenTokenMintQuantity(_reserveAssetQuantity, true));
        _updateContributorDepositInfo(_to, previousBalance);
        principal = principal.add(_reserveAssetQuantity);

        // Mint the garden NFT
        if (_mintNft) {
            IGardenNFT(IBabController(controller).gardenNFT()).grantGardenNFT(_to);
        }

        _require(totalSupply() > 0, Errors.MIN_LIQUIDITY);
        emit GardenDeposit(_to, msg.value, _reserveAssetQuantity, block.timestamp);

        // Check that total supply is greater than min supply needed for issuance
        _require(totalSupply() >= minGardenTokenSupply, Errors.MIN_TOKEN_SUPPLY);
    }

    /**
     * Withdraws the ETH relative to the token participation in the garden and sends it back to the sender.
     *
     * @param _gardenTokenQuantity             Quantity of the garden token to withdrawal
     * @param _minReserveReceiveQuantity     Min quantity of reserve asset to receive
     * @param _to                            Address to send component assets to
     * @param _withPenalty                   Whether or not this is an immediate withdrawal
     */
    function withdraw(
        uint256 _gardenTokenQuantity,
        uint256 _minReserveReceiveQuantity,
        address payable _to,
        bool _withPenalty
    ) external override nonReentrant {
        _onlyContributor();
        // Withdrawal amount has to be equal or less than msg.sender balance minus the locked balance
        (uint256 lockedAmount, uint256 votedAmount) = this.getLockedBalance(msg.sender);
        _require(_gardenTokenQuantity <= balanceOf(msg.sender).sub(lockedAmount), Errors.TOKENS_STAKED); // Strategists and Voters cannot withdraw locked stake while in active strategies
        if (!_withPenalty) {
            // If you have active votes, you can only withdraw with a penalty
            _require(_gardenTokenQuantity <= balanceOf(msg.sender).sub(votedAmount), Errors.TOKENS_STAKED);
            // Requests an immediate withdrawal taking the EARLY_WITHDRAWAL_PENALTY that stays invested.
            return _withdraw(_gardenTokenQuantity, _minReserveReceiveQuantity, _to);
        }
        // Check that cannot do a normal withdrawal
        _require(!_canWithdrawReserveAmount(msg.sender, _gardenTokenQuantity), Errors.NORMAL_WITHDRAWAL_POSSIBLE);
        uint256 netReserveFlows = _gardenTokenQuantity.sub(_gardenTokenQuantity.preciseMul(EARLY_WITHDRAWAL_PENALTY));
        (, uint256 largestCapital, address maxStrategy) = _getActiveCapital();
        // Check that strategy has enough capital to support the withdrawal
        _require(
            IStrategy(maxStrategy).minRebalanceCapital() <= largestCapital.sub(netReserveFlows),
            Errors.WITHDRAWAL_WITH_PENALTY
        );
        IStrategy(maxStrategy).unwindStrategy(netReserveFlows);
        // We burn their penalty
        _burn(msg.sender, _gardenTokenQuantity.preciseMul(EARLY_WITHDRAWAL_PENALTY));
        _withdraw(netReserveFlows, _minReserveReceiveQuantity, _to);
    }

    /**
     * User can claim the rewards from the strategies that his principal
     * was invested in.
     */
    function claimReturns(address[] calldata _finalizedStrategies) external override nonReentrant {
        _onlyContributor();
        Contributor storage contributor = contributors[msg.sender];
        _require(block.timestamp > contributor.claimedAt, Errors.ALREADY_CLAIMED); // race condition check
        uint256[] memory rewards = new uint256[](7);

        rewards = rewardsDistributor.getRewards(address(this), msg.sender, _finalizedStrategies);
        _require(rewards[5] > 0 || rewards[6] > 0, Errors.NO_REWARDS_TO_CLAIM);

        if (rewards[6] > 0) {
            contributor.claimedRewards = contributor.claimedRewards.add(rewards[6]); // Rewards claimed properly
            reserveAssetRewardsSetAside = reserveAssetRewardsSetAside.sub(rewards[6]);
            contributor.claimedAt = block.timestamp; // Checkpoint of this claim
            _safeSendReserveAsset(msg.sender, rewards[6]);
            emit RewardsForContributor(msg.sender, rewards[6]);
        }
        if (rewards[5] > 0) {
            contributor.claimedBABL = contributor.claimedBABL.add(rewards[5]); // BABL Rewards claimed properly
            contributor.claimedAt = block.timestamp; // Checkpoint of this claim
            // Send BABL rewards
            rewardsDistributor.sendTokensToContributor(msg.sender, rewards[5]);
            emit BABLRewardsForContributor(msg.sender, rewards[5]);
        }
    }

    /**
     * When an strategy finishes execution, we want to make that eth available for withdrawals
     * from members of the garden.
     *
     * @param _amount                        Amount of Reserve Asset to set aside until the window ends
     * @param _rewards                       Amount of Reserve Asset to set aside forever
     * @param _returns                       Profits or losses that the strategy received
     */
    function startWithdrawalWindow(
        uint256 _amount,
        uint256 _rewards,
        int256 _returns,
        address _strategy
    ) external override {
        _onlyUnpaused();
        _require(
            (strategyMapping[msg.sender] && address(IStrategy(msg.sender).garden()) == address(this)),
            Errors.ONLY_STRATEGY
        );
        // Updates reserve asset
        principal = principal.toInt256().add(_returns).toUint256();
        if (withdrawalsOpenUntil > block.timestamp) {
            withdrawalsOpenUntil = block.timestamp.add(
                withdrawalWindowAfterStrategyCompletes.sub(withdrawalsOpenUntil.sub(block.timestamp))
            );
        } else {
            withdrawalsOpenUntil = block.timestamp.add(withdrawalWindowAfterStrategyCompletes);
        }
        reserveAssetRewardsSetAside = reserveAssetRewardsSetAside.add(_rewards);
        reserveAssetPrincipalWindow = reserveAssetPrincipalWindow.add(_amount);
        // Mark strategy as finalized
        absoluteReturns = absoluteReturns.add(_returns);
        strategies = strategies.remove(_strategy);
        finalizedStrategies.push(_strategy);
        strategyMapping[_strategy] = false;
    }

    /**
     * Pays gas costs back to the keeper from executing transactions including the past debt
     * @param _keeper             Keeper that executed the transaction
     * @param _fee                The fee paid to keeper to compensate the gas cost
     */
    function payKeeper(address payable _keeper, uint256 _fee) external override {
        _require(IBabController(controller).isValidKeeper(_keeper), Errors.ONLY_KEEPER);
        _onlyStrategy();
        keeperDebt = keeperDebt.add(_fee);
        // Pay Keeper in Reserve Asset
        if (keeperDebt > 0 && IERC20(reserveAsset).balanceOf(address(this)) >= keeperDebt) {
            IERC20(reserveAsset).safeTransfer(_keeper, keeperDebt);
            principal = principal.sub(keeperDebt);
            keeperDebt = 0;
        }
    }

    /* ============ External Functions ============ */

    /**
     * Makes a previously private garden public
     */
    function makeGardenPublic() external override {
        _require(msg.sender == creator, Errors.ONLY_CREATOR);
        _require(guestListEnabled && IBabController(controller).allowPublicGardens(), Errors.GARDEN_ALREADY_PUBLIC);
        guestListEnabled = false;
    }

    /**
     * PRIVILEGED Manager, protocol FUNCTION. When a Garden is active, deposits are enabled.
     */
    function setActive(bool _newValue) external override {
        _require(msg.sender == controller, Errors.ONLY_CONTROLLER);
        _require(active != _newValue, Errors.ONLY_INACTIVE);
        active = _newValue;
    }

    /* ============ Strategy Functions ============ */
    /**
     * Creates a new strategy calling the factory and adds it to the array
     * @param _name                          Name of the strategy
     * @param _symbol                        Symbol of the strategy
     * @param _stratParams                   Num params for the strategy
     * @param _opTypes                      Type for every operation in the strategy
     * @param _opIntegrations               Integration to use for every operation
     * @param _opDatas                      Param for every operation in the strategy
     */
    function addStrategy(
        string memory _name,
        string memory _symbol,
        uint256[] calldata _stratParams,
        uint8[] calldata _opTypes,
        address[] calldata _opIntegrations,
        address[] calldata _opDatas
    ) external override {
        _onlyActive();
        _onlyContributor();
        _require(
            IIshtarGate(IBabController(controller).ishtarGate()).canAddStrategiesInAGarden(address(this), msg.sender),
            Errors.USER_CANNOT_ADD_STRATEGIES
        );
        _require(strategies.length < MAX_TOTAL_STRATEGIES, Errors.VALUE_TOO_HIGH);
        _require(_stratParams.length == 5, Errors.STRAT_PARAMS_LENGTH);
        address strategy =
            IStrategyFactory(IBabController(controller).strategyFactory()).createStrategy(
                _name,
                _symbol,
                msg.sender,
                address(this),
                _stratParams
            );
        strategyMapping[strategy] = true;
        totalStake = totalStake.add(_stratParams[1]);
        strategies.push(strategy);
        IStrategy(strategy).setData(_opTypes, _opIntegrations, _opDatas);
        isGardenStrategy[strategy] = true;
        emit AddStrategy(strategy, _stratParams[3]);
    }

    /**
     * Rebalances available capital of the garden between the strategies that are active.
     * We enter into the strategy and add it to the executed strategies array.
     * @param _fee                     The fee paid to keeper to compensate the gas cost for each strategy executed
     */
    function rebalanceStrategies(uint256 _fee) external override {
        _onlyUnpaused();
        uint256 totalActiveVotes;
        for (uint256 i = 0; i < strategies.length; i++) {
            IStrategy strategy = IStrategy(strategies[i]);
            if (strategy.isStrategyActive()) {
                totalActiveVotes = totalActiveVotes.add(strategy.totalVotes().toUint256());
            }
        }
        totalActiveVotes = totalActiveVotes.add(totalActiveVotes.preciseMul(1e17)); // Add 10% for protocol and keeper fees
        for (uint256 i = 0; i < strategies.length; i++) {
            IStrategy strategy = IStrategy(strategies[i]);
            if (strategy.isStrategyActive()) {
                uint256 toAllocate =
                    ERC20Upgradeable(reserveAsset).balanceOf(address(this)).preciseMul(
                        strategy.totalVotes().toUint256().preciseDiv(totalActiveVotes)
                    );
                if (
                    toAllocate >= strategy.minRebalanceCapital() &&
                    toAllocate.add(strategy.capitalAllocated()) <= strategy.maxCapitalRequested()
                ) {
                    strategy.executeStrategyRebalance(toAllocate, _fee, msg.sender);
                }
            }
        }
    }

    /**
     * Allocates garden capital to an strategy
     *
     * @param _capital        Amount of capital to allocate to the strategy
     */
    function allocateCapitalToStrategy(uint256 _capital) external override {
        _onlyStrategy();
        _onlyActive();
        _reenableReserveForStrategies();
        uint256 protocolMgmtFee = IBabController(controller).protocolManagementFee().preciseMul(_capital);
        _require(
            _capital.add(protocolMgmtFee) <=
                IERC20(reserveAsset).balanceOf(address(this)).sub(reserveAssetPrincipalWindow),
            Errors.MIN_LIQUIDITY
        );

        // Take protocol mgmt fee
        _payProtocolFeeFromGarden(reserveAsset, protocolMgmtFee);

        // Send Capital to strategy
        IERC20(reserveAsset).safeTransfer(msg.sender, _capital);
    }

    /*
     * Remove an expire candidate from the strategy Array
     * @param _strategy      Strategy to remove
     */
    function expireCandidateStrategy(address _strategy) external override {
        _onlyStrategy();
        strategies = strategies.remove(_strategy);
        strategyMapping[_strategy] = false;
    }

    /*
     * Burns the stake of the strategist of a given strategy
     * @param _strategy      Strategy
     */
    function burnStrategistStake(address _strategist, uint256 _amount) external override {
        _onlyStrategy();
        if (_amount >= balanceOf(_strategist)) {
            // Avoid underflow condition
            _amount = balanceOf(_strategist);
        }
        _burn(_strategist, _amount);
    }

    /* ============ External Getter Functions ============ */

    /**
     * Gets current strategies
     *
     * @return  address[]        Returns list of addresses
     */

    function getStrategies() external view override returns (address[] memory) {
        return strategies;
    }

    /**
     * Gets finalized strategies
     *
     * @return  address[]        Returns list of addresses
     */

    function getFinalizedStrategies() external view override returns (address[] memory) {
        return finalizedStrategies;
    }

    function getContributor(address _contributor)
        external
        view
        override
        returns (
            uint256,
            uint256,
            uint256,
            uint256,
            uint256,
            uint256
        )
    {
        Contributor storage contributor = contributors[_contributor];
        return (
            contributor.lastDepositAt,
            contributor.initialDepositAt,
            contributor.claimedAt,
            contributor.claimedBABL,
            contributor.claimedRewards,
            contributor.totalDeposits
        );
    }

    /**
     * Get the expected reserve asset to be withdrawaled
     *
     * @param _gardenTokenQuantity             Quantity of Garden tokens to withdrawal
     *
     * @return  uint256                     Expected reserve asset quantity withdrawaled
     */
    function getExpectedReserveWithdrawalQuantity(uint256 _gardenTokenQuantity)
        external
        view
        override
        returns (uint256)
    {
        return _getWithdrawalReserveQuantity(reserveAsset, _gardenTokenQuantity);
    }

    /**
     * Checks balance locked for strategists in active strategies
     *
     * @param _contributor                 Address of the account
     *
     * @return  uint256                    Returns the amount of locked garden tokens for the account
     * @return  uint256                    Returns the amount of active votes for the account
     */
    function getLockedBalance(address _contributor) external view override returns (uint256, uint256) {
        uint256 lockedAmount;
        uint256 votedAmount;
        for (uint256 i = 0; i < strategies.length; i++) {
            IStrategy strategy = IStrategy(strategies[i]);
            if (_contributor == strategy.strategist()) {
                lockedAmount = lockedAmount.add(strategy.stake());
            }
            uint256 votes = uint256(Math.abs(strategy.getUserVotes(_contributor)));
            if (votes > votedAmount) {
                votedAmount = votes;
            }
        }
        // Avoid overflows if off-chain voting system fails
        if (balanceOf(_contributor) < lockedAmount) lockedAmount = balanceOf(_contributor);
        return (lockedAmount, votedAmount);
    }

    function getGardenTokenMintQuantity(
        uint256 _reserveAssetQuantity,
        bool isDeposit // Value of reserve asset net of fees
    ) public view override returns (uint256) {
        // Get valuation of the Garden with the quote asset as the reserve asset.
        // Reverts if price is not found
        uint256 baseUnits = uint256(10)**ERC20Upgradeable(reserveAsset).decimals();
        uint256 normalizedReserveQuantity = _reserveAssetQuantity.preciseDiv(baseUnits);
        // First deposit
        if (totalSupply() == 0) {
            return normalizedReserveQuantity;
        }
        uint256 gardenValuationPerToken =
            IGardenValuer(IBabController(controller).gardenValuer()).calculateGardenValuation(
                address(this),
                reserveAsset
            );
        if (isDeposit) {
            gardenValuationPerToken = gardenValuationPerToken.sub(normalizedReserveQuantity.preciseDiv(totalSupply()));
        }
        return normalizedReserveQuantity.preciseDiv(gardenValuationPerToken);
    }

    // solhint-disable-next-line
    receive() external payable {}

    /* ============ Modifiers ============ */

    // Replaced by internal functions due to contract size limit of 24KB

    /* ============ Internal Functions ============ */

    function _onlyContributor() private view {
        _onlyUnpaused();
        _require(balanceOf(msg.sender) > 0, Errors.ONLY_CONTRIBUTOR);
    }

    function _onlyUnpaused() private view {
        // Do not execute if Globally or individually paused
        _require(!IBabController(controller).isPaused(address(this)), Errors.ONLY_UNPAUSED);
    }

    /**
     * Throws if the sender is not an strategy of this garden
     */
    function _onlyStrategy() private view {
        _onlyUnpaused();
        _require(strategyMapping[msg.sender], Errors.ONLY_STRATEGY);
    }

    /**
     * Throws if the garden is not active
     */
    function _onlyActive() private view {
        _onlyUnpaused();
        _require(active, Errors.ONLY_ACTIVE);
    }

    /**
<<<<<<< HEAD
     * Function that mints the appropriate garden tokens along with the Garden NFT
     * @param _to                              Address to mint the tokens
     * @param _reserveAssetQuantity            Amount of garden tokens
     * @param _newPrincipal                    New principal for that user
     * @param _protocolFees                    Protocol Fees Paid
     */
    function _mintGardenTokens(
        address _to,
        uint256 _reserveAssetQuantity,
        uint256 _newPrincipal,
        uint256 _protocolFees
    ) private {
        uint256 previousBalance = balanceOf(_to);
        _mint(_to, getGardenTokenMintQuantity(_reserveAssetQuantity, true));
        _updateContributorDepositInfo(_to, previousBalance, _reserveAssetQuantity);

        principal = _newPrincipal;
        // Mint the garden NFT
        IGardenNFT(IBabController(controller).gardenNFT()).grantGardenNFT(_to);
        _require(totalSupply() > 0, Errors.MIN_LIQUIDITY);
        emit GardenDeposit(_to, msg.value, _reserveAssetQuantity, _protocolFees, block.timestamp);
    }

    /**
=======
>>>>>>> f41ba690
     * When the window of withdrawals finishes, we need to make the capital available again for investments
     * We still keep the profits aside.
     */
    function _reenableReserveForStrategies() private {
        if (block.timestamp >= withdrawalsOpenUntil) {
            withdrawalsOpenUntil = 0;
            reserveAssetPrincipalWindow = 0;
        }
    }

    /**
     * Check if the fund has reserve amount available for withdrawals.
     * If it returns false, reserve pool would be available.
     * @param _contributor                   Address of the contributors
     * @param _amount                        Amount of ETH to withdraw
     */
    function _canWithdrawReserveAmount(address _contributor, uint256 _amount) private view returns (bool) {
        // Reserve rewards cannot be withdrawn. Only claimed
        uint256 liquidReserve = IERC20(reserveAsset).balanceOf(address(this));
        _require(liquidReserve >= _amount, Errors.NOT_ENOUGH_RESERVE);

        // Withdrawal open
        if (block.timestamp <= withdrawalsOpenUntil) {
            // There is a window but there is more than needed
            if (liquidReserve > reserveAssetPrincipalWindow.add(_amount)) {
                return true;
            }
            // Pro rata withdrawals
            uint256 contributorPower =
                rewardsDistributor.getContributorPower(
                    address(this),
                    _contributor,
                    contributors[_contributor].initialDepositAt,
                    block.timestamp
                );
            return reserveAssetPrincipalWindow.preciseMul(contributorPower) >= _amount;
        } else {
            // Not in a withdrawal window. Check that there is enough reserve
            return liquidReserve >= _amount;
        }
    }

    /**
     * Gets the total active capital currently invested in strategies
     *
     * @return uint256       Total amount active
     * @return uint256       Total amount active in the largest strategy
     * @return address       Address of the largest strategy
     */
    function _getActiveCapital()
        private
        view
        returns (
            uint256,
            uint256,
            address
        )
    {
        uint256 totalActiveCapital;
        uint256 maxAllocation;
        address maxStrategy = address(0);
        for (uint8 i = 0; i < strategies.length; i++) {
            IStrategy strategy = IStrategy(strategies[i]);
            if (strategy.isStrategyActive()) {
                uint256 allocation = strategy.capitalAllocated();
                totalActiveCapital = totalActiveCapital.add(allocation);
                if (allocation > maxAllocation) {
                    maxAllocation = allocation;
                    maxStrategy = strategies[i];
                }
            }
        }
        return (totalActiveCapital, maxAllocation, maxStrategy);
    }

    /**
     * Pays the _feeQuantity from the _garden denominated in _token to the protocol fee recipient
     * @param _token                   Address of the token to pay with
     * @param _feeQuantity             Fee to transfer
     */
    function _payProtocolFeeFromGarden(address _token, uint256 _feeQuantity) private {
        IERC20(_token).safeTransfer(IBabController(controller).treasury(), _feeQuantity);
    }

    // Disable garden token transfers. Allow minting and burning.
    function _beforeTokenTransfer(
        address from,
        address to,
        uint256 _amount
    ) internal virtual override {
        super._beforeTokenTransfer(from, to, _amount);
        _require(
            from == address(0) ||
                to == address(0) ||
                (IBabController(controller).gardenTokensTransfersEnabled() && !guestListEnabled),
            Errors.GARDEN_TRANSFERS_DISABLED
        );
    }

    /**
     * Aux function to withdraw from a garden
     */
    function _withdraw(
        uint256 _gardenTokenQuantity,
        uint256 _minReserveReceiveQuantity,
        address payable _to
    ) private {
        // Flashloan protection
        _require(
            block.timestamp.sub(contributors[msg.sender].lastDepositAt) >= depositHardlock,
            Errors.DEPOSIT_HARDLOCK
        );
        _reenableReserveForStrategies();
        uint256 outflow = _getWithdrawalReserveQuantity(reserveAsset, _gardenTokenQuantity);

        _require(_canWithdrawReserveAmount(msg.sender, outflow), Errors.MIN_LIQUIDITY);

        // Check that new supply is more than min supply needed for withdrawal
        // Note: A min supply amount is needed to avoid division by 0 when withdrawaling garden token to 0
        _require(totalSupply().sub(_gardenTokenQuantity) >= minGardenTokenSupply, Errors.MIN_TOKEN_SUPPLY);
        _require(outflow >= _minReserveReceiveQuantity, Errors.MIN_TOKEN_SUPPLY);

        _burn(msg.sender, _gardenTokenQuantity);
        _safeSendReserveAsset(msg.sender, outflow);
        _updateContributorWithdrawalInfo(outflow);

        // Required withdrawable quantity is greater than existing collateral
        _require(principal >= outflow, Errors.BALANCE_TOO_LOW);
        principal = principal.sub(outflow);

        emit GardenWithdrawal(msg.sender, _to, outflow, _gardenTokenQuantity, block.timestamp);
    }

    function _safeSendReserveAsset(address payable _to, uint256 _amount) private {
        if (reserveAsset == WETH) {
            // Check that the withdrawal is possible
            // Unwrap WETH if ETH balance lower than netFlowQuantity
            if (address(this).balance < _amount) {
                IWETH(WETH).withdraw(_amount.sub(address(this).balance));
            }
            // Send ETH
            Address.sendValue(_to, _amount);
        } else {
            // Send reserve asset
            IERC20(reserveAsset).safeTransfer(_to, _amount);
        }
    }

    function _getWithdrawalReserveQuantity(address _reserveAsset, uint256 _gardenTokenQuantity)
        private
        view
        returns (uint256)
    {
        // Get valuation of the Garden with the quote asset as the reserve asset. Returns value in precise units (10e18)
        // Reverts if price is not found
        uint256 gardenValuationPerToken =
            IGardenValuer(IBabController(controller).gardenValuer()).calculateGardenValuation(
                address(this),
                _reserveAsset
            );

        uint256 totalWithdrawalValueInPreciseUnits = _gardenTokenQuantity.preciseMul(gardenValuationPerToken);
        return totalWithdrawalValueInPreciseUnits.preciseMul(10**ERC20Upgradeable(_reserveAsset).decimals());
    }

    /**
     * Updates the contributor info in the array
     */
    function _updateContributorDepositInfo(
        address _contributor,
        uint256 previousBalance,
        uint256 _reserveAssetQuantity
    ) private {
        Contributor storage contributor = contributors[_contributor];
        // If new contributor, create one, increment count, and set the current TS
        if (previousBalance == 0 || contributor.initialDepositAt == 0) {
            _require(totalContributors < maxContributors, Errors.MAX_CONTRIBUTORS);
            totalContributors = totalContributors.add(1);
            contributor.initialDepositAt = block.timestamp;
        }
        // We make checkpoints around contributor deposits to avoid fast loans and give the right rewards afterwards
        contributor.totalDeposits = contributor.totalDeposits.add(_reserveAssetQuantity);
        contributor.lastDepositAt = block.timestamp;
        rewardsDistributor.updateGardenPowerAndContributor(address(this), _contributor, previousBalance, true, pid);
        pid++;
    }

    /**
     * Updates the contributor info in the array
     */
    function _updateContributorWithdrawalInfo(uint256 _netflowQuantity) private {
        Contributor storage contributor = contributors[msg.sender];
        // If sold everything
        if (balanceOf(msg.sender) == 0) {
            contributor.lastDepositAt = 0;
            contributor.initialDepositAt = 0;
            contributor.withdrawnSince = 0;
            contributor.totalDeposits = 0;
            totalContributors = totalContributors.sub(1);
        } else {
            contributor.withdrawnSince = contributor.withdrawnSince.add(_netflowQuantity);
        }
        rewardsDistributor.updateGardenPowerAndContributor(address(this), msg.sender, 0, false, pid);
        pid++;
    }
}<|MERGE_RESOLUTION|>--- conflicted
+++ resolved
@@ -340,7 +340,7 @@
         uint256 previousBalance = balanceOf(_to);
 
         _mint(_to, getGardenTokenMintQuantity(_reserveAssetQuantity, true));
-        _updateContributorDepositInfo(_to, previousBalance);
+        _updateContributorDepositInfo(_to, previousBalance, _reserveAssetQuantity);
         principal = principal.add(_reserveAssetQuantity);
 
         // Mint the garden NFT
@@ -764,33 +764,6 @@
     }
 
     /**
-<<<<<<< HEAD
-     * Function that mints the appropriate garden tokens along with the Garden NFT
-     * @param _to                              Address to mint the tokens
-     * @param _reserveAssetQuantity            Amount of garden tokens
-     * @param _newPrincipal                    New principal for that user
-     * @param _protocolFees                    Protocol Fees Paid
-     */
-    function _mintGardenTokens(
-        address _to,
-        uint256 _reserveAssetQuantity,
-        uint256 _newPrincipal,
-        uint256 _protocolFees
-    ) private {
-        uint256 previousBalance = balanceOf(_to);
-        _mint(_to, getGardenTokenMintQuantity(_reserveAssetQuantity, true));
-        _updateContributorDepositInfo(_to, previousBalance, _reserveAssetQuantity);
-
-        principal = _newPrincipal;
-        // Mint the garden NFT
-        IGardenNFT(IBabController(controller).gardenNFT()).grantGardenNFT(_to);
-        _require(totalSupply() > 0, Errors.MIN_LIQUIDITY);
-        emit GardenDeposit(_to, msg.value, _reserveAssetQuantity, _protocolFees, block.timestamp);
-    }
-
-    /**
-=======
->>>>>>> f41ba690
      * When the window of withdrawals finishes, we need to make the capital available again for investments
      * We still keep the profits aside.
      */
