// SPDX-License-Identifier: Apache-2.0

pragma solidity 0.7.6;
import {Address} from '@openzeppelin/contracts/utils/Address.sol';
import {IERC20} from '@openzeppelin/contracts/token/ERC20/IERC20.sol';
import {IERC721} from '@openzeppelin/contracts/token/ERC721/IERC721.sol';
import {SafeERC20} from '@openzeppelin/contracts/token/ERC20/SafeERC20.sol';
import {ReentrancyGuard} from '@openzeppelin/contracts/utils/ReentrancyGuard.sol';
import {ECDSA} from '@openzeppelin/contracts/cryptography/ECDSA.sol';
import {ERC20Upgradeable} from '@openzeppelin/contracts-upgradeable/token/ERC20/ERC20Upgradeable.sol';
import {LowGasSafeMath} from '../lib/LowGasSafeMath.sol';
import {SafeDecimalMath} from '../lib/SafeDecimalMath.sol';
import {SafeCast} from '@openzeppelin/contracts/utils/SafeCast.sol';
import {SignedSafeMath} from '@openzeppelin/contracts/math/SignedSafeMath.sol';

import {Errors, _require, _revert} from '../lib/BabylonErrors.sol';
import {AddressArrayUtils} from '../lib/AddressArrayUtils.sol';
import {PreciseUnitMath} from '../lib/PreciseUnitMath.sol';
import {Math} from '../lib/Math.sol';
import {SignatureChecker} from '../lib/SignatureChecker.sol';

import {IPriceOracle} from '../interfaces/IPriceOracle.sol';
import {IRewardsDistributor} from '../interfaces/IRewardsDistributor.sol';
import {IBabController} from '../interfaces/IBabController.sol';
import {IStrategyFactory} from '../interfaces/IStrategyFactory.sol';
import {IGardenValuer} from '../interfaces/IGardenValuer.sol';
import {IStrategy} from '../interfaces/IStrategy.sol';
import {IGarden, ICoreGarden} from '../interfaces/IGarden.sol';
import {IGardenNFT} from '../interfaces/IGardenNFT.sol';
import {IMardukGate} from '../interfaces/IMardukGate.sol';
import {IWETH} from '../interfaces/external/weth/IWETH.sol';
import {IHeart} from '../interfaces/IHeart.sol';
import {IERC1271} from '../interfaces/IERC1271.sol';

import {VTableBeaconProxy} from '../proxy/VTableBeaconProxy.sol';
import {VTableBeacon} from '../proxy/VTableBeacon.sol';

/**
 * @title BaseGarden
 *
 * User facing features of Garden plus BeaconProxy
 */
contract Garden is ERC20Upgradeable, ReentrancyGuard, VTableBeaconProxy, ICoreGarden, IERC1271 {
    using SafeCast for int256;
    using SignedSafeMath for int256;
    using PreciseUnitMath for int256;
    using SafeDecimalMath for int256;

    using SafeCast for uint256;
    using LowGasSafeMath for uint256;
    using PreciseUnitMath for uint256;
    using SafeDecimalMath for uint256;

    using Address for address;
    using AddressArrayUtils for address[];

    using SafeERC20 for IERC20;
    using ECDSA for bytes32;

    using SignatureChecker for address;

    /* ============ Events ============ */

    // DO NOT TOUCH for the love of GOD
    event GardenDeposit(address indexed _to, uint256 reserveToken, uint256 reserveTokenQuantity, uint256 timestamp);
    event GardenWithdrawal(
        address indexed _from,
        address indexed _to,
        uint256 reserveToken,
        uint256 reserveTokenQuantity,
        uint256 timestamp
    );

    event RewardsForContributor(address indexed _contributor, uint256 indexed _amount);
    event BABLRewardsForContributor(address indexed _contributor, uint256 _rewards);
    event StakeBABLRewards(address indexed _contributor, uint256 _babl);

    /* ============ Constants ============ */

    // Wrapped ETH address
    address private constant WETH = 0xC02aaA39b223FE8D0A0e5C4F27eAD9083C756Cc2;

    // Strategy cooldown period
    uint256 private constant MIN_COOLDOWN_PERIOD = 60 seconds;
    uint256 private constant MAX_COOLDOWN_PERIOD = 7 days;

    uint8 private constant MAX_EXTRA_CREATORS = 4;
    uint256 private constant EARLY_WITHDRAWAL_PENALTY = 25e15;
    uint256 private constant TEN_PERCENT = 1e17;

    bytes32 private constant DEPOSIT_BY_SIG_TYPEHASH =
        keccak256(
            'DepositBySig(uint256 _amountIn,uint256 _minAmountOut,uint256 _nonce,uint256 _maxFee,address _to,address _referrer)'
        );
    bytes32 private constant WITHDRAW_BY_SIG_TYPEHASH =
        keccak256(
            'WithdrawBySig(uint256 _amountIn,uint256 _minAmountOut,uint256,_nonce,uint256 _maxFee,uint256 _withPenalty)'
        );
    bytes32 private constant REWARDS_BY_SIG_TYPEHASH =
        keccak256('RewardsBySig(uint256 _babl,uint256 _profits,uint256 _nonce,uint256 _maxFee)');

    bytes32 private constant STAKE_REWARDS_BY_SIG_TYPEHASH =
        keccak256(
            'StakeRewardsBySig(uint256 _babl,uint256 _profits,uint256 _minAmountOut,uint256 _nonce,uint256 _nonceHeart,uint256 _maxFee,address _to)'
        );

    uint256 private constant CLAIM_BY_SIG_CAP = 5_500e18; // 5.5K BABL cap per user per bySig tx

    /* ============ Structs ============ */

    /* ============ State Variables ============ */

    // Reserve Asset of the garden
    address public override reserveAsset;

    // Address of the controller
    IBabController public override controller;

    // Address of the rewards distributor
    IRewardsDistributor private rewardsDistributor;

    // The person that creates the garden
    address public override creator;

    bool private active; // DEPRECATED;
    bool public override privateGarden;

    uint256 private principal; // DEPRECATED;

    // The amount of funds set aside to be paid as rewards. Should NEVER be spent
    // on anything else ever.
    uint256 public override reserveAssetRewardsSetAside;

    uint256 private reserveAssetPrincipalWindow; // DEPRECATED
    int256 public override absoluteReturns; // Total profits or losses of this garden

    // Indicates the minimum liquidity the asset needs to have to be tradable by this garden
    uint256 public override minLiquidityAsset;

    uint256 public override depositHardlock; // Window of time after deposits when withdraws are disabled for that user
    uint256 private withdrawalsOpenUntil; // DEPRECATED

    // Contributors
    mapping(address => IGarden.Contributor) private contributors;
    uint256 public override totalContributors;
    uint256 private maxContributors; // DEPRECATED
    uint256 public override maxDepositLimit; // Limits the amount of deposits

    uint256 public override gardenInitializedAt; // Garden Initialized at timestamp
    // Number of garden checkpoints used to control the garden power and each contributor power with accuracy
    uint256 private pid;

    // Min contribution in the garden
    uint256 public override minContribution; //wei
    uint256 private minGardenTokenSupply; // DEPRECATED

    // Strategies variables
    uint256 public override totalStake;
    uint256 public override minVotesQuorum; // 10%. (0.01% = 1e14, 1% = 1e16)
    uint256 public override minVoters;
    uint256 public override minStrategyDuration; // Min duration for an strategy
    uint256 public override maxStrategyDuration; // Max duration for an strategy
    // Window for the strategy to cooldown after approval before receiving capital
    uint256 public override strategyCooldownPeriod;

    address[] private strategies; // Strategies that are either in candidate or active state
    address[] private finalizedStrategies; // Strategies that have finalized execution
    mapping(address => bool) public override strategyMapping;
    mapping(address => bool) public override isGardenStrategy; // Security control mapping

    // Keeper debt in reserve asset if any, repaid upon every strategy finalization
    uint256 public override keeperDebt;
    uint256 public override totalKeeperFees;

    // Allow public strategy creators for certain gardens
    bool public override publicStrategists;

    // Allow public strategy stewards for certain gardens
    bool public override publicStewards;

    // Addresses for extra creators
    address[MAX_EXTRA_CREATORS] public override extraCreators;

    // last recorded price per share of the garden during deposit or withdrawal operation
    uint256 public override lastPricePerShare;

    // last recorded time of the deposit or withdraw in seconds
    uint256 public override lastPricePerShareTS;

    // Decay rate of the slippage for pricePerShare over time
    uint256 public override pricePerShareDecayRate;

    // Base slippage for pricePerShare of the garden
    uint256 public override pricePerShareDelta;

    // Whether or not governance has verified and the category
    uint256 public override verifiedCategory;

    // Variable that overrides the depositLock with a global one
    uint256 public override hardlockStartsAt;

<<<<<<< HEAD
    // EIP-1271 signer
    address private signer;
=======
    // Variable that controls whether the NFT can be minted after x amount of time
    uint256 public override canMintNftAfter;
>>>>>>> 34a5f9da

    /* ============ Modifiers ============ */

    function _onlyUnpaused() private view {
        // Do not execute if Globally or individually paused
        _require(!controller.isPaused(address(this)), Errors.ONLY_UNPAUSED);
    }

    /**
     * Check if msg.sender is keeper
     */
    function _onlyKeeperAndFee(uint256 _fee, uint256 _maxFee) private view {
        _require(controller.isValidKeeper(msg.sender), Errors.ONLY_KEEPER);
        _require(_fee <= _maxFee, Errors.FEE_TOO_HIGH);
    }

    /**
     * Check if is a valid _signer with a valid nonce
     */
    function _onlyValidSigner(
        address _signer,
        uint256 _nonce,
        bytes32 _hash,
        bytes memory _signature
    ) private view {
        _require(contributors[_signer].nonce == _nonce, Errors.INVALID_NONCE);
        // to prevent replay attacks
        _require(_signer.isValidSignatureNow(_hash, _signature), Errors.INVALID_SIGNER);
    }

    function _onlyNonZero(address _address) private pure {
        _require(_address != address(0), Errors.ADDRESS_IS_ZERO);
    }

    /* ============ Constructor ============ */

    constructor(VTableBeacon _beacon) VTableBeaconProxy(_beacon) {}

    /* ============ External Functions ============ */

    /**
     * @notice
     *   Deposits the _amountIn in reserve asset into the garden. Gurantee to
     *   recieve at least _minAmountOut.
     * @dev
     *   WARN: If the reserve asset is different than ETH the sender needs to
     *   have approved the garden.
     *   Efficient to use of strategies.length == 0, otherwise can consume a lot
     *   of gas ~2kk. Use `depositBySig` for gas efficiency.
     * @param _amountIn               Amount of the reserve asset that is received from contributor
     * @param _minAmountOut           Min amount of Garden shares to receive by contributor
     * @param _to                     Address to mint Garden shares to
     * @param _referrer               The user that referred the deposit
     */
    function deposit(
        uint256 _amountIn,
        uint256 _minAmountOut,
        address _to,
        address _referrer
    ) external payable override nonReentrant {
        // calculate pricePerShare
        // if there are no strategies then NAV === liquidReserve

        _internalDeposit(_amountIn, _minAmountOut, _to, msg.sender, _getPricePerShare(), minContribution, _referrer);
    }

    /**
     * @notice
     *   Deposits the _amountIn in reserve asset into the garden. Gurantee to
     *   recieve at least _minAmountOut.
     * @param _amountIn               Amount of the reserve asset that is received from contributor.
     * @param _minAmountOut           Min amount of Garden shares to receive by contributor.
     * @param _nonce                  Current nonce to prevent replay attacks.
     * @param _maxFee                 Max fee user is willing to pay keeper. Fee is
     *                                substracted from the withdrawn amount. Fee is
     *                                expressed in reserve asset.
     * @param _pricePerShare          Price per share of the garden calculated off-chain by Keeper.
     * @param _to                     Address to mint shares to.
     * @param _fee                    Actual fee keeper demands. Have to be less than _maxFee.
     * @param _signer                 The user to who signed the signature.
     * @param _referrer               The user that referred the deposit
     * @param _signature              Signature by the user to verify deposit parmas.
     */
    function depositBySig(
        uint256 _amountIn,
        uint256 _minAmountOut,
        uint256 _nonce,
        uint256 _maxFee,
        address _to,
        uint256 _pricePerShare,
        uint256 _fee,
        address _signer,
        address _referrer,
        bytes memory _signature
    ) external override nonReentrant {
        _onlyKeeperAndFee(_fee, _maxFee);

        bytes32 hash =
            keccak256(
                abi.encode(
                    DEPOSIT_BY_SIG_TYPEHASH,
                    address(this),
                    _amountIn,
                    _minAmountOut,
                    _nonce,
                    _maxFee,
                    _to,
                    _referrer
                )
            )
                .toEthSignedMessageHash();
        _onlyValidSigner(_signer, _nonce, hash, _signature);

        // If a Keeper fee is greater than zero then reduce user shares to
        // exchange and pay keeper the fee.
        if (_fee > 0) {
            // account for non 18 decimals ERC20 tokens, e.g. USDC
            uint256 feeShares = _reserveToShares(_fee, _pricePerShare);
            _internalDeposit(
                _amountIn.sub(_fee),
                _minAmountOut.sub(feeShares),
                _to,
                _signer,
                _pricePerShare,
                minContribution > _fee ? minContribution.sub(_fee) : 0,
                _referrer
            );
            // pay Keeper the fee
            IERC20(reserveAsset).safeTransferFrom(_signer, msg.sender, _fee);
        } else {
            _internalDeposit(_amountIn, _minAmountOut, _to, _signer, _pricePerShare, minContribution, _referrer);
        }
    }

    /**
     * @notice
     *   Withdraws the reserve asset relative to the token participation in the garden
     *   and sends it back to the sender.
     * @dev
     *   ATTENTION. Do not call withPenalty unless certain. If penalty is set,
     *   it will be applied regardless of the garden state.
     *   It is advised to first try to withdraw with no penalty and it this
     *   reverts then try to with penalty.
     * @param _amountIn         Quantity of the garden token to withdrawal
     * @param _minAmountOut     Min quantity of reserve asset to receive
     * @param _to               Address to send component assets to
     * @param _withPenalty      Whether or not this is an immediate withdrawal
     * @param _unwindStrategy   Strategy to unwind
     */
    function withdraw(
        uint256 _amountIn,
        uint256 _minAmountOut,
        address payable _to,
        bool _withPenalty,
        address _unwindStrategy
    ) external override nonReentrant {
        // Get valuation of the Garden with the quote asset as the reserve asset. Returns value in precise units (10e18)
        // Reverts if price is not found

        _require(msg.sender == _to, Errors.ONLY_CONTRIBUTOR);
        _withdrawInternal(
            _amountIn,
            _minAmountOut,
            _to,
            _withPenalty,
            _unwindStrategy,
            _getPricePerShare(),
            _withPenalty ? IStrategy(_unwindStrategy).getNAV() : 0,
            0
        );
    }

    /**
     * @notice
     *   Exchanges user's gardens shairs for amount in reserve asset. This
     *   method allows users to leave garden and reclaim their inital investment
     *   plus profits or losses.
     * @dev
     *   Should be called instead of the `withdraw` to save gas due to
     *   pricePerShare caculated off-chain. Doesn't allow to unwind strategies
     *   contrary to `withdraw`.
     *   The Keeper fee is paid out of user's shares.
     *   The true _minAmountOut is actually _minAmountOut - _maxFee due to the
     *   Keeper fee.
     * @param _amountIn        Quantity of the garden tokens to withdraw.
     * @param _minAmountOut    Min quantity of reserve asset to receive.
     * @param _nonce           Current nonce to prevent replay attacks.
     * @param _maxFee          Max fee user is willing to pay keeper. Fee is
     *                         substracted from the withdrawn amount. Fee is
     *                         expressed in reserve asset.
     * @param _withPenalty     Whether or not this is an immediate withdrawal
     * @param _unwindStrategy  Strategy to unwind
     * @param _pricePerShare   Price per share of the garden calculated off-chain by Keeper.
     * @param _strategyNAV     NAV of the strategy to unwind.
     * @param _fee             Actual fee keeper demands. Have to be less than _maxFee.
     * @param _signer          The user to who signed the signature
     * @param _signature       Signature by the user to verify withdraw parmas.
     */
    function withdrawBySig(
        uint256 _amountIn,
        uint256 _minAmountOut,
        uint256 _nonce,
        uint256 _maxFee,
        bool _withPenalty,
        address _unwindStrategy,
        uint256 _pricePerShare,
        uint256 _strategyNAV,
        uint256 _fee,
        address _signer,
        bytes memory _signature
    ) external override nonReentrant {
        _onlyKeeperAndFee(_fee, _maxFee);

        bytes32 hash =
            keccak256(
                abi.encode(
                    WITHDRAW_BY_SIG_TYPEHASH,
                    address(this),
                    _amountIn,
                    _minAmountOut,
                    _nonce,
                    _maxFee,
                    _withPenalty
                )
            )
                .toEthSignedMessageHash();

        _onlyValidSigner(_signer, _nonce, hash, _signature);

        _withdrawInternal(
            _amountIn,
            _minAmountOut.sub(_maxFee),
            payable(_signer),
            _withPenalty,
            _unwindStrategy,
            _pricePerShare,
            _strategyNAV,
            _fee
        );
    }

    /**
     * User can claim the rewards from the strategies that his principal
     * was invested in.
     */
    function claimReturns(address[] calldata _finalizedStrategies) external override nonReentrant {
        uint256[] memory rewards = new uint256[](8);
        rewards = rewardsDistributor.getRewards(address(this), msg.sender, _finalizedStrategies);
        _sendRewardsInternal(msg.sender, rewards[5], rewards[6], false);
    }

    /**
     * User can claim the rewards from the strategies that his principal
     * was invested in and stake BABL into Heart Garden
     */
    function claimAndStakeReturns(uint256 _minAmountOut, address[] calldata _finalizedStrategies)
        external
        override
        nonReentrant
    {
        uint256[] memory rewards = new uint256[](8);
        rewards = rewardsDistributor.getRewards(address(this), msg.sender, _finalizedStrategies);
        IGarden heartGarden = IGarden(address(IHeart(controller.heart()).heartGarden()));
        // User non BABL rewards are sent to user wallet (_profits)
        // User BABL rewards are sent to this garden from RD to stake them into Heart Garden
        // on behalf of user
        _sendRewardsInternal(msg.sender, rewards[5], rewards[6], true); // true = stake babl rewards, false = no stake
        _approveBABL(address(heartGarden), rewards[5]);
        heartGarden.deposit(rewards[5], _minAmountOut, msg.sender, address(0));
        emit StakeBABLRewards(msg.sender, rewards[5]);
    }

    /**
     * @notice
     *   This method allows users
     *   to claim their rewards either profits or BABL.
     * @dev
     *   Should be called instead of the `claimRewards at RD` to save gas due to
     *   getRewards caculated off-chain.
     *   The Keeper fee is paid out of user's reserveAsset and it is calculated off-chain.
     *
     * @param _babl            BABL rewards from mining program.
     * @param _profits         Profit rewards in reserve asset.
     * @param _nonce           Current nonce to prevent replay attacks.
     * @param _maxFee          Max fee user is willing to pay keeper. Fee is
     *                         substracted from user wallet in reserveAsset. Fee is
     *                         expressed in reserve asset.
     * @param _fee             Actual fee keeper demands. Have to be less than _maxFee.
     * @param _signer          The user to who signed the signature
     * @param _signature       Signature by the user to verify claim parmas.
     */
    function claimRewardsBySig(
        uint256 _babl,
        uint256 _profits,
        uint256 _nonce,
        uint256 _maxFee,
        uint256 _fee,
        address _signer,
        bytes memory _signature
    ) external override nonReentrant {
        _onlyKeeperAndFee(_fee, _maxFee);
        bytes32 hash =
            keccak256(abi.encode(REWARDS_BY_SIG_TYPEHASH, address(this), _babl, _profits, _nonce, _maxFee))
                .toEthSignedMessageHash();
        _require(_fee > 0, Errors.FEE_TOO_LOW);

        _onlyValidSigner(_signer, _nonce, hash, _signature);
        _require(_babl <= CLAIM_BY_SIG_CAP, Errors.MAX_BABL_CAP_REACHED);
        // pay to Keeper the fee to execute the tx on behalf
        IERC20(reserveAsset).safeTransferFrom(_signer, msg.sender, _fee);
        _sendRewardsInternal(_signer, _babl, _profits, false);
    }

    /**
     * @notice
     *   This method allows users
     *   to stake their BABL rewards and claim their profit rewards.
     * @dev
     *   Should be called instead of the `claimAndStakeReturns` to save gas due to
     *   getRewards caculated off-chain.
     *   The Keeper fee is paid out of user's reserveAsset and it is calculated off-chain.
     *
     * @param _babl            BABL rewards from mining program.
     * @param _profits         Profit rewards in reserve asset.
     * @param _minAmountOut    Minimum hBABL as part of the Heart Garden BABL staking
     * @param _nonce           Current nonce of user in the claiming garden at to prevent replay attacks.
     * @param _nonceHeart      Current nonce of user in Heart Garden to prevent replay attacks.
     * @param _maxFee          Max fee user is willing to pay keeper. Fee is
     *                         substracted from user wallet in reserveAsset. Fee is
     *                         expressed in reserve asset.
     * @param _fee             Actual fee keeper demands. Have to be less than _maxFee.
     * @param _pricePerShare   Price per share of Heart Garden
     * @param _signer          Signer of the tx
     * @param _signature       Signature of signer
     */
    function claimAndStakeRewardsBySig(
        uint256 _babl,
        uint256 _profits,
        uint256 _minAmountOut,
        uint256 _nonce,
        uint256 _nonceHeart,
        uint256 _maxFee,
        uint256 _pricePerShare,
        uint256 _fee,
        address _signer,
        bytes memory _signature
    ) external override nonReentrant {
        _onlyKeeperAndFee(_fee, _maxFee);
        IGarden heartGarden = IHeart(controller.heart()).heartGarden();
        bytes32 hash =
            keccak256(
                abi.encode(
                    STAKE_REWARDS_BY_SIG_TYPEHASH,
                    address(heartGarden),
                    _babl,
                    _profits,
                    _minAmountOut,
                    _nonce,
                    _nonceHeart,
                    _maxFee,
                    _signer
                )
            )
                .toEthSignedMessageHash();
        _onlyValidSigner(_signer, _nonce, hash, _signature);
        _require(_fee > 0, Errors.FEE_TOO_LOW);
        _require(_babl <= CLAIM_BY_SIG_CAP, Errors.MAX_BABL_CAP_REACHED);

        // pay to Keeper the fee to execute the tx on behalf
        IERC20(reserveAsset).safeTransferFrom(_signer, msg.sender, _fee);

        // User non BABL rewards are sent to user wallet (_profits)
        // User BABL rewards are sent to this garden from RD to later stake them into Heart Garden
        // on behalf of the user
        _sendRewardsInternal(_signer, _babl, _profits, true); // true = stake babl rewards, false = no stake
        _approveBABL(address(heartGarden), _babl);
        // grant permission to deposit
        signer = _signer;
        // Now this garden makes a deposit on Heart Garden on behalf of user
        heartGarden.stakeBySig(
            _babl,
            _profits,
            _minAmountOut,
            _nonce,
            _nonceHeart,
            _maxFee,
            _signer,
            _pricePerShare,
            address(this),
            _signature
        );
        // revoke permission to deposit
        signer = address(0);
        emit StakeBABLRewards(_signer, _babl);
    }

    /**
     * @notice
     *   Deposits the _amountIn in reserve asset into the garden. Guarantee to
     *   receive at least _minAmountOut.
     * @param _amountIn               Amount of the reserve asset that is received from contributor.
     * @param _profits                Amount of the reserve asset that is received from contributor.
     * @param _minAmountOut           Min amount of Garden shares to receive by contributor.
     * @param _nonce                  Current nonce to prevent replay attacks.
     * @param _nonceHeart             Current nonce to prevent replay attacks.
     * @param _maxFee                 Max fee user is willing to pay keeper. Fee is
     *                                substracted from the withdrawn amount. Fee is
     *                                expressed in reserve asset.
     * @param _pricePerShare          Price per share of the garden calculated off-chain by Keeper.
     * @param _to                     Address to mint shares to.
     * @param _signer                 The user to who signed the signature.
     * @param _signature              Signature by the user to verify deposit params.
     */
    function stakeBySig(
        uint256 _amountIn,
        uint256 _profits,
        uint256 _minAmountOut,
        uint256 _nonce,
        uint256 _nonceHeart,
        uint256 _maxFee,
        address _to,
        uint256 _pricePerShare,
        address _signer,
        bytes memory _signature
    ) external override nonReentrant {
        _require(controller.isGarden(msg.sender), Errors.ONLY_ACTIVE_GARDEN);
        _require(address(this) == address(IHeart(controller.heart()).heartGarden()), Errors.ONLY_HEART_GARDEN);

        bytes32 hash =
            keccak256(
                abi.encode(
                    STAKE_REWARDS_BY_SIG_TYPEHASH,
                    address(this),
                    _amountIn,
                    _profits,
                    _minAmountOut,
                    _nonce,
                    _nonceHeart,
                    _maxFee,
                    _to
                )
            )
                .toEthSignedMessageHash();
        _onlyValidSigner(_signer, _nonceHeart, hash, _signature);

        // Keeper fee must have been paid in the original garden
        _internalDeposit(_amountIn, _minAmountOut, _to, _signer, _pricePerShare, minContribution, address(0));
    }

    /**
     * @notice
     *   Allows Garden contributors to claim an NFT.
     */
    function claimNFT() external override {
        _require(balanceOf(msg.sender) > minContribution, Errors.ONLY_CONTRIBUTOR);
        IGarden.Contributor storage contributor = contributors[msg.sender];
        _require(
            canMintNftAfter > 0 && block.timestamp.sub(contributor.initialDepositAt) > canMintNftAfter,
            Errors.CLAIM_GARDEN_NFT
        );
        IGardenNFT(controller.gardenNFT()).grantGardenNFT(msg.sender);
    }

    /**
     * Implements EIP-1271
     */
    function isValidSignature(bytes32 _hash, bytes memory _signature) public view override returns (bytes4 magicValue) {
        return
            ECDSA.recover(_hash, _signature) == signer && signer != address(0)
                ? this.isValidSignature.selector
                : bytes4(0);
    }

    /* ============ External Getter Functions ============ */

    /**
     * Gets current strategies
     *
     * @return  address[]        Returns list of addresses
     */

    function getStrategies() external view override returns (address[] memory) {
        return strategies;
    }

    /**
     * Gets finalized strategies
     *
     * @return  address[]        Returns list of addresses
     */

    function getFinalizedStrategies() external view override returns (address[] memory) {
        return finalizedStrategies;
    }

    function getContributor(address _contributor)
        external
        view
        override
        returns (
            uint256 lastDepositAt,
            uint256 initialDepositAt,
            uint256 claimedAt,
            uint256 claimedBABL,
            uint256 claimedRewards,
            uint256 withdrawnSince,
            uint256 totalDeposits,
            uint256 nonce,
            uint256 lockedBalance
        )
    {
        IGarden.Contributor memory contributor = contributors[_contributor];
        return (
            contributor.lastDepositAt,
            contributor.initialDepositAt,
            contributor.claimedAt,
            contributor.claimedBABL,
            contributor.claimedRewards,
            contributor.withdrawnSince,
            contributor.totalDeposits,
            contributor.nonce,
            contributor.lockedBalance
        );
    }

    /* ============ Internal Functions ============ */

    function _sharesToReserve(uint256 _shares, uint256 _pricePerShare) internal view returns (uint256) {
        // in case of USDC that would with 6 decimals
        return _shares.preciseMul(_pricePerShare).preciseMul(10**ERC20Upgradeable(reserveAsset).decimals());
    }

    function _reserveToShares(uint256 _reserve, uint256 _pricePerShare) internal view returns (uint256) {
        return _reserve.preciseDiv(10**ERC20Upgradeable(reserveAsset).decimals()).preciseDiv(_pricePerShare);
    }

    function _withdrawInternal(
        uint256 _amountIn,
        uint256 _minAmountOut,
        address payable _to,
        bool _withPenalty,
        address _unwindStrategy,
        uint256 _pricePerShare,
        uint256 _strategyNAV,
        uint256 _fee
    ) internal {
        _onlyUnpaused();
        _checkLastPricePerShare(_pricePerShare);

        uint256 prevBalance = balanceOf(_to);
        _require(prevBalance > 0, Errors.ONLY_CONTRIBUTOR);
        // Flashloan protection
        _require(block.timestamp.sub(_getLastDepositAt(_to)) >= depositHardlock, Errors.DEPOSIT_HARDLOCK);

        // Strategists cannot withdraw locked stake while in active strategies
        // Withdrawal amount has to be equal or less than msg.sender balance minus the locked balance
        // any amountIn higher than user balance is treated as withdrawAll
        uint256 lockedBalance = contributors[_to].lockedBalance;
        _amountIn = _amountIn > prevBalance.sub(lockedBalance) ? prevBalance.sub(lockedBalance) : _amountIn;
        _require(_amountIn <= prevBalance.sub(lockedBalance), Errors.TOKENS_STAKED);

        uint256 amountOut = _sharesToReserve(_amountIn, _pricePerShare);

        // if withPenaltiy then unwind strategy
        if (_withPenalty && !(_liquidReserve() >= amountOut)) {
            amountOut = amountOut.sub(amountOut.preciseMul(EARLY_WITHDRAWAL_PENALTY));
            // When unwinding a strategy, a slippage on integrations will result in receiving less tokens
            // than desired so we have have to account for this with a 5% slippage.
            // TODO: if there is more than 5% slippage that will block
            // withdrawal
            _onlyNonZero(_unwindStrategy);
            IStrategy(_unwindStrategy).unwindStrategy(amountOut.add(amountOut.preciseMul(5e16)), _strategyNAV);
        }

        _require(amountOut >= _minAmountOut && _amountIn > 0, Errors.RECEIVE_MIN_AMOUNT);

        _require(_liquidReserve() >= amountOut, Errors.MIN_LIQUIDITY);

        _burn(_to, _amountIn);
        _safeSendReserveAsset(_to, amountOut.sub(_fee));
        if (_fee > 0) {
            // If fee > 0 pay Accountant
            IERC20(reserveAsset).safeTransfer(msg.sender, _fee);
        }
        _updateContributorWithdrawalInfo(_to, amountOut, prevBalance, balanceOf(_to), _amountIn);
        contributors[_to].nonce++;

        emit GardenWithdrawal(_to, _to, amountOut, _amountIn, block.timestamp);
    }

    function _getPricePerShare() internal view returns (uint256) {
        if (strategies.length == 0) {
            return
                totalSupply() == 0
                    ? PreciseUnitMath.preciseUnit()
                    : _liquidReserve().preciseDiv(uint256(10)**ERC20Upgradeable(reserveAsset).decimals()).preciseDiv(
                        totalSupply()
                    );
        } else {
            // Get valuation of the Garden with the quote asset as the reserve asset.
            return IGardenValuer(controller.gardenValuer()).calculateGardenValuation(address(this), reserveAsset);
        }
    }

    function _internalDeposit(
        uint256 _amountIn,
        uint256 _minAmountOut,
        address _to,
        address _from,
        uint256 _pricePerShare,
        uint256 _minContribution,
        address _referrer
    ) private {
        _onlyUnpaused();
        _onlyNonZero(_to);
        _checkLastPricePerShare(_pricePerShare);

        bool canDeposit = !privateGarden || IMardukGate(controller.mardukGate()).canJoinAGarden(address(this), _to);
        _require(_isCreator(_to) || canDeposit, Errors.USER_CANNOT_JOIN);

        if (maxDepositLimit > 0) {
            // This is wrong; but calculate principal would be gas expensive
            _require(_liquidReserve().add(_amountIn) <= maxDepositLimit, Errors.MAX_DEPOSIT_LIMIT);
        }

        _require(_amountIn >= _minContribution, Errors.MIN_CONTRIBUTION);

        uint256 reserveAssetBalanceBefore = IERC20(reserveAsset).balanceOf(address(this));
        // If reserve asset is WETH and user sent ETH then wrap it
        if (reserveAsset == WETH && msg.value > 0) {
            IWETH(WETH).deposit{value: msg.value}();
        } else {
            // Transfer ERC20 to the garden
            IERC20(reserveAsset).safeTransferFrom(_from, address(this), _amountIn);
        }

        // Make sure we received the correct amount of reserve asset
        _require(
            IERC20(reserveAsset).balanceOf(address(this)).sub(reserveAssetBalanceBefore) == _amountIn,
            Errors.MSG_VALUE_DO_NOT_MATCH
        );

        uint256 previousBalance = balanceOf(_to);
        uint256 normalizedAmountIn = _amountIn.preciseDiv(uint256(10)**ERC20Upgradeable(reserveAsset).decimals());
        uint256 sharesToMint = normalizedAmountIn.preciseDiv(_pricePerShare);

        // make sure contributor gets desired amount of shares
        _require(sharesToMint >= _minAmountOut, Errors.RECEIVE_MIN_AMOUNT);

        // mint shares
        _mint(_to, sharesToMint);

        // Referral program
        if (_referrer != address(0)) {
            _require(_from != _referrer, Errors.INVALID_REFERRER);
            controller.addAffiliateReward(_referrer, _amountIn);
        }
        // We need to update at Rewards Distributor smartcontract for rewards accurate calculations
        _updateContributorDepositInfo(_to, previousBalance, _amountIn, sharesToMint);
        contributors[_to].nonce++;

        emit GardenDeposit(_to, _minAmountOut, _amountIn, block.timestamp);
    }

    /**
     * @param _contributor     Contributor address to send rewards to
     * @param _babl            BABL rewards from mining program.
     * @param _profits         Profit rewards in reserve asset.
     * @param _stake           Whether user wants to stake in Heart or not its BABL rewards.
     */
    function _sendRewardsInternal(
        address _contributor,
        uint256 _babl,
        uint256 _profits,
        bool _stake
    ) internal {
        _onlyUnpaused();
        IGarden.Contributor storage contributor = contributors[_contributor];
        _require(contributor.nonce > 0, Errors.ONLY_CONTRIBUTOR); // have been user garden
        _require(_babl > 0 || _profits > 0, Errors.NO_REWARDS_TO_CLAIM);
        _require(reserveAssetRewardsSetAside >= _profits, Errors.RECEIVE_MIN_AMOUNT);
        // Avoid replay attack between claimRewardsBySig and claimRewards or even between 2 of each
        contributor.nonce++;
        _require(block.timestamp > contributor.claimedAt, Errors.ALREADY_CLAIMED);
        contributor.claimedAt = block.timestamp; // Checkpoint of this claim
        if (_profits > 0) {
            contributor.claimedRewards = contributor.claimedRewards.add(_profits); // Rewards claimed properly
            reserveAssetRewardsSetAside = reserveAssetRewardsSetAside.sub(_profits);
            _safeSendReserveAsset(payable(_contributor), _profits);
            emit RewardsForContributor(_contributor, _profits);
        }
        if (_babl > 0) {
            // If _stake = true, the BABL is sent first to this garden
            // then it is deposited into Heart Garden on behalf of user
            uint256 bablSent = rewardsDistributor.sendBABLToContributor(_stake ? address(this) : _contributor, _babl);
            contributor.claimedBABL = contributor.claimedBABL.add(bablSent); // BABL Rewards claimed properly
            emit BABLRewardsForContributor(_contributor, bablSent);
        }
    }

    /**
     * Gets liquid reserve available for to Garden.
     */
    function _liquidReserve() private view returns (uint256) {
        uint256 reserve = IERC20(reserveAsset).balanceOf(address(this)).sub(reserveAssetRewardsSetAside);
        return reserve > keeperDebt ? reserve.sub(keeperDebt) : 0;
    }

    // Disable garden token transfers. Allow minting and burning.
    function _beforeTokenTransfer(
        address _from,
        address _to,
        uint256 _amount
    ) internal virtual override {
        super._beforeTokenTransfer(_from, _to, _amount);
        _require(
            _from == address(0) || _to == address(0) || (controller.gardenTokensTransfersEnabled() && !privateGarden),
            Errors.GARDEN_TRANSFERS_DISABLED
        );

        if (_from != address(0) && _to != address(0)) {
            uint256 fromBalance = balanceOf(_from);

            uint256 lockedBalance = contributors[_from].lockedBalance;
            _require(fromBalance.sub(lockedBalance) >= _amount, Errors.TOKENS_STAKED);

            _updateContributorWithdrawalInfo(_from, 0, fromBalance, fromBalance.sub(_amount), _amount);
            _updateContributorDepositInfo(_to, balanceOf(_to), 0, _amount);
        }
    }

    function _safeSendReserveAsset(address payable _to, uint256 _amount) private {
        if (reserveAsset == WETH) {
            // Check that the withdrawal is possible
            // Unwrap WETH if ETH balance lower than amount
            if (address(this).balance < _amount) {
                IWETH(WETH).withdraw(_amount.sub(address(this).balance));
            }
            // Send ETH
            Address.sendValue(_to, _amount);
        } else {
            // Send reserve asset
            IERC20(reserveAsset).safeTransfer(_to, _amount);
        }
    }

    /**
     * Approves BABL staking amount for claim and stake rewards
     * Only used to approve Heart Garden to stake
     */
    function _approveBABL(address _garden, uint256 _amount) internal {
        IERC20 bablToken = IERC20(address(rewardsDistributor.babltoken()));
        _require(bablToken.balanceOf(address(this)) >= _amount, Errors.NOT_ENOUGH_BABL);
        bablToken.safeApprove(address(_garden), _amount);
    }

    /**
     * Updates the contributor info in the array
     */
    function _updateContributorDepositInfo(
        address _contributor,
        uint256 _previousBalance,
        uint256 _amountIn,
        uint256 _sharesIn
    ) private {
        IGarden.Contributor storage contributor = contributors[_contributor];
        // If new contributor, create one, increment count, and set the current TS
        if (_previousBalance == 0 || contributor.initialDepositAt == 0) {
            totalContributors = totalContributors.add(1);
            contributor.initialDepositAt = block.timestamp;
        }
        // We make checkpoints around contributor deposits to give the right rewards afterwards
        contributor.totalDeposits = contributor.totalDeposits.add(_amountIn);
        contributor.lastDepositAt = block.timestamp;
        // RD checkpoint for accurate rewards
        rewardsDistributor.updateGardenPowerAndContributor(
            address(this),
            _contributor,
            _previousBalance,
            _sharesIn,
            true // true = deposit , false = withdraw
        );
    }

    /**
     * Updates the contributor info in the array
     */
    function _updateContributorWithdrawalInfo(
        address _contributor,
        uint256 _amountOut,
        uint256 _previousBalance,
        uint256 _balance,
        uint256 _tokensToBurn
    ) private {
        IGarden.Contributor storage contributor = contributors[_contributor];
        // If withdrawn everything
        if (_balance == 0) {
            contributor.lastDepositAt = 0;
            contributor.initialDepositAt = 0;
            contributor.withdrawnSince = 0;
            contributor.totalDeposits = 0;
            totalContributors = totalContributors.sub(1);
        } else {
            contributor.withdrawnSince = contributor.withdrawnSince.add(_amountOut);
        }
        // RD checkpoint for accurate rewards
        rewardsDistributor.updateGardenPowerAndContributor(
            address(this),
            _contributor,
            _previousBalance,
            _tokensToBurn,
            false // true = deposit , false = withdraw
        );
    }

    // Checks if an address is a creator
    function _isCreator(address _creator) private view returns (bool) {
        return
            _creator != address(0) &&
            (extraCreators[0] == _creator ||
                extraCreators[1] == _creator ||
                extraCreators[2] == _creator ||
                extraCreators[3] == _creator ||
                _creator == creator);
    }

    /**
      @notice
        Validates that pricePerShare is within acceptable range; if not reverts
      @dev
        Allowed slippage between deposits and withdrawals in terms of the garden price per share is:

        slippage = lastPricePerShare % (pricePerShareDelta + timePast * pricePerShareDecayRate);

        For example, if lastPricePerShare is 1e18 and slippage is 10% then deposits with pricePerShare between
        9e17 and 11e17 allowed immediately. After one year (100% change in time) and with a decay rate 1x;
        deposits between 5e17 and 2e18 are possible. Different gardens should have different settings for
        slippage and decay rate due to various volatility of the strategies. For example, stable gardens
        would have low slippage and decay rate while some moonshot gardens may have both of them
        as high as 100% and 10x.
      @param _pricePerShare  Price of the graden share to validate against historical data
    */
    function _checkLastPricePerShare(uint256 _pricePerShare) private {
        uint256 slippage = pricePerShareDelta > 0 ? pricePerShareDelta : 25e16;
        uint256 decay = pricePerShareDecayRate > 0 ? pricePerShareDecayRate : 1e18;
        // if no previous record then just pass the check
        if (lastPricePerShare != 0) {
            slippage = slippage.add(block.timestamp.sub(lastPricePerShareTS).preciseDiv(365 days).preciseMul(decay));
            if (_pricePerShare > lastPricePerShare) {
                _require(
                    _pricePerShare.sub(lastPricePerShare) <= lastPricePerShare.preciseMul(slippage),
                    Errors.PRICE_PER_SHARE_WRONG
                );
            } else {
                _require(
                    lastPricePerShare.sub(_pricePerShare) <=
                        lastPricePerShare.sub(lastPricePerShare.preciseDiv(slippage.add(1e18))),
                    Errors.PRICE_PER_SHARE_WRONG
                );
            }
        }
        lastPricePerShare = _pricePerShare;
        lastPricePerShareTS = block.timestamp;
    }

    // Assign extra creators
    function _assignExtraCreator(uint8 _index, address _newCreator) private {
        _require(!_isCreator(_newCreator), Errors.NEW_CREATOR_MUST_NOT_EXIST);
        _require(extraCreators[_index] == address(0), Errors.NEW_CREATOR_MUST_NOT_EXIST);
        extraCreators[_index] = _newCreator;
    }

    function _getLastDepositAt(address _to) private view returns (uint256) {
        return hardlockStartsAt > contributors[_to].lastDepositAt ? hardlockStartsAt : contributors[_to].lastDepositAt;
    }
}

contract GardenV18 is Garden {
    constructor(VTableBeacon _beacon) Garden(_beacon) {}
}<|MERGE_RESOLUTION|>--- conflicted
+++ resolved
@@ -199,13 +199,10 @@
     // Variable that overrides the depositLock with a global one
     uint256 public override hardlockStartsAt;
 
-<<<<<<< HEAD
     // EIP-1271 signer
     address private signer;
-=======
     // Variable that controls whether the NFT can be minted after x amount of time
     uint256 public override canMintNftAfter;
->>>>>>> 34a5f9da
 
     /* ============ Modifiers ============ */
 
