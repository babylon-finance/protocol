/*
 Copyright 2021 Babylon Finance.

    Licensed under the Apache License, Version 2.0 (the "License");
    you may not use this file except in compliance with the License.
    You may obtain a copy of the License at
    http://www.apache.org/licenses/LICENSE-2.0

    Unless required by applicable law or agreed to in writing, software
    distributed under the License is distributed on an "AS IS" BASIS,
    WITHOUT WARRANTIES OR CONDITIONS OF ANY KIND, either express or implied.
    See the License for the specific language governing permissions and
    limitations under the License.

    SPDX-License-Identifier: Apache License, Version 2.0
*/

pragma solidity 0.7.6;
import {Address} from '@openzeppelin/contracts/utils/Address.sol';
import {IERC20} from '@openzeppelin/contracts/token/ERC20/IERC20.sol';
import {SafeERC20} from '@openzeppelin/contracts/token/ERC20/SafeERC20.sol';
import {ReentrancyGuard} from '@openzeppelin/contracts/utils/ReentrancyGuard.sol';
import {ECDSA} from '@openzeppelin/contracts/cryptography/ECDSA.sol';
import {ERC20Upgradeable} from '@openzeppelin/contracts-upgradeable/token/ERC20/ERC20Upgradeable.sol';
import {LowGasSafeMath} from '../lib/LowGasSafeMath.sol';
import {SafeDecimalMath} from '../lib/SafeDecimalMath.sol';
import {SafeCast} from '@openzeppelin/contracts/utils/SafeCast.sol';
import {SignedSafeMath} from '@openzeppelin/contracts/math/SignedSafeMath.sol';

import {Errors, _require, _revert} from '../lib/BabylonErrors.sol';
import {AddressArrayUtils} from '../lib/AddressArrayUtils.sol';
import {PreciseUnitMath} from '../lib/PreciseUnitMath.sol';
import {Math} from '../lib/Math.sol';

import {IRewardsDistributor} from '../interfaces/IRewardsDistributor.sol';
import {IBabController} from '../interfaces/IBabController.sol';
import {IStrategyFactory} from '../interfaces/IStrategyFactory.sol';
import {IGardenValuer} from '../interfaces/IGardenValuer.sol';
import {IStrategy} from '../interfaces/IStrategy.sol';
import {IGarden} from '../interfaces/IGarden.sol';
import {IGardenNFT} from '../interfaces/IGardenNFT.sol';
import {IIshtarGate} from '../interfaces/IIshtarGate.sol';
import {IWETH} from '../interfaces/external/weth/IWETH.sol';

/**
 * @title BaseGarden
 * @author Babylon Finance
 *
 * Class that holds common garden-related state and functions
 */
contract Garden is ERC20Upgradeable, ReentrancyGuard, IGarden {
    using SafeCast for int256;
    using SignedSafeMath for int256;
    using PreciseUnitMath for int256;
    using SafeDecimalMath for int256;

    using SafeCast for uint256;
    using LowGasSafeMath for uint256;
    using PreciseUnitMath for uint256;
    using SafeDecimalMath for uint256;

    using Address for address;
    using AddressArrayUtils for address[];

    using SafeERC20 for IERC20;
    using ECDSA for bytes32;

    /* ============ Events ============ */
    event GardenDeposit(
        address indexed _to,
        uint256 minAmountOutShares,
        uint256 reserveTokenQuantity,
        uint256 timestamp
    );
    event GardenWithdrawal(
        address indexed _from,
        address indexed _to,
        uint256 reserveToken,
        uint256 reserveTokenQuantity,
        uint256 timestamp
    );
    event AddStrategy(address indexed _strategy, string _name, uint256 _expectedReturn);

    event RewardsForContributor(address indexed _contributor, uint256 indexed _amount);
    event BABLRewardsForContributor(address indexed _contributor, uint256 _rewards);

    /* ============ Constants ============ */

    // Wrapped ETH address
    address private constant WETH = 0xC02aaA39b223FE8D0A0e5C4F27eAD9083C756Cc2;
    address private constant DAI = 0x6B175474E89094C44Da98b954EedeAC495271d0F;
    address private constant USDC = 0xA0b86991c6218b36c1d19D4a2e9Eb0cE3606eB48;
    address private constant WBTC = 0x2260FAC5E5542a773Aa44fBCfeDf7C193bc2C599;

    uint256 private constant EARLY_WITHDRAWAL_PENALTY = 5e16;
    uint256 private constant MAX_TOTAL_STRATEGIES = 20; // Max number of strategies
    uint256 private constant TEN_PERCENT = 1e17;

    bytes32 private constant DEPOSIT_BY_SIG_TYPEHASH =
        keccak256('DepositBySig(uint256 _amountIn,uint256 _minAmountOut,bool _mintNft, uint256 _nonce)');
    bytes32 private constant WITHDRAW_BY_SIG_TYPEHASH =
        keccak256(
            'WithdrawBySig(uint256 _amountIn,uint256 _minAmountOut, uint256 _nonce)'
        );

    /* ============ Structs ============ */

    struct Contributor {
        uint256 lastDepositAt;
        uint256 initialDepositAt;
        uint256 claimedAt;
        uint256 claimedBABL;
        uint256 claimedRewards;
        uint256 withdrawnSince;
        uint256 totalDeposits;
        uint256 nonce;
    }

    /* ============ State Variables ============ */

    // Reserve Asset of the garden
    address public override reserveAsset;

    // Address of the controller
    address public override controller;

    // Address of the rewards distributor
    IRewardsDistributor private rewardsDistributor;

    // The person that creates the garden
    address public override creator;
    // Whether the garden is currently active or not
    bool public override active;
    bool public override privateGarden;

    // Keeps track of the garden balance in reserve asset.
    uint256 public override principal;

    // The amount of funds set aside to be paid as rewards. Should NEVER be spent
    // on anything else ever.
    uint256 public override reserveAssetRewardsSetAside;

    uint256 private reserveAssetPrincipalWindow; // DEPRECATED
    int256 public override absoluteReturns; // Total profits or losses of this garden

    // Indicates the minimum liquidity the asset needs to have to be tradable by this garden
    uint256 public override minLiquidityAsset;

    uint256 public override depositHardlock; // Window of time after deposits when withdraws are disabled for that user
    uint256 private withdrawalsOpenUntil; // DEPRECATED

    // Contributors
    mapping(address => Contributor) private contributors;
    uint256 public override totalContributors;
    uint256 public override maxContributors;
    uint256 public override maxDepositLimit; // Limits the amount of deposits

    uint256 public override gardenInitializedAt; // Garden Initialized at timestamp
    // Number of garden checkpoints used to control the garden power and each contributor power with accuracy
    uint256 private pid;

    // Min contribution in the garden
    uint256 public override minContribution; //wei
    uint256 private minGardenTokenSupply; // DEPRECATED

    // Strategies variables
    uint256 public override totalStake;
    uint256 public override minVotesQuorum = TEN_PERCENT; // 10%. (0.01% = 1e14, 1% = 1e16)
    uint256 public override minVoters;
    uint256 public override minStrategyDuration; // Min duration for an strategy
    uint256 public override maxStrategyDuration; // Max duration for an strategy
    // Window for the strategy to cooldown after approval before receiving capital
    uint256 public override strategyCooldownPeriod;

    address[] private strategies; // Strategies that are either in candidate or active state
    address[] private finalizedStrategies; // Strategies that have finalized execution
    mapping(address => bool) public override strategyMapping;
    mapping(address => bool) public override isGardenStrategy; // Security control mapping

    // Keeper debt in reserve asset if any, repaid upon every strategy finalization
    uint256 public keeperDebt;

    // Allow public strategy creators for certain gardens
    bool public override publicStrategists;

    // Allow public strategy stewards for certain gardens
    bool public override publicStewards;

    /* ============ Modifiers ============ */

    function _onlyUnpaused() private view {
        // Do not execute if Globally or individually paused
        _require(!IBabController(controller).isPaused(address(this)), Errors.ONLY_UNPAUSED);
    }

    function _onlyContributor() private view {
        _require(balanceOf(msg.sender) > 0, Errors.ONLY_CONTRIBUTOR);
    }

    /**
     * Throws if the sender is not an strategy of this garden
     */
    function _onlyStrategy() private view {
        _require(strategyMapping[msg.sender], Errors.ONLY_STRATEGY);
    }

    /**
     * Throws if the garden is not active
     */
    function _onlyActive() private view {
        _require(active, Errors.ONLY_ACTIVE);
    }

    /* ============ Constructor ============ */

    /**
     * When a new Garden is created.
     * All parameter validations are on the BabController contract. Validations are performed already on the
     * BabController.
     * WARN: If the reserve Asset is different than WETH the gardener needs to have approved the controller.
     *
     * @param _reserveAsset                     Address of the reserve asset ERC20
     * @param _controller                       Address of the controller
     * @param _creator                          Address of the creator
     * @param _name                             Name of the Garden
     * @param _symbol                           Symbol of the Garden
     * @param _gardenParams                     Array of numeric garden params
     * @param _initialContribution              Initial Contribution by the Gardener
     * @param _publicGardenStrategistsStewards  Public garden, public strategists rights and public stewards rights
     */
    function initialize(
        address _reserveAsset,
        address _controller,
        address _creator,
        string memory _name,
        string memory _symbol,
        uint256[] calldata _gardenParams,
        uint256 _initialContribution,
        bool[] memory _publicGardenStrategistsStewards
    ) public payable override initializer {
        _require(bytes(_name).length < 50, Errors.NAME_TOO_LONG);
        _require(
            _creator != address(0) && _controller != address(0) && ERC20Upgradeable(_reserveAsset).decimals() > 0,
            Errors.ADDRESS_IS_ZERO
        );
        _require(_gardenParams.length == 9, Errors.GARDEN_PARAMS_LENGTH);
        _require(IBabController(_controller).isValidReserveAsset(_reserveAsset), Errors.MUST_BE_RESERVE_ASSET);
        __ERC20_init(_name, _symbol);

        controller = _controller;
        reserveAsset = _reserveAsset;
        creator = _creator;
        maxContributors = IBabController(_controller).maxContributorsPerGarden();
        rewardsDistributor = IRewardsDistributor(IBabController(controller).rewardsDistributor());
        _require(address(rewardsDistributor) != address(0), Errors.ADDRESS_IS_ZERO);
        privateGarden = (IBabController(controller).allowPublicGardens() && _publicGardenStrategistsStewards[0])
            ? !_publicGardenStrategistsStewards[0]
            : true;
        publicStrategists = !privateGarden && _publicGardenStrategistsStewards[1] ? true : false;
        publicStewards = !privateGarden && _publicGardenStrategistsStewards[2] ? true : false;
        _start(
            _initialContribution,
            _gardenParams[0],
            _gardenParams[1],
            _gardenParams[2],
            _gardenParams[3],
            _gardenParams[4],
            _gardenParams[5],
            _gardenParams[6],
            _gardenParams[7],
            _gardenParams[8]
        );
        active = true;
    }

    /* ============ External Functions ============ */

    /**
     * FUND LEAD ONLY.  Starts the Garden with allowed reserve assets,
     * fees and issuance premium. Only callable by the Garden's creator
     *
     * @param _creatorDeposit                       Deposit by the creator
     * @param _maxDepositLimit                      Max deposit limit
     * @param _minLiquidityAsset                    Number that represents min amount of liquidity denominated in ETH
     * @param _depositHardlock                      Number that represents the time deposits are locked for an user after he deposits
     * @param _minContribution                      Min contribution to the garden
     * @param _strategyCooldownPeriod               How long after the strategy has been activated, will it be ready to be executed
     * @param _minVotesQuorum                       Percentage of votes needed to activate an strategy (0.01% = 1e14, 1% = 1e16)
     * @param _minStrategyDuration                  Min duration of an strategy
     * @param _maxStrategyDuration                  Max duration of an strategy
     * @param _minVoters                            The minimum amount of voters needed for quorum
     */
    function _start(
        uint256 _creatorDeposit,
        uint256 _maxDepositLimit,
        uint256 _minLiquidityAsset,
        uint256 _depositHardlock,
        uint256 _minContribution,
        uint256 _strategyCooldownPeriod,
        uint256 _minVotesQuorum,
        uint256 _minStrategyDuration,
        uint256 _maxStrategyDuration,
        uint256 _minVoters
    ) private {
        _require(_minContribution > 0 && _creatorDeposit >= _minContribution, Errors.MIN_CONTRIBUTION);
        _require(
            _minLiquidityAsset >= IBabController(controller).minLiquidityPerReserve(reserveAsset),
            Errors.MIN_LIQUIDITY
        );
        _require(
            _creatorDeposit <= _maxDepositLimit && _maxDepositLimit <= (reserveAsset == WETH ? 1e22 : 1e25),
            Errors.MAX_DEPOSIT_LIMIT
        );
        _require(_depositHardlock > 0, Errors.DEPOSIT_HARDLOCK);
        _require(
            _strategyCooldownPeriod <= IBabController(controller).getMaxCooldownPeriod() &&
                _strategyCooldownPeriod >= IBabController(controller).getMinCooldownPeriod(),
            Errors.NOT_IN_RANGE
        );
        _require(_minVotesQuorum >= TEN_PERCENT && _minVotesQuorum <= TEN_PERCENT.mul(5), Errors.VALUE_TOO_LOW);
        _require(
            _maxStrategyDuration >= _minStrategyDuration &&
                _minStrategyDuration >= 1 days &&
                _maxStrategyDuration <= 500 days,
            Errors.DURATION_RANGE
        );
        _require(_minVoters >= 1 && _minVoters < 10, Errors.MIN_VOTERS_CHECK);

        minContribution = _minContribution;
        strategyCooldownPeriod = _strategyCooldownPeriod;
        minVotesQuorum = _minVotesQuorum;
        minVoters = _minVoters;
        minStrategyDuration = _minStrategyDuration;
        maxStrategyDuration = _maxStrategyDuration;
        maxDepositLimit = _maxDepositLimit;
        gardenInitializedAt = block.timestamp;
        minLiquidityAsset = _minLiquidityAsset;
        depositHardlock = _depositHardlock;
    }

    /**
     * @notice
     *   Deposits the _amountIn in reserve asset into the garden. Gurantee to
     *   recieve at least _minAmountOut.
     * @dev
     *   WARN: If the reserve asset is different than ETH the sender needs to
     *   have approved the garden.
     *   Efficient to use of strategies.length == 0, otherwise can consume a lot
     *   of gas ~2kk. Use `depositBySig` for gas efficiency.
     * @param _amountIn               Amount of the reserve asset that is received from contributor
     * @param _minAmountOut           Min amount of Garden shares to receive by contributor
     * @param _to                     Address to mint Garden shares to
     * @param _mintNft                Whether to mint NFT or not
     */
    function deposit(
        uint256 _amountIn,
        uint256 _minAmountOut,
        address _to,
        bool _mintNft
    ) external payable override nonReentrant {
        // calculate pricePerShare
        uint256 pricePerShare;
        // if there are no strategies then NAV === liquidReserve
        if (strategies.length == 0) {
            pricePerShare = totalSupply() == 0
                ? PreciseUnitMath.preciseUnit()
                : liquidReserve()
                    .preciseDiv(uint256(10)**ERC20Upgradeable(reserveAsset).decimals())
                    .preciseDiv(totalSupply());
        } else {
            // Get valuation of the Garden with the quote asset as the reserve asset.
            pricePerShare = IGardenValuer(IBabController(controller).gardenValuer()).calculateGardenValuation(
                address(this),
                reserveAsset
            );
        }

        _internalDeposit(_amountIn, _minAmountOut, _to, msg.sender, _mintNft, pricePerShare);
    }

    function depositBySig(
        uint256 _amountIn,
        uint256 _minAmountOut,
        bool _mintNft,
        uint256 _nonce,
        uint256 _pricePerShare,
        uint8 v,
        bytes32 r,
        bytes32 s
    ) external override nonReentrant {
        bytes32 hash =
            keccak256(abi.encode(DEPOSIT_BY_SIG_TYPEHASH, _amountIn, _minAmountOut, _mintNft, _nonce))
                .toEthSignedMessageHash();
        address signer = ECDSA.recover(hash, v, r, s);

        _require(signer != address(0), Errors.INVALID_SIGNER);

        // to prevent replay attacks
        _require(contributors[signer].nonce == _nonce, Errors.INVALID_NONCE);

        _internalDeposit(_amountIn, _minAmountOut, signer, signer, _mintNft, _pricePerShare);
    }

    function _internalDeposit(
        uint256 _amountIn,
        uint256 _minAmountOut,
        address _to,
        address _from,
        bool _mintNft,
        uint256 _pricePerShare
    ) private {
        _onlyUnpaused();
        _onlyActive();
        _require(
<<<<<<< HEAD
            !guestListEnabled ||
                IIshtarGate(IBabController(controller).ishtarGate()).canJoinAGarden(address(this), _to) ||
=======
            IIshtarGate(IBabController(controller).ishtarGate()).canJoinAGarden(address(this), msg.sender) ||
>>>>>>> 06517e53
                creator == _to,
            Errors.USER_CANNOT_JOIN
        );

        // if deposit limit is 0, then there is no deposit limit
        if (maxDepositLimit > 0) {
            _require(principal.add(_amountIn) <= maxDepositLimit, Errors.MAX_DEPOSIT_LIMIT);
        }

        _require(totalContributors <= maxContributors, Errors.MAX_CONTRIBUTORS);
        _require(_amountIn >= minContribution, Errors.MIN_CONTRIBUTION);

        uint256 reserveAssetBalanceBefore = IERC20(reserveAsset).balanceOf(address(this));

        // If reserve asset is WETH and user sent ETH then wrap it
        if (reserveAsset == WETH && msg.value > 0) {
            IWETH(WETH).deposit{value: msg.value}();
        } else {
            // Transfer ERC20 to the garden
            IERC20(reserveAsset).safeTransferFrom(_from, address(this), _amountIn);
        }

        // Make sure we received the correct amount of reserve asset
        _require(
            IERC20(reserveAsset).balanceOf(address(this)).sub(reserveAssetBalanceBefore) == _amountIn,
            Errors.MSG_VALUE_DO_NOT_MATCH
        );

        uint256 previousBalance = balanceOf(_to);

        uint256 normalizedAmountIn = _amountIn.preciseDiv(uint256(10)**ERC20Upgradeable(reserveAsset).decimals());
        uint256 sharesToMint = normalizedAmountIn.preciseDiv(_pricePerShare);

        // make sure contributor gets desired amount of shares
        _require(sharesToMint >= _minAmountOut, Errors.RECEIVE_MIN_AMOUNT);

        // mint shares
        _mint(_to, sharesToMint);

        _updateContributorDepositInfo(_to, previousBalance, _amountIn);

        // account deposit in the principal
        principal = principal.add(_amountIn);

        // Mint the garden NFT
        if (_mintNft) {
            IGardenNFT(IBabController(controller).gardenNFT()).grantGardenNFT(_to);
        }

        emit GardenDeposit(_to, _minAmountOut, _amountIn, block.timestamp);
    }

    /**
     * @notice
     *   Withdraws the reserve asset relative to the token participation in the garden
     *   and sends it back to the sender.
     * @dev
     *   ATTENTION. Do not call withPenalty unless certain. If penalty is set,
     *   it will be applied regardless of the garden state.
     *   It is advised to first try to withdraw with no penalty and it this
     *   reverts then try to with penalty.
     * @param _amountIn           Quantity of the garden token to withdrawal
     * @param _minAmountOut     Min quantity of reserve asset to receive
     * @param _to                            Address to send component assets to
     * @param _withPenalty                   Whether or not this is an immediate withdrawal
     * @param _unwindStrategy                Strategy to unwind
     */
    function withdraw(
        uint256 _amountIn,
        uint256 _minAmountOut,
        address payable _to,
        bool _withPenalty,
        address _unwindStrategy
    ) external override nonReentrant {
        // Get valuation of the Garden with the quote asset as the reserve asset. Returns value in precise units (10e18)
        // Reverts if price is not found
        uint256 pricePerShare =
            IGardenValuer(IBabController(controller).gardenValuer()).calculateGardenValuation(
                address(this),
                reserveAsset
            );

        _require(msg.sender == _to, Errors.ONLY_CONTRIBUTOR);
        _withdrawInternal(_amountIn, _minAmountOut, _to, _withPenalty, _unwindStrategy, pricePerShare);
    }

    function withdrawBySig(
        uint256 _amountIn,
        uint256 _minAmountOut,
        uint256 _nonce,
        uint256 _pricePerShare,
        uint8 v,
        bytes32 r,
        bytes32 s
    ) external override nonReentrant {
        bytes32 hash =
            keccak256(
                abi.encode(WITHDRAW_BY_SIG_TYPEHASH, _amountIn, _minAmountOut, _nonce)
            )
                .toEthSignedMessageHash();
        address signer = ECDSA.recover(hash, v, r, s);

        _require(signer != address(0), Errors.INVALID_SIGNER);

        // to prevent replay attacks
        _require(contributors[signer].nonce == _nonce, Errors.INVALID_NONCE);

        _withdrawInternal(_amountIn, _minAmountOut, payable(signer), false, address(0), _pricePerShare);
    }

    function _withdrawInternal(
        uint256 _amountIn,
        uint256 _minAmountOut,
        address payable _to,
        bool _withPenalty,
        address _unwindStrategy,
        uint256 _pricePerShare
    ) internal {
        _onlyUnpaused();
        _require(balanceOf(_to) > 0, Errors.ONLY_CONTRIBUTOR);
        // Flashloan protection
        _require(block.timestamp.sub(contributors[_to].lastDepositAt) >= depositHardlock, Errors.DEPOSIT_HARDLOCK);
        // Withdrawal amount has to be equal or less than msg.sender balance minus the locked balance
        uint256 lockedAmount = getLockedBalance(_to);
        _require(_amountIn <= balanceOf(_to).sub(lockedAmount), Errors.TOKENS_STAKED); // Strategists cannot withdraw locked stake while in active strategies

        // this value would have 18 decimals even for USDC
        uint256 amountOutNormalized = _amountIn.preciseMul(_pricePerShare);
        // in case of USDC that would with 6 decimals
        uint256 amountOut = amountOutNormalized.preciseMul(10**ERC20Upgradeable(reserveAsset).decimals());

        // if withPenaltiy then unwind strategy
        if (_withPenalty) {
            amountOut = amountOut.sub(amountOut.preciseMul(EARLY_WITHDRAWAL_PENALTY));
            // When unwinding a strategy, a slippage on integrations will result in receiving less tokens
            // than desired so we have have to account for this with a 5% slippage.
            IStrategy(_unwindStrategy).unwindStrategy(amountOut.add(amountOut.preciseMul(5e16)));
        }

        _require(amountOut >= _minAmountOut, Errors.RECEIVE_MIN_AMOUNT);

        _require(liquidReserve() >= amountOut, Errors.MIN_LIQUIDITY);

        _burn(_to, _amountIn);
        _safeSendReserveAsset(_to, amountOut);
        _updateContributorWithdrawalInfo(amountOut);

        _require(amountOut >= _minAmountOut, Errors.BALANCE_TOO_LOW);
        principal = principal.sub(amountOut);

        emit GardenWithdrawal(_to, _to, amountOut, _amountIn, block.timestamp);
    }

    /**
     * User can claim the rewards from the strategies that his principal
     * was invested in.
     */
    function claimReturns(address[] calldata _finalizedStrategies) external override nonReentrant {
        _onlyUnpaused();
        _onlyContributor();
        Contributor storage contributor = contributors[msg.sender];
        _require(block.timestamp > contributor.claimedAt, Errors.ALREADY_CLAIMED); // race condition check
        uint256[] memory rewards = new uint256[](7);

        rewards = rewardsDistributor.getRewards(address(this), msg.sender, _finalizedStrategies);
        _require(rewards[5] > 0 || rewards[6] > 0, Errors.NO_REWARDS_TO_CLAIM);

        if (rewards[6] > 0) {
            contributor.claimedRewards = contributor.claimedRewards.add(rewards[6]); // Rewards claimed properly
            reserveAssetRewardsSetAside = reserveAssetRewardsSetAside.sub(rewards[6]);
            contributor.claimedAt = block.timestamp; // Checkpoint of this claim
            _safeSendReserveAsset(msg.sender, rewards[6]);
            emit RewardsForContributor(msg.sender, rewards[6]);
        }
        if (rewards[5] > 0) {
            contributor.claimedBABL = contributor.claimedBABL.add(rewards[5]); // BABL Rewards claimed properly
            contributor.claimedAt = block.timestamp; // Checkpoint of this claim
            // Send BABL rewards
            rewardsDistributor.sendTokensToContributor(msg.sender, rewards[5]);
            emit BABLRewardsForContributor(msg.sender, rewards[5]);
        }
    }

    /**
     * @notice
     *  When strategy ends puts saves returns, rewards and marks strategy as
     *  finalized.
     *
     * @param _rewards                       Amount of Reserve Asset to set aside forever
     * @param _returns                       Profits or losses that the strategy received
     */
    function finalizeStrategy(uint256 _rewards, int256 _returns) external override {
        _onlyUnpaused();
        _require(
            (strategyMapping[msg.sender] && address(IStrategy(msg.sender).garden()) == address(this)),
            Errors.ONLY_STRATEGY
        );

        reserveAssetRewardsSetAside = reserveAssetRewardsSetAside.add(_rewards);

        // Mark strategy as finalized
        absoluteReturns = absoluteReturns.add(_returns);
        strategies = strategies.remove(msg.sender);
        finalizedStrategies.push(msg.sender);
        strategyMapping[msg.sender] = false;
    }

    /**
     * @notice
     *   Pays gas costs back to the keeper from executing transactions
     *   including the past debt
     * @dev
     *   We assume that calling keeper functions should be less expensive than
     *   1 million gas and the gas price should be lower than 1000 gwei.
     * @param _keeper  Keeper that executed the transaction
     * @param _fee     The fee paid to keeper to compensate the gas cost
     */
    function payKeeper(address payable _keeper, uint256 _fee) external override {
        _onlyUnpaused();
        _onlyStrategy();
        _require(IBabController(controller).isValidKeeper(_keeper), Errors.ONLY_KEEPER);

        if (reserveAsset == WETH) {
            // 1 ETH
            _require(_fee <= (1e6 * 1e3 gwei), Errors.FEE_TOO_HIGH);
        } else if (reserveAsset == DAI) {
            // 2000 DAI
            _require(_fee <= 2000 * 1e18, Errors.FEE_TOO_HIGH);
        } else if (reserveAsset == USDC) {
            // 2000 USDC
            _require(_fee <= 2000 * 1e6, Errors.FEE_TOO_HIGH);
        } else if (reserveAsset == WBTC) {
            // 0.05 WBTC
            _require(_fee <= 0.05 * 1e8, Errors.FEE_TOO_HIGH);
        } else {
            _revert(Errors.RESERVE_ASSET_NOT_SUPPORTED);
        }

        keeperDebt = keeperDebt.add(_fee);
        // Pay Keeper in Reserve Asset
        if (keeperDebt > 0 && liquidReserve() >= 0) {
            uint256 toPay = liquidReserve() > keeperDebt ? keeperDebt :
              liquidReserve();
            IERC20(reserveAsset).safeTransfer(_keeper, toPay);
            keeperDebt = keeperDebt.sub(toPay);
        }
    }

    /**
     * Makes a previously private garden public
     */
    function makeGardenPublic() external override {
        _require(msg.sender == creator, Errors.ONLY_CREATOR);
        _require(privateGarden && IBabController(controller).allowPublicGardens(), Errors.GARDEN_ALREADY_PUBLIC);
        privateGarden = false;
    }

    /**
     * Gives the right to create strategies and/or voting power to garden users
     */
    function setPublicRights(bool _publicStrategists, bool _publicStewards) external override {
        _require(msg.sender == creator, Errors.ONLY_CREATOR);
        _require(!privateGarden, Errors.GARDEN_IS_NOT_PUBLIC);
        publicStrategists = _publicStrategists;
        publicStewards = _publicStewards;
    }

    /**
     * PRIVILEGED Manager, protocol FUNCTION. When a Garden is active, deposits are enabled.
     */
    function setActive(bool _newValue) external override {
        _require(msg.sender == controller, Errors.ONLY_CONTROLLER);
        _require(active != _newValue, Errors.ONLY_INACTIVE);
        active = _newValue;
    }

    /* ============ Strategy Functions ============ */
    /**
     * Creates a new strategy calling the factory and adds it to the array
     * @param _name                          Name of the strategy
     * @param _symbol                        Symbol of the strategy
     * @param _stratParams                   Num params for the strategy
     * @param _opTypes                      Type for every operation in the strategy
     * @param _opIntegrations               Integration to use for every operation
     * @param _opEncodedDatas               Param for every operation in the strategy
     */
    function addStrategy(
        string memory _name,
        string memory _symbol,
        uint256[] calldata _stratParams,
        uint8[] calldata _opTypes,
        address[] calldata _opIntegrations,
        bytes calldata _opEncodedDatas
    ) external override {
        _onlyUnpaused();
        _onlyActive();
        _onlyContributor();

        _require(
            IIshtarGate(IBabController(controller).ishtarGate()).canAddStrategiesInAGarden(address(this), msg.sender),
            Errors.USER_CANNOT_ADD_STRATEGIES
        );
        _require(strategies.length < MAX_TOTAL_STRATEGIES, Errors.VALUE_TOO_HIGH);
        _require(_stratParams.length == 4, Errors.STRAT_PARAMS_LENGTH);
        address strategy =
            IStrategyFactory(IBabController(controller).strategyFactory()).createStrategy(
                _name,
                _symbol,
                msg.sender,
                address(this),
                _stratParams
            );
        strategyMapping[strategy] = true;
        totalStake = totalStake.add(_stratParams[1]);
        strategies.push(strategy);
        IStrategy(strategy).setData(_opTypes, _opIntegrations, _opEncodedDatas);
        isGardenStrategy[strategy] = true;
        emit AddStrategy(strategy, _name, _stratParams[3]);
    }

    /**
     * Allocates garden capital to an strategy
     *
     * @param _capital        Amount of capital to allocate to the strategy
     */
    function allocateCapitalToStrategy(uint256 _capital) external override {
        _onlyStrategy();
        _onlyActive();

        uint256 protocolMgmtFee = IBabController(controller).protocolManagementFee().preciseMul(_capital);
        _require(_capital.add(protocolMgmtFee) <= liquidReserve(), Errors.MIN_LIQUIDITY);

        // Take protocol mgmt fee
        _payProtocolFeeFromGarden(reserveAsset, protocolMgmtFee);

        // Send Capital to strategy
        IERC20(reserveAsset).safeTransfer(msg.sender, _capital);
    }

    /*
     * Remove an expire candidate from the strategy Array
     * @param _strategy      Strategy to remove
     */
    function expireCandidateStrategy(address _strategy) external override {
        _onlyStrategy();
        strategies = strategies.remove(_strategy);
        strategyMapping[_strategy] = false;
    }

    /*
     * Burns the stake of the strategist of a given strategy
     * @param _strategy      Strategy
     */
    function burnStrategistStake(address _strategist, uint256 _amount) external override {
        _onlyStrategy();
        if (_amount >= balanceOf(_strategist)) {
            // Avoid underflow condition
            _amount = balanceOf(_strategist);
        }
        _burn(_strategist, _amount);
    }

    /* ============ External Getter Functions ============ */

    /**
     * Gets current strategies
     *
     * @return  address[]        Returns list of addresses
     */

    function getStrategies() external view override returns (address[] memory) {
        return strategies;
    }

    /**
     * Gets finalized strategies
     *
     * @return  address[]        Returns list of addresses
     */

    function getFinalizedStrategies() external view override returns (address[] memory) {
        return finalizedStrategies;
    }

    function getContributor(address _contributor)
        external
        view
        override
        returns (
            uint256,
            uint256,
            uint256,
            uint256,
            uint256,
            uint256,
            uint256,
            uint256,
            uint256,
            uint256
        )
    {
        Contributor storage contributor = contributors[_contributor];
        uint256 contributorPower =
            rewardsDistributor.getContributorPower(
                address(this),
                _contributor,
                contributor.initialDepositAt,
                block.timestamp
            );
        uint256 balance = balanceOf(_contributor);
        uint256 lockedBalance = getLockedBalance(_contributor);
        return (
            contributor.lastDepositAt,
            contributor.initialDepositAt,
            contributor.claimedAt,
            contributor.claimedBABL,
            contributor.claimedRewards,
            contributor.totalDeposits > contributor.withdrawnSince
                ? contributor.totalDeposits.sub(contributor.withdrawnSince)
                : 0,
            balance,
            lockedBalance,
            contributorPower,
            contributor.nonce
        );
    }

    /**
     * Checks balance locked for strategists in active strategies
     *
     * @param _contributor                 Address of the account
     *
     * @return  uint256                    Returns the amount of locked garden tokens for the account
     */
    function getLockedBalance(address _contributor) public view override returns (uint256) {
        uint256 lockedAmount;
        for (uint256 i = 0; i < strategies.length; i++) {
            IStrategy strategy = IStrategy(strategies[i]);
            if (_contributor == strategy.strategist()) {
                lockedAmount = lockedAmount.add(strategy.stake());
            }
        }
        // Avoid overflows if off-chain voting system fails
        if (balanceOf(_contributor) < lockedAmount) lockedAmount = balanceOf(_contributor);
        return lockedAmount;
    }

    /* ============ Internal Functions ============ */
    /**
     * Gets liquid reserve available for to Garden.
     */
    function liquidReserve() private view returns (uint256) {
        uint256 reserve =
            IERC20(reserveAsset).balanceOf(address(this)).sub(
                reserveAssetRewardsSetAside
            );
        return reserve > keeperDebt ? reserve.sub(keeperDebt) : 0;
    }

    /**
     * Gets the total active capital currently invested in strategies
     *
     * @return uint256       Total amount active
     * @return uint256       Total amount active in the largest strategy
     * @return address       Address of the largest strategy
     */
    function _getActiveCapital()
        private
        view
        returns (
            uint256,
            uint256,
            address
        )
    {
        uint256 totalActiveCapital;
        uint256 maxAllocation;
        address maxStrategy = address(0);
        for (uint8 i = 0; i < strategies.length; i++) {
            IStrategy strategy = IStrategy(strategies[i]);
            if (strategy.isStrategyActive()) {
                uint256 allocation = strategy.capitalAllocated();
                totalActiveCapital = totalActiveCapital.add(allocation);
                if (allocation > maxAllocation) {
                    maxAllocation = allocation;
                    maxStrategy = strategies[i];
                }
            }
        }
        return (totalActiveCapital, maxAllocation, maxStrategy);
    }

    /**
     * Pays the _feeQuantity from the _garden denominated in _token to the protocol fee recipient
     * @param _token                   Address of the token to pay with
     * @param _feeQuantity             Fee to transfer
     */
    function _payProtocolFeeFromGarden(address _token, uint256 _feeQuantity) private {
        IERC20(_token).safeTransfer(IBabController(controller).treasury(), _feeQuantity);
    }

    // Disable garden token transfers. Allow minting and burning.
    function _beforeTokenTransfer(
        address from,
        address to,
        uint256 _amount
    ) internal virtual override {
        super._beforeTokenTransfer(from, to, _amount);
        _require(
            from == address(0) ||
                to == address(0) ||
                (IBabController(controller).gardenTokensTransfersEnabled() && !privateGarden),
            Errors.GARDEN_TRANSFERS_DISABLED
        );
    }

    function _safeSendReserveAsset(address payable _to, uint256 _amount) private {
        if (reserveAsset == WETH) {
            // Check that the withdrawal is possible
            // Unwrap WETH if ETH balance lower than netFlowQuantity
            if (address(this).balance < _amount) {
                IWETH(WETH).withdraw(_amount.sub(address(this).balance));
            }
            // Send ETH
            Address.sendValue(_to, _amount);
        } else {
            // Send reserve asset
            IERC20(reserveAsset).safeTransfer(_to, _amount);
        }
    }

    function _getWithdrawalReserveQuantity(address _reserveAsset, uint256 _gardenTokenQuantity)
        private
        view
        returns (uint256)
    {}

    /**
     * Updates the contributor info in the array
     */
    function _updateContributorDepositInfo(
        address _contributor,
        uint256 previousBalance,
        uint256 _reserveAssetQuantity
    ) private {
        Contributor storage contributor = contributors[_contributor];
        // If new contributor, create one, increment count, and set the current TS
        if (previousBalance == 0 || contributor.initialDepositAt == 0) {
            _require(totalContributors < maxContributors, Errors.MAX_CONTRIBUTORS);
            totalContributors = totalContributors.add(1);
            contributor.initialDepositAt = block.timestamp;
        }
        // We make checkpoints around contributor deposits to give the right rewards afterwards
        contributor.totalDeposits = contributor.totalDeposits.add(_reserveAssetQuantity);
        contributor.lastDepositAt = block.timestamp;
        contributor.nonce = contributor.nonce + 1;
        rewardsDistributor.updateGardenPowerAndContributor(address(this), _contributor, previousBalance, true, pid);
        pid++;
    }

    /**
     * Updates the contributor info in the array
     */
    function _updateContributorWithdrawalInfo(uint256 _netflowQuantity) private {
        Contributor storage contributor = contributors[msg.sender];
        // If sold everything
        if (balanceOf(msg.sender) == 0) {
            contributor.lastDepositAt = 0;
            contributor.initialDepositAt = 0;
            contributor.withdrawnSince = 0;
            contributor.totalDeposits = 0;
            totalContributors = totalContributors.sub(1);
        } else {
            contributor.withdrawnSince = contributor.withdrawnSince.add(_netflowQuantity);
        }
        rewardsDistributor.updateGardenPowerAndContributor(address(this), msg.sender, 0, false, pid);
        contributor.nonce = contributor.nonce + 1;
        pid++;
    }

    // solhint-disable-next-line
    receive() external payable {}
}

contract GardenV3 is Garden {}<|MERGE_RESOLUTION|>--- conflicted
+++ resolved
@@ -412,12 +412,7 @@
         _onlyUnpaused();
         _onlyActive();
         _require(
-<<<<<<< HEAD
-            !guestListEnabled ||
                 IIshtarGate(IBabController(controller).ishtarGate()).canJoinAGarden(address(this), _to) ||
-=======
-            IIshtarGate(IBabController(controller).ishtarGate()).canJoinAGarden(address(this), msg.sender) ||
->>>>>>> 06517e53
                 creator == _to,
             Errors.USER_CANNOT_JOIN
         );
