--- conflicted
+++ resolved
@@ -926,11 +926,7 @@
         // TODO Backward compatibility with initial Gardens
         _burn(_to, _amountIn);
         _safeSendReserveAsset(_to, amountOut);
-<<<<<<< HEAD
         _updateContributorWithdrawalInfo(_to, amountOut, previousBalance);
-=======
-        _updateContributorWithdrawalInfo(_to, amountOut);
->>>>>>> 91d50bb9
 
         _require(amountOut >= _minAmountOut, Errors.BALANCE_TOO_LOW);
 
@@ -1086,37 +1082,31 @@
     /**
      * Updates the contributor info in the array
      */
-<<<<<<< HEAD
-    function _updateContributorWithdrawalInfo(
-        address _to,
-        uint256 _netflowQuantity,
-        uint256 _previousBalance
-    ) private {
-        Contributor storage contributor = contributors[_to];
-        // If sold everything
-        if (balanceOf(_to) == 0) {
-=======
-    function _updateContributorWithdrawalInfo(address _contributor, uint256 _netflowQuantity) private {
+    function _updateContributorWithdrawalInfo(address _contributor, uint256 _netflowQuantity, uint256 _previousBalance) private {
         Contributor storage contributor = contributors[_contributor];
         // If sold everything
         if (balanceOf(_contributor) == 0) {
->>>>>>> 91d50bb9
             contributor.lastDepositAt = 0;
             contributor.initialDepositAt = 0;
             contributor.withdrawnSince = 0;
             contributor.totalDeposits = 0;
             contributor.power = 0;
+            contributor.avgBalance = 0;
             totalContributors = totalContributors.sub(1);
         } else {
             contributor.withdrawnSince = contributor.withdrawnSince.add(_netflowQuantity);
             contributor.power = contributor.lastDepositAt == 0
                 ? 0
                 : contributor.power.add(_previousBalance.mul(block.timestamp.sub(contributor.lastDepositAt)));
-        }
-<<<<<<< HEAD
-=======
-        rewardsDistributor.updateGardenPowerAndContributor(address(this), _contributor, 0, false, pid);
->>>>>>> 91d50bb9
+            contributor.avgBalance = contributor.lastDepositAt == 0
+                ? balanceOf(_contributor)
+                : contributor
+                    .avgBalance
+                    .mul(block.timestamp.sub(contributor.initialDepositAt))
+                    .add(balanceOf(_contributor))
+                    .div(block.timestamp.sub(contributor.initialDepositAt));
+        }
+        // rewardsDistributor.updateGardenPowerAndContributor(address(this), _contributor, 0, false, pid);
         contributor.nonce = contributor.nonce + 1;
 
         // rewardsDistributor.updateCheckpointInGarden(_to, _netflowQuantity, false);
