/*
    Copyright 2021 Babylon Finance.

    Licensed under the Apache License, Version 2.0 (the "License");
    you may not use this file except in compliance with the License.
    You may obtain a copy of the License at
    http://www.apache.org/licenses/LICENSE-2.0

    Unless required by applicable law or agreed to in writing, software
    distributed under the License is distributed on an "AS IS" BASIS,
    WITHOUT WARRANTIES OR CONDITIONS OF ANY KIND, either express or implied.
    See the License for the specific language governing permissions and
    limitations under the License.

    SPDX-License-Identifier: Apache License, Version 2.0
*/

pragma solidity 0.7.6;

import 'hardhat/console.sol';
import {Address} from '@openzeppelin/contracts/utils/Address.sol';
import {ERC20Upgradeable} from '@openzeppelin/contracts-upgradeable/token/ERC20/ERC20Upgradeable.sol';
import {IERC20Upgradeable} from '@openzeppelin/contracts-upgradeable/token/ERC20/IERC20Upgradeable.sol';
import {SafeERC20Upgradeable} from '@openzeppelin/contracts-upgradeable/token/ERC20/SafeERC20Upgradeable.sol';
import {ReentrancyGuard} from '@openzeppelin/contracts/utils/ReentrancyGuard.sol';
import {SafeMath} from '@openzeppelin/contracts/math/SafeMath.sol';
import {SafeDecimalMath} from '../lib/SafeDecimalMath.sol';
import {Safe3296} from '../lib/Safe3296.sol';
import {SafeCast} from '@openzeppelin/contracts/utils/SafeCast.sol';
import {SignedSafeMath} from '@openzeppelin/contracts/math/SignedSafeMath.sol';

import {Errors, _require} from '../lib/BabylonErrors.sol';
import {AddressArrayUtils} from '../lib/AddressArrayUtils.sol';
import {PreciseUnitMath} from '../lib/PreciseUnitMath.sol';
import {Math} from '../lib/Math.sol';

import {IRewardsDistributor} from '../interfaces/IRewardsDistributor.sol';
import {IBabController} from '../interfaces/IBabController.sol';
import {IStrategyFactory} from '../interfaces/IStrategyFactory.sol';
import {IGardenValuer} from '../interfaces/IGardenValuer.sol';
import {IStrategy} from '../interfaces/IStrategy.sol';
import {IGarden} from '../interfaces/IGarden.sol';
import {IGardenNFT} from '../interfaces/IGardenNFT.sol';
import {IIshtarGate} from '../interfaces/IIshtarGate.sol';
import {IWETH} from '../interfaces/external/weth/IWETH.sol';

/**
 * @title BaseGarden
 * @author Babylon Finance
 *
 * Class that holds common garden-related state and functions
 */
contract Garden is ERC20Upgradeable, ReentrancyGuard, IGarden {
    using SafeCast for int256;
    using SignedSafeMath for int256;
    using PreciseUnitMath for int256;
    using SafeDecimalMath for int256;

    using SafeCast for uint256;
    using SafeMath for uint256;
    using PreciseUnitMath for uint256;
    using SafeDecimalMath for uint256;

    using Address for address;
    using AddressArrayUtils for address[];

    using SafeERC20Upgradeable for IERC20Upgradeable;

    /* ============ Events ============ */
    event PrincipalChanged(uint256 _newAmount, uint256 _oldAmount);
    event GardenDeposit(
        address indexed _to,
        uint256 reserveDeposited,
        uint256 gardenTokenQuantity,
        uint256 protocolFees,
        uint256 timestamp
    );
    event GardenWithdrawal(
        address indexed _from,
        address indexed _to,
        uint256 reserveReceived,
        uint256 gardenTokenQuantity,
        uint256 protocolFees,
        uint256 timestamp
    );

    event RewardsForContributor(address indexed _contributor, uint256 indexed _amount);
    event BABLRewardsForContributor(address indexed _contributor, uint96 _rewards);

    /* ============ Modifiers ============ */
    modifier onlyContributor {
        _require(balanceOf(msg.sender) > 0, Errors.ONLY_CONTRIBUTOR);
        _;
    }

    /**
     * Throws if the sender is not the protocol
     */
    modifier onlyProtocol() {
        _require(msg.sender == controller, Errors.ONLY_CONTROLLER);
        _;
    }

    /**
     * Throws if the sender is not the garden creator
     */
    modifier onlyCreator() {
        _require(msg.sender == creator, Errors.ONLY_CREATOR);
        _;
    }

    /**
     * Throws if the sender is not a keeper in the protocol
     * @param _fee                     The fee paid to keeper to compensate the gas cost
     */
    modifier onlyKeeper(uint256 _fee) {
        _require(IBabController(controller).isValidKeeper(msg.sender), Errors.ONLY_KEEPER);
        // We assume that calling keeper functions should be less expensive
        // than 1 million gas and the gas price should be lower than 1000 gwei.
        _require(_fee < MAX_KEEPER_FEE, Errors.FEE_TOO_HIGH);
        _;
    }

    /**
     * Throws if the sender is not an strategy of this garden
     */
    modifier onlyStrategy() {
        _require(strategyMapping[msg.sender], Errors.ONLY_STRATEGY);
        _;
    }

    /**
     * Throws if the sender is not an strategy or the protocol
     */
    modifier onlyStrategyOrProtocol() {
        _require(
            (strategyMapping[msg.sender] && address(IStrategy(msg.sender).garden()) == address(this)) ||
                msg.sender == controller,
            Errors.ONLY_STRATEGY_OR_CONTROLLER
        );
        _;
    }

    /**
     * Throws if the garden is not active
     */
    modifier onlyActive() {
        _require(active, Errors.ONLY_ACTIVE);
        _;
    }

    /**
     * Throws if the garden is not disabled
     */
    modifier onlyInactive() {
        _require(!active, Errors.ONLY_INACTIVE);
        _;
    }

    /* ============ State Constants ============ */

    uint256 public constant MAX_DEPOSITS_FUND_V1 = 1e21; // Max deposit per garden is 1000 eth for v1
    uint256 public constant MAX_TOTAL_STRATEGIES = 20; // Max number of strategies
    uint256 internal constant TEN_PERCENT = 1e17;
    uint256 internal constant MAX_KEEPER_FEE = (1e6 * 1e3 gwei);

    /* ============ Structs ============ */

    struct Contributor {
        uint256 lastDepositAt;
        uint256 initialDepositAt;
        uint256 claimedAt;
        uint256 claimedBABL;
        uint256 claimedRewards;
        uint256 withdrawnSince;
        uint256[] timeListPointer;
        uint256 pid;
        uint256 lastUpdated;
        mapping(uint256 => TimestampContribution) tsContributions;
    }

    struct TimestampContribution {
        uint256 principal;
        uint256 timestamp;
        uint256 timePointer;
        uint256 power;
    }

    /* ============ State Variables ============ */

    // Wrapped ETH address
    address public constant override WETH = 0xC02aaA39b223FE8D0A0e5C4F27eAD9083C756Cc2;
    uint256 public constant EARLY_WITHDRAWAL_PENALTY = 15e16;

    // Reserve Asset of the garden
    address public override reserveAsset;

    // Address of the controller
    address public override controller;
    // Address of the nft
    address public override nftAddress;
    // The person that creates the garden
    address public override creator;
    // Whether the garden is currently active or not
    bool public override active;
    bool public override guestListEnabled;

    // Keeps track of the reserve balance. In case we receive some through other means
    uint256 public override principal;
    uint256 public override reserveAssetRewardsSetAside;
    int256 public override absoluteReturns; // Total profits or losses of this garden

    // Indicates the minimum liquidity the asset needs to have to be tradable by this garden
    uint256 public override minLiquidityAsset;

    uint256 public depositHardlock; // Window of time after deposits when withdraws are disabled for that user
    // Window of time after an investment strategy finishes when the capital is available for withdrawals
    uint256 public withdrawalWindowAfterStrategyCompletes;
    uint256 public withdrawalsOpenUntil; // Indicates until when the withdrawals are open and the ETH is set aside

    // Contributors
    mapping(address => Contributor) public contributors;
    uint256 public override totalContributors;
    uint256 public override maxContributors;
    uint256 public maxDepositLimit; // Limits the amount of deposits

    uint256 public override gardenInitializedAt; // Garden Initialized at timestamp

    // Min contribution in the garden
    uint256 public override minContribution = 1e18; //wei
    uint256 public minGardenTokenSupply;

    // Strategies variables
    uint256 public override totalStake = 0;
    uint256 public override minVotersQuorum = TEN_PERCENT; // 10%. (0.01% = 1e14, 1% = 1e16)
    uint256 public override minStrategyDuration; // Min duration for an strategy
    uint256 public override maxStrategyDuration; // Max duration for an strategy
    // Window for the strategy to cooldown after approval before receiving capital
    uint256 public override strategyCooldownPeriod;

    address[] public override strategies; // Strategies that are either in candidate or active state
    address[] public finalizedStrategies; // Strategies that have finalized execution
    mapping(address => bool) public strategyMapping;

    /* ============ Constructor ============ */

    /**
     * When a new Garden is created.
     * All parameter validations are on the BabController contract. Validations are performed already on the
     * BabController.
     *
     * @param _reserveAsset           Address of the reserve asset ERC20
     * @param _controller             Address of the controller
     * @param _creator                Address of the creator
     * @param _name                   Name of the Garden
     * @param _symbol                 Symbol of the Garden
     * @param _gardenParams           Array of numeric garden params
     * @param _nftAddress             Garden NFT address
     */
    function initialize(
        address _reserveAsset,
        address _controller,
        address _creator,
        string memory _name,
        string memory _symbol,
        uint256[] calldata _gardenParams,
        address _nftAddress
    ) public payable initializer {
        _require(_creator != address(0), Errors.ADDRESS_IS_ZERO);
        _require(_controller != address(0), Errors.ADDRESS_IS_ZERO);
        _require(_reserveAsset != address(0), Errors.ADDRESS_IS_ZERO);
        _require(IBabController(_controller).isValidReserveAsset(_reserveAsset), Errors.MUST_BE_RESERVE_ASSET);
        __ERC20_init(_name, _symbol);

        controller = _controller;
        reserveAsset = _reserveAsset;
        creator = _creator;
        principal = 0;
        active = false;
        totalContributors = 0;
        maxContributors = 100;
        nftAddress = _nftAddress;
        guestListEnabled = true;

        _start(
            msg.value,
            _gardenParams[0],
            _gardenParams[1],
            _gardenParams[2],
            _gardenParams[3],
            _gardenParams[4],
            _gardenParams[5],
            _gardenParams[6],
            _gardenParams[7],
            _gardenParams[8]
        );
        active = true;

        // Deposit
        IWETH(WETH).deposit{value: msg.value}();
        _mintGardenTokens(creator, creator, msg.value, msg.value, 0);
    }

    /* ============ External Functions ============ */

    /**
     * FUND LEAD ONLY.  Starts the Garden with allowed reserve assets,
     * fees and issuance premium. Only callable by the Garden's creator
     *
     * @param _creatorDeposit                      Deposit by the creator
     * @param _maxDepositLimit                     Max deposit limit
     * @param _minGardenTokenSupply             Min garden token supply
     * @param _minLiquidityAsset                   Number that represents min amount of liquidity denominated in ETH
     * @param _depositHardlock                     Number that represents the time deposits are locked for an user after he deposits
     * @param _minContribution        Min contribution to the garden
     * @param _strategyCooldownPeriod               How long after the strategy has been activated, will it be ready to be executed
     * @param _minVotersQuorum                  Percentage of votes needed to activate an strategy (0.01% = 1e14, 1% = 1e16)
     * @param _minStrategyDuration                  Min duration of an strategy
     * @param _maxStrategyDuration                  Max duration of an strategy
     */
    function _start(
        uint256 _creatorDeposit,
        uint256 _maxDepositLimit,
        uint256 _minGardenTokenSupply,
        uint256 _minLiquidityAsset,
        uint256 _depositHardlock,
        uint256 _minContribution,
        uint256 _strategyCooldownPeriod,
        uint256 _minVotersQuorum,
        uint256 _minStrategyDuration,
        uint256 _maxStrategyDuration
    ) private {
        _require(_creatorDeposit >= minContribution, Errors.MIN_CONTRIBUTION);
        _require(_creatorDeposit >= _minGardenTokenSupply, Errors.MIN_LIQUIDITY);
        _require(_creatorDeposit <= _maxDepositLimit, Errors.MAX_DEPOSIT_LIMIT);
        _require(_maxDepositLimit <= MAX_DEPOSITS_FUND_V1, Errors.MAX_DEPOSIT_LIMIT);
        IBabController babController = IBabController(controller);
        _require(_minGardenTokenSupply > 0, Errors.MIN_TOKEN_SUPPLY);
        _require(_depositHardlock > 0, Errors.DEPOSIT_HARDLOCK);
        _require(_minLiquidityAsset >= babController.minRiskyPairLiquidityEth(), Errors.MIN_LIQUIDITY);
        _require(
            _strategyCooldownPeriod <= IBabController(controller).getMaxCooldownPeriod() &&
                _strategyCooldownPeriod >= IBabController(controller).getMinCooldownPeriod(),
            Errors.NOT_IN_RANGE
        );
        _require(_minVotersQuorum >= TEN_PERCENT && _minVotersQuorum <= TEN_PERCENT.mul(5), Errors.VALUE_TOO_LOW);
        _require(_maxStrategyDuration >= _minStrategyDuration, Errors.DURATION_RANGE);
        _require(_minStrategyDuration >= 1 days && _maxStrategyDuration <= 500 days, Errors.DURATION_RANGE);
        minContribution = _minContribution;
        strategyCooldownPeriod = _strategyCooldownPeriod;
        minVotersQuorum = _minVotersQuorum;
        minStrategyDuration = _minStrategyDuration;
        maxStrategyDuration = _maxStrategyDuration;
        minGardenTokenSupply = _minGardenTokenSupply;
        maxDepositLimit = _maxDepositLimit;
        gardenInitializedAt = block.timestamp;
        minLiquidityAsset = _minLiquidityAsset;
        depositHardlock = _depositHardlock;
        withdrawalWindowAfterStrategyCompletes = 7 days;
    }

    /**
     * Deposits the reserve asset into the garden and mints the Garden token of the given quantity
     * to the specified _to address.
     *
     * @param _reserveAssetQuantity  Quantity of the reserve asset that are received
     * @param _minGardenTokenReceiveQuantity   Min quantity of Garden token to receive after issuance
     * @param _to                   Address to mint Garden tokens to
     */
    function deposit(
        uint256 _reserveAssetQuantity,
        uint256 _minGardenTokenReceiveQuantity,
        address _to
    ) public payable override nonReentrant onlyActive {
        _require(
            guestListEnabled &&
                IIshtarGate(IBabController(controller).ishtarGate()).canJoinAGarden(address(this), msg.sender),
            Errors.USER_CANNOT_JOIN
        );
        _require(msg.value >= minContribution, Errors.MIN_CONTRIBUTION);
        // if deposit limit is 0, then there is no deposit limit
        if (maxDepositLimit > 0) {
            _require(principal.add(msg.value) <= maxDepositLimit, Errors.MAX_DEPOSIT_LIMIT);
        }
        _require(totalContributors <= maxContributors, Errors.MAX_CONTRIBUTORS);
        _require(msg.value == _reserveAssetQuantity, Errors.MSG_VALUE_DO_NOT_MATCH);
        // Always wrap to WETH
        IWETH(WETH).deposit{value: msg.value}();
        // Check this here to avoid having relayers
        reenableEthForStrategies();

        _validateReserveAsset(reserveAsset, _reserveAssetQuantity);

        (uint256 protocolFees, uint256 netFlowQuantity) = _getFees(_reserveAssetQuantity, true);

        // Check that total supply is greater than min supply needed for issuance
        _require(totalSupply() >= minGardenTokenSupply, Errors.MIN_TOKEN_SUPPLY);

        // gardenTokenQuantity has to be at least _minGardenTokenReceiveQuantity
        _require(netFlowQuantity >= _minGardenTokenReceiveQuantity, Errors.MIN_TOKEN_SUPPLY);

        // Send Protocol Fee
        payProtocolFeeFromGarden(reserveAsset, protocolFees);

        // Mint tokens
        _mintGardenTokens(msg.sender, _to, netFlowQuantity, principal.add(netFlowQuantity), protocolFees);
    }

    /**
     * Withdraws the ETH relative to the token participation in the garden and sends it back to the sender.
     *
     * @param _gardenTokenQuantity             Quantity of the garden token to withdrawal
     * @param _minReserveReceiveQuantity     Min quantity of reserve asset to receive
     * @param _to                            Address to send component assets to
     */
    function withdraw(
        uint256 _gardenTokenQuantity,
        uint256 _minReserveReceiveQuantity,
        address payable _to
    ) external override nonReentrant onlyContributor {
        _withdraw(_gardenTokenQuantity, _minReserveReceiveQuantity, _to);
    }

    /**
     * Requests an immediate withdrawal taking the EARLY_WITHDRAWAL_PENALTY that stays invested.
     *
     * @param _gardenTokenQuantity              Quantity of the garden token to withdrawal
     * @param _to                               Address to send component assets to
     */
    function withdrawWithPenalty(uint256 _gardenTokenQuantity, address payable _to)
        external
        nonReentrant
        onlyContributor
    {
        // Check that cannot do a normal withdrawal
        _require(!canWithdrawEthAmount(msg.sender, _gardenTokenQuantity), Errors.NORMAL_WITHDRAWAL_POSSIBLE);
        uint256 netReserveFlows = _gardenTokenQuantity.sub(_gardenTokenQuantity.preciseMul(EARLY_WITHDRAWAL_PENALTY));
        (, uint256 largestCapital, address maxStrategy) = getActiveCapital();
        // Check that strategy has enough capital to support the withdrawal
        require(IStrategy(maxStrategy).minRebalanceCapital() <= largestCapital.sub(netReserveFlows));
        IStrategy(maxStrategy).unwindStrategy(netReserveFlows);
        // We burn their penalty
        _burn(msg.sender, _gardenTokenQuantity.preciseMul(EARLY_WITHDRAWAL_PENALTY));
        // todo: replace the 1
        _withdraw(netReserveFlows, 1, _to);
    }

    /**
     * User can claim the rewards from the strategies that his principal
     * was invested in.
     */
    function claimReturns(address[] calldata _finalizedStrategies) external override nonReentrant onlyContributor {
        Contributor storage contributor = contributors[msg.sender];
        _require(block.timestamp > contributor.claimedAt, Errors.ALREADY_CLAIMED); // race condition check

<<<<<<< HEAD
        (uint256 totalProfits, uint256 bablRewards) = getProfitsAndBabl(_finalizedStrategies);
        if (totalProfits > 0 && address(this).balance > 0) {
            contributor.claimedProfits = contributor.claimedProfits.add(totalProfits); // Profits claimed properly
=======
        IRewardsDistributor rewardsDistributor = IRewardsDistributor(IBabController(controller).rewardsDistributor());
        (uint256 reserveRewards, uint256 bablRewards) = rewardsDistributor.getRewards(msg.sender, _finalizedStrategies);

        if (reserveRewards > 0 && address(this).balance > 0) {
            contributor.claimedRewards = contributor.claimedRewards.add(reserveRewards); // Rewards claimed properly
>>>>>>> e92a60a7
            // Send ETH
            Address.sendValue(msg.sender, reserveRewards);
            reserveAssetRewardsSetAside = reserveAssetRewardsSetAside.sub(reserveRewards);
            emit RewardsForContributor(msg.sender, reserveRewards);
            contributor.claimedAt = block.timestamp; // Checkpoint of this claim
        }
        if (bablRewards > 0) {
            contributor.claimedBABL = contributor.claimedBABL.add(bablRewards); // BABL Rewards claimed properly
            // Send BABL rewards

            rewardsDistributor.sendTokensToContributor(msg.sender, uint96(bablRewards));
            emit BABLRewardsForContributor(msg.sender, uint96(bablRewards));
            contributor.claimedAt = block.timestamp; // Checkpoint of this claim
        }
    }

    /**
     * When an strategy finishes execution, we want to make that eth available for withdrawals
     * from members of the garden.
     *
     * @param _amount                        Amount of WETH to convert to ETH to set aside until the window ends
     * @param _rewards                       Amount of WETH to convert to ETH to set aside forever
     * @param _returns                       Profits or losses that the strategy received
     */
    function startWithdrawalWindow(
        uint256 _amount,
        uint256 _rewards,
        int256 _returns,
        address _strategy
    ) external override onlyStrategyOrProtocol {
        // Updates reserve asset
        uint256 _newTotal = principal.toInt256().add(_returns).toUint256();
        _updatePrincipal(_newTotal);
        if (withdrawalsOpenUntil > block.timestamp) {
            withdrawalsOpenUntil = block.timestamp.add(
                withdrawalWindowAfterStrategyCompletes.sub(withdrawalsOpenUntil.sub(block.timestamp))
            );
        } else {
            withdrawalsOpenUntil = block.timestamp.add(withdrawalWindowAfterStrategyCompletes);
        }
        reserveAssetRewardsSetAside = reserveAssetRewardsSetAside.add(_rewards);
        IWETH(WETH).withdraw(_amount);

        // Mark strategy as finalized
        absoluteReturns.add(_returns);
        strategies = strategies.remove(_strategy);
        finalizedStrategies.push(_strategy);
        strategyMapping[_strategy] = false;
    }

    /**
     * When the window of withdrawals finishes, we need to make the capital available again for investments
     * We still keep the profits aside.
     */
    function reenableEthForStrategies() public override {
        if (block.timestamp >= withdrawalsOpenUntil && address(this).balance > minContribution) {
            withdrawalsOpenUntil = 0;
            IWETH(WETH).deposit{value: address(this).balance.sub(reserveAssetRewardsSetAside)}();
        }
    }

    /* ============ External Functions ============ */

    /**
     * PRIVILEGED Manager, protocol FUNCTION. When a Garden is active, deposits are enabled.
     */
    function setActive() external override onlyProtocol {
        _require(!active, Errors.ONLY_INACTIVE);
        active = true;
    }

    /**
     * PRIVILEGED Manager, protocol FUNCTION. When a Garden is disabled, deposits are disabled.
     */
    function setDisabled() external override onlyProtocol {
        _require(active, Errors.ONLY_ACTIVE);
        active = false;
    }

    /* ============ Strategy Functions ============ */
    /**
     * Creates a new strategy calling the factory and adds it to the array
     * @param _strategyKind                  Int representing kind of strategy
     * @param _integration                   Address of the integration
     * @param _maxCapitalRequested           Max Capital requested denominated in the reserve asset (0 to be unlimited)
     * @param _stake                         Stake with garden participations absolute amounts 1e18
     * @param _strategyDuration              Strategy duration in seconds
     * @param _expectedReturn                Expected return
     * @param _minRebalanceCapital           Min capital that is worth it to deposit into this strategy
     * @param _strategyData                  Param of strategy to add
     * @param _name                          Name of the strategy
     * @param _symbol                        Symbol of the strategy
     */
    function addStrategy(
        uint8 _strategyKind,
        address _integration,
        uint256 _maxCapitalRequested,
        uint256 _stake,
        uint256 _strategyDuration,
        uint256 _expectedReturn,
        uint256 _minRebalanceCapital,
        address _strategyData,
        string memory _name,
        string memory _symbol
    ) external override onlyContributor onlyActive {
        _require(
            IIshtarGate(IBabController(controller).ishtarGate()).canAddStrategiesInAGarden(address(this), msg.sender),
            Errors.USER_CANNOT_ADD_STRATEGIES
        );
        _require(strategies.length < MAX_TOTAL_STRATEGIES, Errors.VALUE_TOO_HIGH);
        IStrategyFactory strategyFactory =
            IStrategyFactory(IBabController(controller).getStrategyFactory(_strategyKind));
        address strategy =
            strategyFactory.createStrategy(
                msg.sender,
                address(this),
                controller,
                _integration,
                _maxCapitalRequested,
                _stake,
                _strategyDuration,
                _expectedReturn,
                _minRebalanceCapital,
                _name,
                _symbol
            );
        strategyMapping[strategy] = true;
        totalStake = totalStake.add(_stake);
        strategies.push(strategy);
        IStrategy(strategy).setData(_strategyData);
    }

    /**
     * Rebalances available capital of the garden between the strategies that are active.
     * We enter into the strategy and add it to the executed strategies array.
     * @param _fee                     The fee paid to keeper to compensate the gas cost for each strategy executed
     */
    function rebalanceStrategies(uint256 _fee) external override onlyKeeper(_fee) onlyActive {
        uint256 liquidReserveAsset = ERC20Upgradeable(reserveAsset).balanceOf(address(this));
        for (uint256 i = 0; i < strategies.length; i++) {
            IStrategy strategy = IStrategy(strategies[i]);
            uint256 percentage = strategy.totalVotes().toUint256().preciseDiv(totalStake);
            uint256 toAllocate = liquidReserveAsset.preciseMul(percentage);
            if (
                block.timestamp < strategy.executedAt().add(strategy.duration()).sub(1 days) &&
                toAllocate >= strategy.minRebalanceCapital() &&
                toAllocate.add(strategy.capitalAllocated()) <= strategy.maxCapitalRequested()
            ) {
                strategy.executeStrategy(toAllocate, _fee);
            }
        }
    }

    /**
     * Allocates garden capital to an strategy
     *
     * @param _capital        Amount of capital to allocate to the strategy
     */
    function allocateCapitalToStrategy(uint256 _capital) external override onlyStrategy onlyActive {
        uint256 liquidReserveAsset = ERC20Upgradeable(reserveAsset).balanceOf(address(this));
        uint256 protocolMgmtFee = IBabController(controller).protocolManagementFee().preciseMul(_capital);
        _require(_capital.add(protocolMgmtFee) <= liquidReserveAsset, Errors.MIN_LIQUIDITY);

        // Take protocol mgmt fee
        IERC20Upgradeable(reserveAsset).safeTransfer(IBabController(controller).treasury(), protocolMgmtFee);

        // Send Capital to strategy
        IERC20Upgradeable(reserveAsset).safeTransfer(msg.sender, _capital);
    }

    // Any tokens (other than the target) that are sent here by mistake are recoverable by the protocol
    // Exchange for WETH
    function sweep(address _token) external onlyContributor {
        _require(_token != reserveAsset, Errors.MUST_BE_RESERVE_ASSET);
        uint256 balance = IERC20Upgradeable(_token).balanceOf(address(this));
        _require(balance > 0, Errors.BALANCE_TOO_LOW);
        IERC20Upgradeable(_token).safeTransfer(IBabController(controller).treasury(), balance);
    }

    /*
     * Remove an expire candidate from the strategy Array
     * @param _strategy      Strategy to remove
     */
    function expireCandidateStrategy(address _strategy) external override onlyStrategy {
        strategies = strategies.remove(_strategy);
        strategyMapping[_strategy] = false;
    }

    /*
     * Burns the stake of the strategist of a given strategy
     * @param _strategy      Strategy
     */
    function burnStrategistStake(address _strategist, uint256 _amount) external override onlyStrategy {
        _burn(_strategist, _amount);
    }

    /* ============ External Getter Functions ============ */

    /**
     * Gets current strategies
     *
     * @return  address[]        Returns list of addresses
     */

    function getStrategies() external view override returns (address[] memory) {
        return strategies;
    }

    /**
     * Gets finalized strategies
     *
     * @return  address[]        Returns list of addresses
     */

    function getFinalizedStrategies() external view override returns (address[] memory) {
        return finalizedStrategies;
    }

    function isStrategy(address _strategy) external view override returns (bool) {
        return strategyMapping[_strategy];
    }

    function getContributor(address _contributor)
        external
        view
        override
        returns (
            uint256,
            uint256,
            uint256,
            uint256,
            uint256,
            uint256[] memory,
            uint256,
            uint256,
            uint256
        )
    {
        Contributor storage contributor = contributors[_contributor];
        return (
            contributor.lastDepositAt,
            contributor.initialDepositAt,
            contributor.claimedAt,
            contributor.claimedBABL,
            contributor.claimedRewards,
            contributor.timeListPointer,
            contributor.pid,
            contributor.lastUpdated,
            contributor.withdrawnSince
        );
    }

    /**
     * Check if the fund has ETH amount available for withdrawals.
     * If it returns false, reserve pool would be available.
     * @param _contributor                   Address of the contributors
     * @param _amount                        Amount of ETH to withdraw
     */
    function canWithdrawEthAmount(address _contributor, uint256 _amount) public view returns (bool) {
        uint256 ethAsideBalance = address(this).balance;
        uint256 liquidWeth = IERC20Upgradeable(reserveAsset).balanceOf(address(this));

        // Weth already available
        if (liquidWeth >= _amount) {
            return true;
        }

        // Withdrawal open
        if (block.timestamp <= withdrawalsOpenUntil) {
            // Pro rata withdrawals
            uint256 contributorPower =
                _getContributorPower(_contributor, contributors[_contributor].initialDepositAt, block.timestamp);
            return ethAsideBalance.preciseMul(contributorPower) >= _amount;
        }
        return false;
    }

    /**
     * Get the expected reserve asset to be withdrawaled
     *
     * @param _gardenTokenQuantity             Quantity of Garden tokens to withdrawal
     *
     * @return  uint256                     Expected reserve asset quantity withdrawaled
     */
    function getExpectedReserveWithdrawalQuantity(uint256 _gardenTokenQuantity)
        external
        view
        override
        returns (uint256)
    {
        uint256 preFeeReserveQuantity = _getWithdrawalReserveQuantity(reserveAsset, _gardenTokenQuantity);

        (, uint256 netReserveFlows) = _getFees(preFeeReserveQuantity, false);

        return netReserveFlows;
    }

    /**
     * Checks if withdrawal is valid
     *
     * @param _reserveAsset                 Address of the reserve asset
     * @param _gardenTokenQuantity             Quantity of garden tokens to withdrawal
     *
     * @return  bool                        Returns true if withdrawal is valid
     */
    function isWithdrawalValid(address _reserveAsset, uint256 _gardenTokenQuantity)
        external
        view
        override
        returns (bool)
    {
        if (
            _gardenTokenQuantity == 0 ||
            !IBabController(controller).isValidReserveAsset(_reserveAsset) ||
            totalSupply() < minGardenTokenSupply.add(_gardenTokenQuantity)
        ) {
            return false;
        } else {
            uint256 totalWithdrawalValue = _getWithdrawalReserveQuantity(reserveAsset, _gardenTokenQuantity);

            (, uint256 expectedWithdrawalQuantity) = _getFees(totalWithdrawalValue, false);

            return principal >= expectedWithdrawalQuantity;
        }
    }

    /**
     * Checks balance locked for strategists and voters in active strategies
     *
     * @param _contributor                 Address of the account
     *
     * @return  uint256                    Returns the amount of locked garden tokens for the account
     */
    function getLockedBalance(address _contributor) external view override returns (uint256) {
        uint256 lockedAmount;
        for (uint256 i = 0; i < strategies.length; i++) {
            IStrategy strategy = IStrategy(strategies[i]);
            uint256 votes = uint256(Math.abs(strategy.getUserVotes(_contributor)));
            if (votes > 0) {
                lockedAmount += votes;
            }
        }
        // TODO Remove when implementing locked stake in voting and strategy creation - Now this avoid overflows
        if (balanceOf(_contributor) < lockedAmount) lockedAmount = balanceOf(_contributor);
        return lockedAmount;
    }

    /**
     * Gets the contributor power from one timestamp to the other
     * @param _contributor Address if the contributor
     * @param _from        Initial timestamp
     * @param _to          End timestamp
     * @return uint256     Contributor power during that period
     */
    function getContributorPower(
        address _contributor,
        uint256 _from,
        uint256 _to
    ) external view override returns (uint256) {
        return _getContributorPower(_contributor, _from, _to);
    }

    /**
     * Gets the total active capital currently invested in strategies
     *
     * @return uint256       Total amount active
     * @return uint256       Total amount active in the largest strategy
     * @return address       Address of the largest strategy
     */
    function getActiveCapital()
        public
        view
        override
        returns (
            uint256,
            uint256,
            address
        )
    {
        uint256 totalActiveCapital = 0;
        uint256 maxAllocation = 0;
        address maxStrategy = address(0);
        for (uint8 i = 0; i < strategies.length; i++) {
            IStrategy strategy = IStrategy(strategies[i]);
            if (strategy.isStrategyActive()) {
                uint256 allocation = strategy.capitalAllocated();
                totalActiveCapital = totalActiveCapital.add(allocation);
                if (allocation > maxAllocation) {
                    maxAllocation = allocation;
                    maxStrategy = strategies[i];
                }
            }
        }
        return (totalActiveCapital, maxAllocation, maxStrategy);
    }

    // solhint-disable-next-line
    receive() external payable {}

    /* ============ Internal Functions ============ */

    /**
     * Function that mints the appropriate garden tokens along with the Garden NFT
     * @param _from                            Address that triggered the transaction
     * @param _to                              Address to mint the tokens
     * @param _gardenTokenQuantity             Amount of garden tokens
     * @param _newPrincipal                    New principal for that user
     * @param _protocolFees                    Protocol Fees Paid
     */
    function _mintGardenTokens(
        address _from,
        address _to,
        uint256 _gardenTokenQuantity,
        uint256 _newPrincipal,
        uint256 _protocolFees
    ) private {
        uint256 previousBalance = balanceOf(msg.sender);
        uint256 amountToMint = _getGardenTokenMintQuantity(reserveAsset, _gardenTokenQuantity, totalSupply());
        _mint(_to, amountToMint);
        _updateContributorDepositInfo(_from, previousBalance);
        _updatePrincipal(_newPrincipal);
        // Mint the garden NFT
        IGardenNFT(nftAddress).grantGardenNFT(_to);
        _require(totalSupply() > 0, Errors.MIN_LIQUIDITY);
        emit GardenDeposit(_to, msg.value, _gardenTokenQuantity, _protocolFees, block.timestamp);
    }

    /**
     * Function that allows the principal to be updated
     *
     * @param _amount             Amount of the reserve balance
     */
    function _updatePrincipal(uint256 _amount) private {
        uint256 oldAmount = principal;
        principal = _amount;
        emit PrincipalChanged(_amount, oldAmount);
    }

    /**
     * Pays the _feeQuantity from the _garden denominated in _token to the protocol fee recipient
     * @param _token                   Address of the token to pay with
     * @param _feeQuantity             Fee to transfer
     */
    function payProtocolFeeFromGarden(address _token, uint256 _feeQuantity) private {
        if (_feeQuantity > 0) {
            IERC20Upgradeable(_token).safeTransfer(IBabController(controller).treasury(), _feeQuantity);
        }
    }

    // Disable garden token transfers. Allow minting and burning.
    function _beforeTokenTransfer(
        address from,
        address to,
        uint256 _amount
    ) internal virtual override {
        super._beforeTokenTransfer(from, to, _amount);
        _require(
            from == address(0) || to == address(0) || IBabController(controller).gardenTokensTransfersEnabled(),
            Errors.GARDEN_TRANSFERS_DISABLED
        );
    }

    /**
     * Aux function to withdraw from a garden
     */
    function _withdraw(
        uint256 _gardenTokenQuantity,
        uint256 _minReserveReceiveQuantity,
        address payable _to
    ) private {
        // Withdrawal amount has to be equal or less than msg.sender balance
        _require(_gardenTokenQuantity <= balanceOf(msg.sender), Errors.MSG_SENDER_TOKENS_DO_NOT_MATCH);
        // Flashloan protection
        _require(
            block.timestamp.sub(contributors[msg.sender].lastDepositAt) >= depositHardlock,
            Errors.DEPOSIT_HARDLOCK
        );
        _require(
            _gardenTokenQuantity <= balanceOf(msg.sender).sub(this.getLockedBalance(msg.sender)),
            Errors.TOKENS_STAKED
        ); // Strategists and Voters cannot withdraw locked stake while in active strategies

        // Check this here to avoid having relayers
        reenableEthForStrategies();

        uint256 reserveAssetQuantity = _getWithdrawalReserveQuantity(reserveAsset, _gardenTokenQuantity);

        (uint256 protocolFees, uint256 netFlowQuantity) = _getFees(reserveAssetQuantity, false);

        uint256 newGardenTokenSupply = totalSupply().sub(_gardenTokenQuantity);

        _require(canWithdrawEthAmount(msg.sender, netFlowQuantity), Errors.MIN_LIQUIDITY);

        _validateReserveAsset(reserveAsset, netFlowQuantity);

        // Check that new supply is more than min supply needed for withdrawal
        // Note: A min supply amount is needed to avoid division by 0 when withdrawaling garden token to 0
        _require(newGardenTokenSupply >= minGardenTokenSupply, Errors.MIN_TOKEN_SUPPLY);

        _require(netFlowQuantity >= _minReserveReceiveQuantity, Errors.MIN_TOKEN_SUPPLY);

        _burn(msg.sender, _gardenTokenQuantity);

        // Check that the withdrawal is possible
        // Unwrap WETH if ETH balance lower than netFlowQuantity
        if (address(this).balance < netFlowQuantity) {
            IWETH(WETH).withdraw(netFlowQuantity);
        }
        _updateContributorWithdrawalInfo(netFlowQuantity);
        // Send ETH
        Address.sendValue(_to, netFlowQuantity);
        payProtocolFeeFromGarden(reserveAsset, protocolFees);

        uint256 outflow = netFlowQuantity.add(protocolFees);

        // Required withdrawable quantity is greater than existing collateral
        _require(principal >= outflow, Errors.BALANCE_TOO_LOW);
        _updatePrincipal(principal.sub(outflow));

        emit GardenWithdrawal(msg.sender, _to, netFlowQuantity, _gardenTokenQuantity, protocolFees, block.timestamp);
    }

    function _validateReserveAsset(address _reserveAsset, uint256 _quantity) private view {
        _require(_quantity > 0, Errors.GREATER_THAN_ZERO);
        _require(IBabController(controller).isValidReserveAsset(_reserveAsset), Errors.MUST_BE_RESERVE_ASSET);
    }

    /**
     * Returns the fees attributed to the manager and the protocol. The fees are calculated as follows:
     *
     * Protocol Fee = (% direct fee %) * reserveAssetQuantity
     *
     * @param _reserveAssetQuantity         Quantity of reserve asset to calculate fees from
     * @param _isDeposit                    Boolean that is true when it is a deposit
     *
     * @return  uint256                     Fees paid to the protocol in reserve asset
     * @return  uint256                     Net reserve to user net of fees
     */
    function _getFees(uint256 _reserveAssetQuantity, bool _isDeposit) private view returns (uint256, uint256) {
        // Get protocol fee percentages
        uint256 protocolFeePercentage =
            _isDeposit
                ? IBabController(controller).protocolDepositGardenTokenFee()
                : IBabController(controller).protocolWithdrawalGardenTokenFee();

        // Calculate total notional fees
        uint256 protocolFees = protocolFeePercentage.preciseMul(_reserveAssetQuantity);

        uint256 netReserveFlow = _reserveAssetQuantity.sub(protocolFees);

        return (protocolFees, netReserveFlow);
    }

    function _getGardenTokenMintQuantity(
        address _reserveAsset,
        uint256 _netReserveFlows, // Value of reserve asset net of fees
        uint256 _gardenTokenTotalSupply
    ) private view returns (uint256) {
        // Get valuation of the Garden with the quote asset as the reserve asset.
        // Reverts if price is not found
        uint8 reserveAssetDecimals = ERC20Upgradeable(_reserveAsset).decimals();
        uint256 baseUnits = uint256(10)**reserveAssetDecimals;
        uint256 normalizedTotalReserveQuantityNetFees = _netReserveFlows.preciseDiv(baseUnits);
        // First deposit
        if (totalSupply() == 0) {
            return normalizedTotalReserveQuantityNetFees;
        }
        uint256 gardenValuationPerToken =
            IGardenValuer(IBabController(controller).gardenValuer()).calculateGardenValuation(
                address(this),
                _reserveAsset
            );
        gardenValuationPerToken = gardenValuationPerToken.sub(_netReserveFlows.preciseDiv(_gardenTokenTotalSupply));

        // Calculate Garden tokens to mint to depositor
        uint256 denominator =
            _gardenTokenTotalSupply.preciseMul(gardenValuationPerToken).add(normalizedTotalReserveQuantityNetFees).sub(
                normalizedTotalReserveQuantityNetFees
            );
        uint256 quantityToMint =
            normalizedTotalReserveQuantityNetFees.preciseMul(_gardenTokenTotalSupply).preciseDiv(denominator);
        return quantityToMint;
    }

    function _getWithdrawalReserveQuantity(address _reserveAsset, uint256 _gardenTokenQuantity)
        private
        view
        returns (uint256)
    {
        // Get valuation of the Garden with the quote asset as the reserve asset. Returns value in precise units (10e18)
        // Reverts if price is not found
        uint256 gardenValuationPerToken =
            IGardenValuer(IBabController(controller).gardenValuer()).calculateGardenValuation(
                address(this),
                _reserveAsset
            );

        uint256 totalWithdrawalValueInPreciseUnits = _gardenTokenQuantity.preciseMul(gardenValuationPerToken);
        // Get reserve asset decimals
        uint8 reserveAssetDecimals = ERC20Upgradeable(_reserveAsset).decimals();
        uint256 prePremiumReserveQuantity = totalWithdrawalValueInPreciseUnits.preciseMul(10**reserveAssetDecimals);

        return prePremiumReserveQuantity;
    }

    /**
     * Updates the contributor info in the array
     */
    function _updateContributorDepositInfo(address _contributor, uint256 previousBalance) private {
        Contributor storage contributor = contributors[_contributor];
        // If new contributor, create one, increment count, and set the current TS
        if (previousBalance == 0 || contributor.initialDepositAt == 0) {
            totalContributors = totalContributors.add(1);
            contributor.initialDepositAt = block.timestamp;
        }
        // We make checkpoints around contributor deposits to avoid fast loans and give the right rewards afterwards
        _setContributorTimestampParams();

        contributor.lastDepositAt = block.timestamp;
    }

    /**
     * Updates the contributor info in the array
     */
    function _updateContributorWithdrawalInfo(uint256 _netflowQuantity) private {
        Contributor storage contributor = contributors[msg.sender];
        // If sold everything
        if (balanceOf(msg.sender) == 0) {
            contributor.lastDepositAt = 0;
            contributor.initialDepositAt = 0;
            contributor.withdrawnSince = 0;
            delete contributor.timeListPointer;
            totalContributors = totalContributors.sub(1);
            contributor.lastUpdated = block.timestamp;
        } else {
            _setContributorTimestampParams();
            contributor.withdrawnSince = contributor.withdrawnSince.add(_netflowQuantity);
        }
    }

    /**
     * Gets the contributor power from one timestamp to the other
     * @param _contributor Address if the contributor
     * hparam _from        Initial timestamp
     * @param _to          End timestamp
     * @return uint256     Contributor power during that period
     */
    function _getContributorPower(
        address _contributor,
        uint256, /* _from */
        uint256 _to
    ) private view returns (uint256) {
        Contributor storage contributor = contributors[_contributor];
        // Return 0 if no deposit
        if (contributor.initialDepositAt == 0) {
            return 0;
        }
        // Find closest point to _from and goes until the last
        uint256 contributorPower;
        uint256 lastDepositAt = contributor.timeListPointer[contributor.timeListPointer.length.sub(1)];

        if (lastDepositAt > _to) {
            // We go to find the last deposit before the strategy ends
            for (uint256 i = 0; i <= contributor.timeListPointer.length.sub(1); i++) {
                if (contributor.timeListPointer[i] <= _to) {
                    lastDepositAt = contributor.timeListPointer[i];
                }
            }
        }
        _require(_to >= lastDepositAt && _to >= contributor.initialDepositAt, Errors.GET_CONTRIBUTOR_POWER);
        TimestampContribution memory tsContribution = contributor.tsContributions[lastDepositAt];
        contributorPower = tsContribution.power.add((_to.sub(lastDepositAt)).mul(tsContribution.principal));

        contributorPower = contributorPower.add(tsContribution.principal).div(_to.sub(contributor.initialDepositAt));
        return contributorPower.preciseDiv(totalSupply());
    }

    /**
     * Updates contributor timestamps params
     */
    function _setContributorTimestampParams() private {
        Contributor storage contributor = contributors[msg.sender];
        contributor.tsContributions[block.timestamp].principal = balanceOf(msg.sender);
        contributor.tsContributions[block.timestamp].timestamp = block.timestamp;
        contributor.tsContributions[block.timestamp].timePointer = contributor.pid;

        if (contributor.pid == 0) {
            // The very first strategy of all strategies in the mining program
            contributor.tsContributions[block.timestamp].power = 0;
        } else {
            // Any other strategy different from the very first one (will have an antecesor)

            TimestampContribution memory tsContribution = contributor.tsContributions[contributor.lastUpdated];
            uint256 timestampPower =
                tsContribution.power.add(
                    contributor.tsContributions[block.timestamp].timestamp.sub(tsContribution.timestamp).mul(
                        tsContribution.principal
                    )
                );

            contributor.tsContributions[block.timestamp].power = timestampPower;
        }
        contributor.timeListPointer.push(block.timestamp);
        contributor.pid++;
        contributor.lastUpdated = block.timestamp;
    }
}<|MERGE_RESOLUTION|>--- conflicted
+++ resolved
@@ -453,17 +453,11 @@
         Contributor storage contributor = contributors[msg.sender];
         _require(block.timestamp > contributor.claimedAt, Errors.ALREADY_CLAIMED); // race condition check
 
-<<<<<<< HEAD
-        (uint256 totalProfits, uint256 bablRewards) = getProfitsAndBabl(_finalizedStrategies);
-        if (totalProfits > 0 && address(this).balance > 0) {
-            contributor.claimedProfits = contributor.claimedProfits.add(totalProfits); // Profits claimed properly
-=======
         IRewardsDistributor rewardsDistributor = IRewardsDistributor(IBabController(controller).rewardsDistributor());
         (uint256 reserveRewards, uint256 bablRewards) = rewardsDistributor.getRewards(msg.sender, _finalizedStrategies);
 
         if (reserveRewards > 0 && address(this).balance > 0) {
             contributor.claimedRewards = contributor.claimedRewards.add(reserveRewards); // Rewards claimed properly
->>>>>>> e92a60a7
             // Send ETH
             Address.sendValue(msg.sender, reserveRewards);
             reserveAssetRewardsSetAside = reserveAssetRewardsSetAside.sub(reserveRewards);
