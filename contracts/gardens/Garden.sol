/*
 Copyright 2021 Babylon Finance.
    Licensed under the Apache License, Version 2.0 (the "License");
    you may not use this file except in compliance with the License.
    You may obtain a copy of the License at
    http://www.apache.org/licenses/LICENSE-2.0
    Unless required by applicable law or agreed to in writing, software
    distributed under the License is distributed on an "AS IS" BASIS,
    WITHOUT WARRANTIES OR CONDITIONS OF ANY KIND, either express or implied.
    See the License for the specific language governing permissions and
    limitations under the License.
    SPDX-License-Identifier: Apache License, Version 2.0
*/

pragma solidity 0.7.6;
import {Address} from '@openzeppelin/contracts/utils/Address.sol';
import {IERC20} from '@openzeppelin/contracts/token/ERC20/IERC20.sol';
import {IERC721} from '@openzeppelin/contracts/token/ERC721/IERC721.sol';
import {SafeERC20} from '@openzeppelin/contracts/token/ERC20/SafeERC20.sol';
import {ReentrancyGuard} from '@openzeppelin/contracts/utils/ReentrancyGuard.sol';
import {ECDSA} from '@openzeppelin/contracts/cryptography/ECDSA.sol';
import {ERC20Upgradeable} from '@openzeppelin/contracts-upgradeable/token/ERC20/ERC20Upgradeable.sol';
import {LowGasSafeMath} from '../lib/LowGasSafeMath.sol';
import {SafeDecimalMath} from '../lib/SafeDecimalMath.sol';
import {SafeCast} from '@openzeppelin/contracts/utils/SafeCast.sol';
import {SignedSafeMath} from '@openzeppelin/contracts/math/SignedSafeMath.sol';

import {Errors, _require, _revert} from '../lib/BabylonErrors.sol';
import {AddressArrayUtils} from '../lib/AddressArrayUtils.sol';
import {PreciseUnitMath} from '../lib/PreciseUnitMath.sol';
import {Math} from '../lib/Math.sol';

import {IPriceOracle} from '../interfaces/IPriceOracle.sol';
import {IRewardsDistributor} from '../interfaces/IRewardsDistributor.sol';
import {IBabController} from '../interfaces/IBabController.sol';
import {IStrategyFactory} from '../interfaces/IStrategyFactory.sol';
import {IGardenValuer} from '../interfaces/IGardenValuer.sol';
import {IStrategy} from '../interfaces/IStrategy.sol';
import {IGarden} from '../interfaces/IGarden.sol';
import {IGardenNFT} from '../interfaces/IGardenNFT.sol';
import {IMardukGate} from '../interfaces/IMardukGate.sol';
import {IWETH} from '../interfaces/external/weth/IWETH.sol';
import {IVoteToken} from '../interfaces/IVoteToken.sol';

/**
 * @title BaseGarden
 * @author Babylon Finance
 *
 * Class that holds common garden-related state and functions
 */
contract Garden is ERC20Upgradeable, ReentrancyGuard, IGarden {
    using SafeCast for int256;
    using SignedSafeMath for int256;
    using PreciseUnitMath for int256;
    using SafeDecimalMath for int256;

    using SafeCast for uint256;
    using LowGasSafeMath for uint256;
    using PreciseUnitMath for uint256;
    using SafeDecimalMath for uint256;

    using Address for address;
    using AddressArrayUtils for address[];

    using SafeERC20 for IERC20;
    using ECDSA for bytes32;

    /* ============ Events ============ */

    // DO NOT TOUCH for the love of GOD
    event GardenDeposit(address indexed _to, uint256 reserveToken, uint256 reserveTokenQuantity, uint256 timestamp);
    event GardenWithdrawal(
        address indexed _from,
        address indexed _to,
        uint256 reserveToken,
        uint256 reserveTokenQuantity,
        uint256 timestamp
    );
    event AddStrategy(address indexed _strategy, string _name, uint256 _expectedReturn);

    event RewardsForContributor(address indexed _contributor, uint256 indexed _amount);
    event BABLRewardsForContributor(address indexed _contributor, uint256 _rewards);

    /* ============ Constants ============ */

    // Wrapped ETH address
    address private constant WETH = 0xC02aaA39b223FE8D0A0e5C4F27eAD9083C756Cc2;
    address private constant DAI = 0x6B175474E89094C44Da98b954EedeAC495271d0F;

    // Strategy cooldown period
    uint256 private constant MIN_COOLDOWN_PERIOD = 60 seconds;
    uint256 private constant MAX_COOLDOWN_PERIOD = 7 days;

    uint8 private constant MAX_EXTRA_CREATORS = 4;
    uint256 private constant EARLY_WITHDRAWAL_PENALTY = 25e15;
    uint256 private constant MAX_TOTAL_STRATEGIES = 20; // Max number of strategies
    uint256 private constant TEN_PERCENT = 1e17;

    bytes32 private constant DEPOSIT_BY_SIG_TYPEHASH =
        keccak256('DepositBySig(uint256 _amountIn,uint256 _minAmountOut,bool _mintNft,uint256 _nonce,uint256 _maxFee)');
    bytes32 private constant WITHDRAW_BY_SIG_TYPEHASH =
        keccak256(
            'WithdrawBySig(uint256 _amountIn,uint256 _minAmountOut,uint256,_nonce,uint256 _maxFee,uint256 _withPenalty)'
        );

    /* ============ Structs ============ */

    struct Contributor {
        uint256 lastDepositAt;
        uint256 initialDepositAt;
        uint256 claimedAt;
        uint256 claimedBABL;
        uint256 claimedRewards;
        uint256 withdrawnSince;
        uint256 totalDeposits;
        uint256 nonce;
    }

    /* ============ State Variables ============ */

    // Reserve Asset of the garden
    address public override reserveAsset;

    // Address of the controller
    IBabController public override controller;

    // Address of the rewards distributor
    IRewardsDistributor private rewardsDistributor;

    // The person that creates the garden
    address public override creator;

    bool private active; // DEPRECATED;
    bool public override privateGarden;

    uint256 private principal; // DEPRECATED;

    // The amount of funds set aside to be paid as rewards. Should NEVER be spent
    // on anything else ever.
    uint256 public override reserveAssetRewardsSetAside;

    uint256 private reserveAssetPrincipalWindow; // DEPRECATED
    int256 public override absoluteReturns; // Total profits or losses of this garden

    // Indicates the minimum liquidity the asset needs to have to be tradable by this garden
    uint256 public override minLiquidityAsset;

    uint256 public override depositHardlock; // Window of time after deposits when withdraws are disabled for that user
    uint256 private withdrawalsOpenUntil; // DEPRECATED

    // Contributors
    mapping(address => Contributor) private contributors;
    uint256 public override totalContributors;
    uint256 private maxContributors; // DEPRECATED
    uint256 public override maxDepositLimit; // Limits the amount of deposits

    uint256 public override gardenInitializedAt; // Garden Initialized at timestamp
    // Number of garden checkpoints used to control the garden power and each contributor power with accuracy
    uint256 private pid;

    // Min contribution in the garden
    uint256 public override minContribution; //wei
    uint256 private minGardenTokenSupply; // DEPRECATED

    // Strategies variables
    uint256 public override totalStake;
    uint256 public override minVotesQuorum = TEN_PERCENT; // 10%. (0.01% = 1e14, 1% = 1e16)
    uint256 public override minVoters;
    uint256 public override minStrategyDuration; // Min duration for an strategy
    uint256 public override maxStrategyDuration; // Max duration for an strategy
    // Window for the strategy to cooldown after approval before receiving capital
    uint256 public override strategyCooldownPeriod;

    address[] private strategies; // Strategies that are either in candidate or active state
    address[] private finalizedStrategies; // Strategies that have finalized execution
    mapping(address => bool) public override strategyMapping;
    mapping(address => bool) public override isGardenStrategy; // Security control mapping

    // Keeper debt in reserve asset if any, repaid upon every strategy finalization
    uint256 public override keeperDebt;
    uint256 public override totalKeeperFees;

    // Allow public strategy creators for certain gardens
    bool public override publicStrategists;

    // Allow public strategy stewards for certain gardens
    bool public override publicStewards;

    // Addresses for extra creators
    address[MAX_EXTRA_CREATORS] public override extraCreators;

    /* ============ Modifiers ============ */

    function _onlyUnpaused() private view {
        // Do not execute if Globally or individually paused
        _require(!controller.isPaused(address(this)), Errors.ONLY_UNPAUSED);
    }

    /**
     * Throws if the sender is not an strategy of this garden
     */
    function _onlyStrategy() private view {
        _require(strategyMapping[msg.sender], Errors.ONLY_STRATEGY);
    }

    /**
     * Checks if the address passed is a creator in the garden
     */
    function _onlyCreator(address _creator) private view {
        _require(_isCreator(_creator), Errors.ONLY_CREATOR);
    }

    /**
     * Check if msg.sender is keeper
     */
    function _onlyKeeperAndFee(uint256 _fee, uint256 _maxFee) private view {
        _require(controller.isValidKeeper(msg.sender), Errors.ONLY_KEEPER);
        _require(_fee <= _maxFee, Errors.FEE_TOO_HIGH);
    }

    /**
     * Check if is a valid signer with a valid nonce
     */
    function _onlyValidSigner(address _signer, uint256 _nonce) private view {
        // Used in by sig
        _require(_signer != address(0), Errors.INVALID_SIGNER);
        // to prevent replay attacks
        _require(contributors[_signer].nonce == _nonce, Errors.INVALID_NONCE);
    }

    function _onlyNonZero(address _address) private pure {
        _require(_address != address(0), Errors.ADDRESS_IS_ZERO);
    }

    /* ============ Constructor ============ */

    /**
     * When a new Garden is created.
     * All parameter validations are on the BabController contract. Validations are performed already on the
     * BabController.
     * WARN: If the reserve Asset is different than WETH the gardener needs to have approved the controller.
     *
     * @param _reserveAsset                     Address of the reserve asset ERC20
     * @param _controller                       Address of the controller
     * @param _creator                          Address of the creator
     * @param _name                             Name of the Garden
     * @param _symbol                           Symbol of the Garden
     * @param _gardenParams                     Array of numeric garden params
     * @param _initialContribution              Initial Contribution by the Gardener
     * @param _publicGardenStrategistsStewards  Public garden, public strategists rights and public stewards rights
     */
    function initialize(
        address _reserveAsset,
        IBabController _controller,
        address _creator,
        string memory _name,
        string memory _symbol,
        uint256[] calldata _gardenParams,
        uint256 _initialContribution,
        bool[] memory _publicGardenStrategistsStewards
    ) public payable override initializer {
        __ERC20_init(_name, _symbol);

        controller = _controller;
        reserveAsset = _reserveAsset;
        creator = _creator;
        rewardsDistributor = IRewardsDistributor(controller.rewardsDistributor());
        _onlyNonZero(address(rewardsDistributor));
        privateGarden = !(controller.allowPublicGardens() && _publicGardenStrategistsStewards[0]);
        publicStrategists = !privateGarden && _publicGardenStrategistsStewards[1];

        publicStewards = !privateGarden && _publicGardenStrategistsStewards[2];
        _require(
            _gardenParams[3] > 0 &&
                _initialContribution >= _gardenParams[3] &&
                _initialContribution <= _gardenParams[0],
            Errors.MIN_CONTRIBUTION
        );
        gardenInitializedAt = block.timestamp;
        _start(
            _gardenParams[0],
            _gardenParams[1],
            _gardenParams[2],
            _gardenParams[3],
            _gardenParams[4],
            _gardenParams[5],
            _gardenParams[6],
            _gardenParams[7],
            _gardenParams[8]
        );
    }

    /* ============ External Functions ============ */

    /**
     * @notice
     *   Deposits the _amountIn in reserve asset into the garden. Gurantee to
     *   recieve at least _minAmountOut.
     * @dev
     *   WARN: If the reserve asset is different than ETH the sender needs to
     *   have approved the garden.
     *   Efficient to use of strategies.length == 0, otherwise can consume a lot
     *   of gas ~2kk. Use `depositBySig` for gas efficiency.
     * @param _amountIn               Amount of the reserve asset that is received from contributor
     * @param _minAmountOut           Min amount of Garden shares to receive by contributor
     * @param _to                     Address to mint Garden shares to
     * @param _mintNft                Whether to mint NFT or not
     */
    function deposit(
        uint256 _amountIn,
        uint256 _minAmountOut,
        address _to,
        bool _mintNft
    ) external payable override nonReentrant {
        // calculate pricePerShare
<<<<<<< HEAD
        uint256 pricePerShare = _getPricePershare();
        _internalDeposit(_amountIn, _minAmountOut, _to, msg.sender, _mintNft, pricePerShare, minContribution, 0);
=======
        // if there are no strategies then NAV === liquidReserve

        _internalDeposit(_amountIn, _minAmountOut, _to, msg.sender, _mintNft, _getPricePerShare(), minContribution);
>>>>>>> b9182f61
    }

    function depositBySig(
        uint256 _amountIn,
        uint256 _minAmountOut,
        bool _mintNft,
        uint256 _nonce,
        uint256 _maxFee,
        uint256 _pricePerShare,
        uint256 _fee,
        uint8 v,
        bytes32 r,
        bytes32 s
    ) external override nonReentrant {
        _onlyKeeperAndFee(_fee, _maxFee);

        bytes32 hash =
            keccak256(
                abi.encode(DEPOSIT_BY_SIG_TYPEHASH, address(this), _amountIn, _minAmountOut, _mintNft, _nonce, _maxFee)
            )
                .toEthSignedMessageHash();
        address signer = ECDSA.recover(hash, v, r, s);
        _onlyValidSigner(signer, _nonce);
        // If a Keeper fee is greater than zero then reduce user shares to
        // exchange and pay keeper the fee.
        if (_fee > 0) {
            // account for non 18 decimals ERC20 tokens, e.g. USDC
            uint256 feeShares = _reserveToShares(_fee, _pricePerShare);
            _internalDeposit(
                _amountIn.sub(_fee),
                _minAmountOut.sub(feeShares),
                signer,
                signer,
                _mintNft,
                _pricePerShare,
                minContribution > _fee ? minContribution.sub(_fee) : 0,
                0
            );
            // pay Keeper the fee
            IERC20(reserveAsset).safeTransferFrom(signer, msg.sender, _fee);
        } else {
            _internalDeposit(_amountIn, _minAmountOut, signer, signer, _mintNft, _pricePerShare, minContribution, 0);
        }
    }

    /**
     * @notice
     *   Withdraws the reserve asset relative to the token participation in the garden
     *   and sends it back to the sender.
     * @dev
     *   ATTENTION. Do not call withPenalty unless certain. If penalty is set,
     *   it will be applied regardless of the garden state.
     *   It is advised to first try to withdraw with no penalty and it this
     *   reverts then try to with penalty.
     * @param _amountIn         Quantity of the garden token to withdrawal
     * @param _minAmountOut     Min quantity of reserve asset to receive
     * @param _to               Address to send component assets to
     * @param _withPenalty      Whether or not this is an immediate withdrawal
     * @param _unwindStrategy   Strategy to unwind
     */
    function withdraw(
        uint256 _amountIn,
        uint256 _minAmountOut,
        address payable _to,
        bool _withPenalty,
        address _unwindStrategy
    ) external override nonReentrant {
        // Get valuation of the Garden with the quote asset as the reserve asset. Returns value in precise units (10e18)
        // Reverts if price is not found
<<<<<<< HEAD
        uint256 pricePerShare = _getPricePershare();
=======
>>>>>>> b9182f61

        _require(msg.sender == _to, Errors.ONLY_CONTRIBUTOR);
        _withdrawInternal(
            _amountIn,
            _minAmountOut,
            _to,
            _withPenalty,
            _unwindStrategy,
            _getPricePerShare(),
            _withPenalty ? IStrategy(_unwindStrategy).getNAV() : 0,
            0
        );
    }

    /**
     * @notice
     *   Exchanges user's gardens shairs for amount in reserve asset. This
     *   method allows users to leave garden and reclaim their inital investment
     *   plus profits or losses.
     * @dev
     *   Should be called instead of the `withdraw` to save gas due to
     *   pricePerShare caculated off-chain. Doesn't allow to unwind strategies
     *   contrary to `withdraw`.
     *   The Keeper fee is paid out of user's shares.
     *   The true _minAmountOut is actually _minAmountOut - _maxFee due to the
     *   Keeper fee.
     * @param _amountIn        Quantity of the garden tokens to withdraw.
     * @param _minAmountOut    Min quantity of reserve asset to receive.
     * @param _nonce           Current nonce to prevent replay attacks.
     * @param _maxFee          Max fee user is willing to pay keeper. Fee is
     *                         substracted from the withdrawn amount. Fee is
     *                         expressed in reserve asset.
     * @param _withPenalty     Whether or not this is an immediate withdrawal
     * @param _unwindStrategy  Strategy to unwind
     * @param _pricePerShare   Price per share of the garden calculated off-chain by Keeper.
     * @param _strategyNAV     NAV of the strategy to unwind.
     * @param _fee             Actual fee keeper demands. Have to be less than _maxFee.
     */
    function withdrawBySig(
        uint256 _amountIn,
        uint256 _minAmountOut,
        uint256 _nonce,
        uint256 _maxFee,
        bool _withPenalty,
        address _unwindStrategy,
        uint256 _pricePerShare,
        uint256 _strategyNAV,
        uint256 _fee,
        uint8 v,
        bytes32 r,
        bytes32 s
    ) external override nonReentrant {
        _onlyKeeperAndFee(_fee, _maxFee);

        address signer = _getWithdrawSigner(_amountIn, _minAmountOut, _nonce, _maxFee, _withPenalty, v, r, s);

        _withdrawInternal(
            _amountIn,
            _minAmountOut.sub(_maxFee),
            payable(signer),
            _withPenalty,
            _unwindStrategy,
            _pricePerShare,
            _strategyNAV,
            _fee
        );
    }

    /**
     * PRIVILEGE FUNCTION to delegate Garden voting power itself into a delegatee
     * To be used by Garden Creator only.
     * Compatible with BABL and COMP and few others ERC20Comp related tokens
     * @param _token         Address of BABL or any other ERC20Comp related governance token
     * @param _delegatee     Address to delegate token voting power into
     */
    function delegateGardenVote(address _token, address _delegatee) external override {
        _onlyCreator(msg.sender);
        _require(_token != address(0) && _delegatee != address(0), Errors.ADDRESS_IS_ZERO);
        IVoteToken(_token).delegate(_delegatee);
    }

    /**
     * @notice
     *  This method allows to Rewards Distributor to claim on users behalf
     *   their profits rewards (in reserveAsset) and make BABL sent by RD accounted.
     * @dev
     *   If fee > 0 and keeper != address(0) it is using signature tx instead of `claimRewards at RD`
     * to save gas due to getRewards is calulated off-chain.
     *   The Keeper fee is paid out of user's reserveAsset and it is calculated off-chain.
     *
     * @param _to             Address of user to send rewards to
     * @param _keeper         Keeper address in case of fee to be paid (by sig tx)
     * @param _bablSent       BABL already sent by Rewards Distributor to make accounting of
     * @param _profits        Profits in reserve asset to be sent to contributor
     * @param _fee            The fee in reserve asset to be paid to contributor
     */
    function sendRewardsToContributor(
        address _to,
        address _keeper,
        uint256 _bablSent,
        uint256 _profits,
        uint256 _fee
    ) external override nonReentrant {
        _require(msg.sender == address(rewardsDistributor), Errors.ONLY_RD);
        // pay to Keeper the fee to execute the tx on behalf
        if (_fee > 0 && _keeper != address(0)) {
            IERC20(reserveAsset).safeTransferFrom(_to, _keeper, _fee);
        }
        _sendRewardsInternal(_to, _bablSent, _profits);
    }

    /**
     * @notice
     *  This method allows to Rewards Distributor to stake rewards during claim
     *  It returns garden tokens to depositor
     * @dev
     *   If bySig = true it is using signature tx instead of normal tx
     *   to save gas due to getRewards is calulated off-chain.
     *
     * @param _to               Address of user to send hBABL to
     * @param _garden           Address of garden to stake
     * @param _asset            Reserve asset token
     * @param _amountIn         Balance amount to stake
     * @param _minAmountOut     Minimum amount out
     * @param _mintNft          If the user wants to mint an Nft during stake
     * @param _nonce            User nonce in the garden to stake
     * @param _pricePerShare    Precalculated price per share (it might be overriden during a normal tx)
     * @param _bySig            Whether or not it belongs to a signature based tx or not
     */
    function stakeRewards(
        address _to,
        address _garden,
        address _asset,
        uint256 _amountIn,
        uint256 _minAmountOut,
        bool _mintNft,
        uint256 _nonce,
        uint256 _pricePerShare,
        bool _bySig
    ) external override {
        // It is valid for both normal and bySig
        // Fee is paid before this function call, during RD claim phase
        // Stake is only valid for now for Heart Garden (_garden) and BABL (_asset)
        // TODO To be able to compound (stake) also profit rewards in any other reserve asset and garden
        _require(msg.sender == address(rewardsDistributor), Errors.ONLY_RD);
        _require(address(this) == _garden && _asset == reserveAsset, Errors.WRONG_GARDEN_OR_RESERVE);
        if (_bySig) {
            // PricePerShare provided by keeper
            _onlyValidSigner(_to, _nonce);
        } else {
            _require(_to != address(0), Errors.ADDRESS_IS_ZERO);
            // Direct user tx, needs to calculate pricePerShare for staking (gas intensive)
            _pricePerShare = _getPricePershare();
        }
        // Staking is in reserveAsset (amountToStake == _amountIn)
        // uint256 amountToStake = _amountIn;
        _internalDeposit(_amountIn, _minAmountOut, _to, _to, _mintNft, _pricePerShare, minContribution, _amountIn);
    }

    /**
     * @notice
     *  When strategy ends puts saves returns, rewards and marks strategy as
     *  finalized.
     *
     * @param _rewards        Amount of Reserve Asset to set aside forever
     * @param _returns        Profits or losses that the strategy received
     * @param _burningAmount  The amount of strategist stake to burn in case of
     *                        strategy losses.
     */
    function finalizeStrategy(
        uint256 _rewards,
        int256 _returns,
        uint256 _burningAmount
    ) external override nonReentrant {
        _onlyUnpaused();
        _onlyStrategy();

        // burn stategist stake
        if (_burningAmount > 0) {
            address strategist = IStrategy(msg.sender).strategist();
            if (_burningAmount >= balanceOf(strategist)) {
                // Avoid underflow condition
                _burningAmount = balanceOf(strategist);
            }
            _burn(strategist, _burningAmount);
        }

        reserveAssetRewardsSetAside = reserveAssetRewardsSetAside.add(_rewards);

        // Mark strategy as finalized
        absoluteReturns = absoluteReturns.add(_returns);
        strategies = strategies.remove(msg.sender);
        finalizedStrategies.push(msg.sender);
        strategyMapping[msg.sender] = false;
    }

    /**
     * @notice
     *   Pays gas costs back to the keeper from executing transactions
     *   including the past debt
     * @dev
     *   We assume that calling keeper functions should be less expensive than 2000 DAI.
     * @param _keeper  Keeper that executed the transaction
     * @param _fee     The fee paid to keeper to compensate the gas cost
     */
    function payKeeper(address payable _keeper, uint256 _fee) public override nonReentrant {
        _onlyUnpaused();
        _require(msg.sender == address(this) || strategyMapping[msg.sender], Errors.ONLY_STRATEGY);
        _require(controller.isValidKeeper(_keeper), Errors.ONLY_KEEPER);

        uint256 pricePerTokenUnitInDAI = IPriceOracle(controller.priceOracle()).getPrice(reserveAsset, DAI);
        uint256 feeInDAI =
            pricePerTokenUnitInDAI.preciseMul(_fee).mul(
                10**(uint256(18).sub(ERC20Upgradeable(reserveAsset).decimals()))
            );

        _require(feeInDAI <= 2000 * 1e18, Errors.FEE_TOO_HIGH);

        keeperDebt = keeperDebt.add(_fee);
        uint256 liquidReserve = liquidReserve();
        // Pay Keeper in Reserve Asset
        if (keeperDebt > 0 && liquidReserve > 0) {
            uint256 toPay = liquidReserve > keeperDebt ? keeperDebt : liquidReserve;
            IERC20(reserveAsset).safeTransfer(_keeper, toPay);
            totalKeeperFees = totalKeeperFees.add(toPay);
            keeperDebt = keeperDebt.sub(toPay);
        }
    }

    /**
     * Makes a previously private garden public
     */
    function makeGardenPublic() external override {
        _onlyCreator(msg.sender);
        _require(privateGarden && controller.allowPublicGardens(), Errors.GARDEN_ALREADY_PUBLIC);
        privateGarden = false;
    }

    /**
     * Gives the right to create strategies and/or voting power to garden users
     */
    function setPublicRights(bool _publicStrategists, bool _publicStewards) external override {
        _onlyCreator(msg.sender);
        _require(!privateGarden, Errors.GARDEN_IS_NOT_PUBLIC);
        publicStrategists = _publicStrategists;
        publicStewards = _publicStewards;
    }

    /* ============ Strategy Functions ============ */
    /**
     * Creates a new strategy calling the factory and adds it to the array
     * @param _name                          Name of the strategy
     * @param _symbol                        Symbol of the strategy
     * @param _stratParams                   Num params for the strategy
     * @param _opTypes                      Type for every operation in the strategy
     * @param _opIntegrations               Integration to use for every operation
     * @param _opEncodedDatas               Param for every operation in the strategy
     */
    function addStrategy(
        string memory _name,
        string memory _symbol,
        uint256[] calldata _stratParams,
        uint8[] calldata _opTypes,
        address[] calldata _opIntegrations,
        bytes calldata _opEncodedDatas
    ) external override {
        _onlyUnpaused();
        _require(balanceOf(msg.sender) > 0, Errors.ONLY_CONTRIBUTOR);
        (, , bool canCreateStrategies) = _getUserPermission(msg.sender);
        _require(canCreateStrategies, Errors.USER_CANNOT_ADD_STRATEGIES);
        _require(strategies.length < MAX_TOTAL_STRATEGIES, Errors.VALUE_TOO_HIGH);
        address strategy =
            IStrategyFactory(controller.strategyFactory()).createStrategy(
                _name,
                _symbol,
                msg.sender,
                address(this),
                _stratParams
            );
        strategyMapping[strategy] = true;
        totalStake = totalStake.add(_stratParams[1]);
        strategies.push(strategy);
        IStrategy(strategy).setData(_opTypes, _opIntegrations, _opEncodedDatas);
        isGardenStrategy[strategy] = true;
        emit AddStrategy(strategy, _name, _stratParams[3]);
    }

    /**
     * Allocates garden capital to an strategy
     *
     * @param _capital        Amount of capital to allocate to the strategy
     */
    function allocateCapitalToStrategy(uint256 _capital) external override {
        _onlyStrategy();

        uint256 protocolMgmtFee = controller.protocolManagementFee().preciseMul(_capital);
        _require(_capital.add(protocolMgmtFee) <= liquidReserve(), Errors.MIN_LIQUIDITY);

        // Take protocol mgmt fee to the heart
        IERC20(reserveAsset).safeTransfer(controller.heart(), protocolMgmtFee);

        // Send Capital to strategy
        IERC20(reserveAsset).safeTransfer(msg.sender, _capital);
    }

    /*
     * Remove an expire candidate from the strategy Array
     * @param _strategy      Strategy to remove
     */
    function expireCandidateStrategy(address _strategy) external override {
        _onlyStrategy();
        strategies = strategies.remove(_strategy);
        strategyMapping[_strategy] = false;
    }

    /*
     * Creator transfer his creator rights to another account.
     * Must be a creator or an aux creator
     * @param _newCreator  New creator address
     * @param _index       Index of the creator if it is in the extra
     */
    function transferCreatorRights(address _newCreator, uint8 _index) external override {
        _onlyCreator(msg.sender);
        _require(!_isCreator(_newCreator), Errors.NEW_CREATOR_MUST_NOT_EXIST);
        // Make sure creator can still have normal permissions after renouncing
        // Creator can only renounce to 0x in public gardens
        _require(_newCreator != address(0) || !privateGarden, Errors.CREATOR_CANNOT_RENOUNCE);
        if (msg.sender == creator || creator == address(0)) {
            // An extra creator can re-assign original creator role only if creator is zero address
            creator = _newCreator;
            return;
        }
        _require(extraCreators[_index] == msg.sender, Errors.ONLY_CREATOR);
        extraCreators[_index] = _newCreator;
    }

    /*
     * Adds extra creators. Only the original creator can call this.
     * Can only be called if all the addresses are zero
     * @param _newCreators  Addresses of the new creators
     */
    function addExtraCreators(address[MAX_EXTRA_CREATORS] memory _newCreators) external override {
        _require(msg.sender == creator, Errors.ONLY_FIRST_CREATOR_CAN_ADD);
        _assignExtraCreator(0, _newCreators[0]);
        _assignExtraCreator(1, _newCreators[1]);
        _assignExtraCreator(2, _newCreators[2]);
        _assignExtraCreator(3, _newCreators[3]);
    }

    /**
     * Updates Garden Params
     * Can only be called by the creator
     * @param _newParams  New params
     */
    function updateGardenParams(uint256[9] memory _newParams) external override {
        _onlyCreator(msg.sender);
        _start(
            _newParams[0], // uint256 _maxDepositLimit
            _newParams[1], // uint256 _minLiquidityAsset,
            _newParams[2], // uint256 _depositHardlock,
            _newParams[3], // uint256 _minContribution,
            _newParams[4], // uint256 _strategyCooldownPeriod,
            _newParams[5], // uint256 _minVotesQuorum,
            _newParams[6], // uint256 _minStrategyDuration,
            _newParams[7], // uint256 _maxStrategyDuration,
            _newParams[8] // uint256 _minVoters
        );
    }

    /* ============ External Getter Functions ============ */

    /**
     * Gets current strategies
     *
     * @return  address[]        Returns list of addresses
     */

    function getStrategies() external view override returns (address[] memory) {
        return strategies;
    }

    /**
     * Gets finalized strategies
     *
     * @return  address[]        Returns list of addresses
     */

    function getFinalizedStrategies() external view override returns (address[] memory) {
        return finalizedStrategies;
    }

    function getContributor(address _contributor)
        external
        view
        override
        returns (
            uint256,
            uint256,
            uint256,
            uint256,
            uint256,
            uint256,
            uint256,
            uint256,
            uint256,
            uint256
        )
    {
        Contributor storage contributor = contributors[_contributor];
        uint256 balance = balanceOf(_contributor);
        uint256 lockedBalance = getLockedBalance(_contributor);
        return (
            contributor.lastDepositAt,
            contributor.initialDepositAt,
            contributor.claimedAt,
            contributor.claimedBABL,
            contributor.claimedRewards,
            contributor.totalDeposits > contributor.withdrawnSince
                ? contributor.totalDeposits.sub(contributor.withdrawnSince)
                : 0,
            balance,
            lockedBalance,
            0, // Deprecated
            contributor.nonce
        );
    }

    /**
     * Checks balance locked for strategists in active strategies
     *
     * @param _contributor                 Address of the account
     *
     * @return  uint256                    Returns the amount of locked garden tokens for the account
     */
    function getLockedBalance(address _contributor) public view override returns (uint256) {
        uint256 lockedAmount;
        for (uint256 i = 0; i < strategies.length; i++) {
            IStrategy strategy = IStrategy(strategies[i]);
            if (_contributor == strategy.strategist()) {
                lockedAmount = lockedAmount.add(strategy.stake());
            }
        }
        return lockedAmount;
    }

    /* ============ Internal Functions ============ */

    /**
     * FUND LEAD ONLY.  Starts the Garden with allowed reserve assets,
     * fees and issuance premium. Only callable by the Garden's creator
     *
     * @param _maxDepositLimit             Max deposit limit
     * @param _minLiquidityAsset           Number that represents min amount of liquidity denominated in ETH
     * @param _depositHardlock             Number that represents the time deposits are locked for
     *                                     an user after he deposits
     * @param _minContribution             Min contribution to the garden
     * @param _strategyCooldownPeriod      How long after the strategy has been activated, will it be ready
     *                                     to be executed
     * @param _minVotesQuorum              Percentage of votes needed to activate an strategy (0.01% = 1e14, 1% = 1e16)
     * @param _minStrategyDuration         Min duration of an strategy
     * @param _maxStrategyDuration         Max duration of an strategy
     * @param _minVoters                   The minimum amount of voters needed for quorum
     */
    function _start(
        uint256 _maxDepositLimit,
        uint256 _minLiquidityAsset,
        uint256 _depositHardlock,
        uint256 _minContribution,
        uint256 _strategyCooldownPeriod,
        uint256 _minVotesQuorum,
        uint256 _minStrategyDuration,
        uint256 _maxStrategyDuration,
        uint256 _minVoters
    ) private {
        _require(
            _minLiquidityAsset >= controller.minLiquidityPerReserve(reserveAsset) && _minLiquidityAsset > 0,
            Errors.MIN_LIQUIDITY
        );
        _require(_depositHardlock > 0, Errors.DEPOSIT_HARDLOCK);
        _require(
            _strategyCooldownPeriod <= MAX_COOLDOWN_PERIOD && _strategyCooldownPeriod >= MIN_COOLDOWN_PERIOD,
            Errors.NOT_IN_RANGE
        );
        _require(_minVotesQuorum >= TEN_PERCENT.div(2) && _minVotesQuorum <= TEN_PERCENT.mul(5), Errors.VALUE_TOO_LOW);
        _require(
            _maxStrategyDuration >= _minStrategyDuration &&
                _minStrategyDuration >= 1 days &&
                _maxStrategyDuration <= 500 days,
            Errors.DURATION_RANGE
        );
        _require(_minVoters >= 1 && _minVoters < 10, Errors.MIN_VOTERS_CHECK);

        minContribution = _minContribution;
        strategyCooldownPeriod = _strategyCooldownPeriod;
        minVotesQuorum = _minVotesQuorum;
        minVoters = _minVoters;
        minStrategyDuration = _minStrategyDuration;
        maxStrategyDuration = _maxStrategyDuration;
        maxDepositLimit = _maxDepositLimit;
        minLiquidityAsset = _minLiquidityAsset;
        depositHardlock = _depositHardlock;
    }

    function _getPricePershare() internal view returns (uint256) {
        // if there are no strategies then NAV === liquidReserve
        if (strategies.length == 0) {
            return
                totalSupply() == 0
                    ? PreciseUnitMath.preciseUnit()
                    : liquidReserve().preciseDiv(uint256(10)**ERC20Upgradeable(reserveAsset).decimals()).preciseDiv(
                        totalSupply()
                    );
        } else {
            // Get valuation of the Garden with the quote asset as the reserve asset.
            return
                IGardenValuer(IBabController(controller).gardenValuer()).calculateGardenValuation(
                    address(this),
                    reserveAsset
                );
        }
    }

    function _sharesToReserve(uint256 _shares, uint256 _pricePerShare) internal view returns (uint256) {
        // in case of USDC that would with 6 decimals
        return _shares.preciseMul(_pricePerShare).preciseMul(10**ERC20Upgradeable(reserveAsset).decimals());
    }

    function _reserveToShares(uint256 _reserve, uint256 _pricePerShare) internal view returns (uint256) {
        return _reserve.preciseDiv(10**ERC20Upgradeable(reserveAsset).decimals()).preciseDiv(_pricePerShare);
    }

    function _withdrawInternal(
        uint256 _amountIn,
        uint256 _minAmountOut,
        address payable _to,
        bool _withPenalty,
        address _unwindStrategy,
        uint256 _pricePerShare,
        uint256 _strategyNAV,
        uint256 _fee
    ) internal {
        _onlyUnpaused();
        uint256 prevBalance = balanceOf(_to);
        _require(prevBalance > 0, Errors.ONLY_CONTRIBUTOR);
        // Flashloan protection
        _require(block.timestamp.sub(contributors[_to].lastDepositAt) >= depositHardlock, Errors.DEPOSIT_HARDLOCK);

        // Strategists cannot withdraw locked stake while in active strategies
        // Withdrawal amount has to be equal or less than msg.sender balance minus the locked balance
        // any amountIn higher than user balance is treated as withdrawAll
        _amountIn = _amountIn > prevBalance.sub(getLockedBalance(_to))
            ? prevBalance.sub(getLockedBalance(_to))
            : _amountIn;
        _require(_amountIn <= prevBalance.sub(getLockedBalance(_to)), Errors.TOKENS_STAKED);

        uint256 amountOut = _sharesToReserve(_amountIn, _pricePerShare);

        // if withPenaltiy then unwind strategy
        if (_withPenalty && !(liquidReserve() >= amountOut)) {
            amountOut = amountOut.sub(amountOut.preciseMul(EARLY_WITHDRAWAL_PENALTY));
            // When unwinding a strategy, a slippage on integrations will result in receiving less tokens
            // than desired so we have have to account for this with a 5% slippage.
            // TODO: if there is more than 5% slippage that will block
            // withdrawal
            _onlyNonZero(_unwindStrategy);
            IStrategy(_unwindStrategy).unwindStrategy(amountOut.add(amountOut.preciseMul(5e16)), _strategyNAV);
        }

        _require(amountOut >= _minAmountOut && _amountIn > 0, Errors.RECEIVE_MIN_AMOUNT);

        _require(liquidReserve() >= amountOut, Errors.MIN_LIQUIDITY);

        _burn(_to, _amountIn);
        _safeSendReserveAsset(_to, amountOut.sub(_fee));
        if (_fee > 0) {
            // If fee > 0 pay Accountant
            IERC20(reserveAsset).safeTransfer(msg.sender, _fee);
        }
        _updateContributorWithdrawalInfo(_to, amountOut, prevBalance, _amountIn);

        emit GardenWithdrawal(_to, _to, amountOut, _amountIn, block.timestamp);
    }

    function _getPricePerShare() internal view returns (uint256) {
        if (strategies.length == 0) {
            return
                totalSupply() == 0
                    ? PreciseUnitMath.preciseUnit()
                    : liquidReserve().preciseDiv(uint256(10)**ERC20Upgradeable(reserveAsset).decimals()).preciseDiv(
                        totalSupply()
                    );
        } else {
            // Get valuation of the Garden with the quote asset as the reserve asset.
            return IGardenValuer(controller.gardenValuer()).calculateGardenValuation(address(this), reserveAsset);
        }
    }

    function _getWithdrawSigner(
        uint256 _amountIn,
        uint256 _minAmountOut,
        uint256 _nonce,
        uint256 _maxFee,
        bool _withPenalty,
        uint8 v,
        bytes32 r,
        bytes32 s
    ) internal view returns (address) {
        bytes32 hash =
            keccak256(
                abi.encode(
                    WITHDRAW_BY_SIG_TYPEHASH,
                    address(this),
                    _amountIn,
                    _minAmountOut,
                    _nonce,
                    _maxFee,
                    _withPenalty
                )
            )
                .toEthSignedMessageHash();
        address signer = ECDSA.recover(hash, v, r, s);
        _onlyValidSigner(signer, _nonce);
        return signer;
    }

    function _internalDeposit(
        uint256 _amountIn,
        uint256 _minAmountOut,
        address _to,
        address _from,
        bool _mintNft,
        uint256 _pricePerShare,
        uint256 _minContribution,
        uint256 _stakingAmount
    ) private {
        _onlyUnpaused();
        _onlyNonZero(_to);
        (bool canDeposit, , ) = _getUserPermission(_from);
        _require(_isCreator(_to) || (canDeposit && _from == _to), Errors.USER_CANNOT_JOIN);
        if (maxDepositLimit > 0) {
            // This is wrong; but calculate principal would be gas expensive
            _require(liquidReserve().add(_amountIn) <= maxDepositLimit, Errors.MAX_DEPOSIT_LIMIT);
        }

        _require(_amountIn >= _minContribution, Errors.MIN_CONTRIBUTION);
        // Staking transfer (if any) is done before this call (e.g. from RD or garden itself)
        uint256 reserveAssetBalanceBefore = IERC20(reserveAsset).balanceOf(address(this)).sub(_stakingAmount);
        if (_stakingAmount == 0) {
            // We handle transfers here only if not a staking operation (stakingAmount == 0)
            // If reserve asset is WETH and user sent ETH then wrap it
            if (reserveAsset == WETH && msg.value > 0) {
                IWETH(WETH).deposit{value: msg.value}();
            } else {
                // Transfer ERC20 to the garden
                IERC20(reserveAsset).safeTransferFrom(_from, address(this), _amountIn);
            }
        }
        // Make sure we received the correct amount of reserve asset
        _require(
            IERC20(reserveAsset).balanceOf(address(this)).sub(reserveAssetBalanceBefore) == _amountIn,
            Errors.MSG_VALUE_DO_NOT_MATCH
        );

        uint256 previousBalance = balanceOf(_to);
        uint256 normalizedAmountIn = _amountIn.preciseDiv(uint256(10)**ERC20Upgradeable(reserveAsset).decimals());
        uint256 sharesToMint = normalizedAmountIn.preciseDiv(_pricePerShare);

        // make sure contributor gets desired amount of shares
        _require(sharesToMint >= _minAmountOut, Errors.RECEIVE_MIN_AMOUNT);

        // mint shares
        _mint(_to, sharesToMint);
        // We need to update at Rewards Distributor smartcontract for rewards accurate calculations
        _updateContributorDepositInfo(_to, previousBalance, _amountIn, sharesToMint);
        // Mint the garden NFT
        if (_mintNft) {
            IGardenNFT(controller.gardenNFT()).grantGardenNFT(_to);
        }

        emit GardenDeposit(_to, _minAmountOut, _amountIn, block.timestamp);
    }

    /**
     * @param _contributor     Contributor address to send rewards to
     * @param _babl            BABL rewards from mining program.
     * @param _profits         Profit rewards in reserve asset.
     */
    function _sendRewardsInternal(
        address _contributor,
        uint256 _babl,
        uint256 _profits
    ) internal {
        _onlyUnpaused();
        Contributor storage contributor = contributors[_contributor];
        _require(contributor.nonce > 0, Errors.ONLY_CONTRIBUTOR); // have been user garden
        _require(_babl > 0 || _profits > 0, Errors.NO_REWARDS_TO_CLAIM);
        _require(reserveAssetRewardsSetAside >= _profits, Errors.RECEIVE_MIN_AMOUNT);
        // To avoid replay attack we use a global nonce at RD per user
        _require(block.timestamp > contributor.claimedAt, Errors.ALREADY_CLAIMED);
        contributor.claimedAt = block.timestamp; // Checkpoint of this claim
        if (_profits > 0) {
            contributor.claimedRewards = contributor.claimedRewards.add(_profits); // Rewards claimed properly
            reserveAssetRewardsSetAside = reserveAssetRewardsSetAside.sub(_profits);
            _safeSendReserveAsset(payable(_contributor), _profits);
            emit RewardsForContributor(_contributor, _profits);
        }
        if (_babl > 0) {
            // BABL sent already, makes accounting at garden level
            contributor.claimedBABL = contributor.claimedBABL.add(_babl); // BABL Rewards claimed properly
            emit BABLRewardsForContributor(_contributor, _babl);
        }
    }

    /**
     * Gets liquid reserve available for to Garden.
     */
    function liquidReserve() private view returns (uint256) {
        uint256 reserve = IERC20(reserveAsset).balanceOf(address(this)).sub(reserveAssetRewardsSetAside);
        return reserve > keeperDebt ? reserve.sub(keeperDebt) : 0;
    }

    // Disable garden token transfers. Allow minting and burning.
    function _beforeTokenTransfer(
        address from,
        address to,
        uint256 _amount
    ) internal virtual override {
        super._beforeTokenTransfer(from, to, _amount);
        _require(
            from == address(0) || to == address(0) || (controller.gardenTokensTransfersEnabled() && !privateGarden),
            Errors.GARDEN_TRANSFERS_DISABLED
        );
    }

    function _safeSendReserveAsset(address payable _to, uint256 _amount) private {
        if (reserveAsset == WETH) {
            // Check that the withdrawal is possible
            // Unwrap WETH if ETH balance lower than amount
            if (address(this).balance < _amount) {
                IWETH(WETH).withdraw(_amount.sub(address(this).balance));
            }
            // Send ETH
            Address.sendValue(_to, _amount);
        } else {
            // Send reserve asset
            IERC20(reserveAsset).safeTransfer(_to, _amount);
        }
    }

    /**
     * Updates the contributor info in the array
     */
    function _updateContributorDepositInfo(
        address _contributor,
        uint256 _previousBalance,
        uint256 _reserveAssetQuantity,
        uint256 _newTokens
    ) private {
        Contributor storage contributor = contributors[_contributor];
        // If new contributor, create one, increment count, and set the current TS
        if (_previousBalance == 0 || contributor.initialDepositAt == 0) {
            totalContributors = totalContributors.add(1);
            contributor.initialDepositAt = block.timestamp;
        }
        // We make checkpoints around contributor deposits to give the right rewards afterwards
        contributor.totalDeposits = contributor.totalDeposits.add(_reserveAssetQuantity);
        contributor.lastDepositAt = block.timestamp;
        // RD checkpoint for accurate rewards
        _updateGardenPowerAndContributor(_contributor, _previousBalance, _newTokens, true);
        // nonce update is done at _updateGardenPowerAndContributor
    }

    /**
     * Updates the contributor info in the array
     */
    function _updateContributorWithdrawalInfo(
        address _contributor,
        uint256 _amountOut,
        uint256 _previousBalance,
        uint256 _tokensToBurn
    ) private {
        Contributor storage contributor = contributors[_contributor];
        // If withdrawn everything
        if (balanceOf(_contributor) == 0) {
            contributor.lastDepositAt = 0;
            contributor.initialDepositAt = 0;
            contributor.withdrawnSince = 0;
            contributor.totalDeposits = 0;
            totalContributors = totalContributors.sub(1);
        } else {
            contributor.withdrawnSince = contributor.withdrawnSince.add(_amountOut);
        }
        // RD checkpoint for accurate rewards
        _updateGardenPowerAndContributor(_contributor, _previousBalance, _tokensToBurn, false);
        // nonce update is done at _updateGardenPowerAndContributor
    }

    /**
     * Rewards Distributor checkpoint updater at deposits / withdrawals
     */
    function _updateGardenPowerAndContributor(
        address _contributor,
        uint256 _prevBalance,
        uint256 _tokens,
        bool _depositOrWithdraw
    ) internal {
        rewardsDistributor.updateGardenPowerAndContributor(
            address(this),
            _contributor,
            _prevBalance,
            _tokens,
            _depositOrWithdraw // true = deposit , false = withdraw
        );
        contributors[_contributor].nonce++;
    }

    /**
     * Check contributor permissions for deposit [0], vote [1] and create strategies [2]
     */
    function _getUserPermission(address _user)
        internal
        view
        returns (
            bool canDeposit,
            bool canVote,
            bool canCreateStrategy
        )
    {
        IMardukGate mgate = IMardukGate(controller.mardukGate());
        bool betaAccess = true;
        canDeposit = (betaAccess && !privateGarden) || mgate.canJoinAGarden(address(this), _user);
        canVote = (betaAccess && publicStewards) || mgate.canVoteInAGarden(address(this), _user);
        canCreateStrategy = (betaAccess && publicStrategists) || mgate.canAddStrategiesInAGarden(address(this), _user);
    }

    // Checks if an address is a creator
    function _isCreator(address _creator) private view returns (bool) {
        return
            _creator != address(0) &&
            (extraCreators[0] == _creator ||
                extraCreators[1] == _creator ||
                extraCreators[2] == _creator ||
                extraCreators[3] == _creator ||
                _creator == creator);
    }

    // Assign extra creators
    function _assignExtraCreator(uint8 _index, address _newCreator) private {
        _require(!_isCreator(_newCreator), Errors.NEW_CREATOR_MUST_NOT_EXIST);
        _require(extraCreators[_index] == address(0), Errors.NEW_CREATOR_MUST_NOT_EXIST);
        extraCreators[_index] = _newCreator;
    }

    // solhint-disable-next-line
    receive() external payable {}
}

contract GardenV17 is Garden {}<|MERGE_RESOLUTION|>--- conflicted
+++ resolved
@@ -313,14 +313,8 @@
         bool _mintNft
     ) external payable override nonReentrant {
         // calculate pricePerShare
-<<<<<<< HEAD
-        uint256 pricePerShare = _getPricePershare();
-        _internalDeposit(_amountIn, _minAmountOut, _to, msg.sender, _mintNft, pricePerShare, minContribution, 0);
-=======
         // if there are no strategies then NAV === liquidReserve
-
         _internalDeposit(_amountIn, _minAmountOut, _to, msg.sender, _mintNft, _getPricePerShare(), minContribution);
->>>>>>> b9182f61
     }
 
     function depositBySig(
@@ -390,10 +384,6 @@
     ) external override nonReentrant {
         // Get valuation of the Garden with the quote asset as the reserve asset. Returns value in precise units (10e18)
         // Reverts if price is not found
-<<<<<<< HEAD
-        uint256 pricePerShare = _getPricePershare();
-=======
->>>>>>> b9182f61
 
         _require(msg.sender == _to, Errors.ONLY_CONTRIBUTOR);
         _withdrawInternal(
