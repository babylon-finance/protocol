--- conflicted
+++ resolved
@@ -97,6 +97,9 @@
     // Fuse
     address private constant BABYLON_FUSE_POOL_ADDRESS = 0xC7125E3A2925877C7371d579D29dAe4729Ac9033;
 
+    // Value Amount for protect purchases in DAI
+    uint256 private constant PROTECT_BUY_AMOUNT_DAI = 2e21;
+
     /* ============ Immutables ============ */
 
     IBabController private immutable controller;
@@ -157,13 +160,8 @@
     // Asset to use to buy protocol wanted assets
     address public override assetForPurchases;
 
-<<<<<<< HEAD
     // Bond Assets with the discount
     mapping(address => uint256) public override bondAssets;
-=======
-    // Value Amount for protect purchases in DAI
-    uint256 private constant PROTECT_BUY_AMOUNT_DAI = 2e21;
->>>>>>> a36ef9c0
 
     /* ============ Initializer ============ */
 
@@ -470,7 +468,6 @@
     }
 
     /**
-<<<<<<< HEAD
      * Users can bond an asset that belongs to the program and receive a discount on hBABL.
      * Note: Heart needs to have enough BABL to satisfy the discount.
      * Note: User needs to approve the asset to bond first.
@@ -540,7 +537,9 @@
 
         console.log('deposit');
         heartGarden.depositBySig(_amountIn, _minAmountOut, _nonce, _maxFee, _pricePerShare, 0, _signer, _signature);
-=======
+    }
+
+   /**
      * Heart will protect and buyback BABL whenever the price dips below the intended price protection.
      * Note: Asset for purchases needs to be setup and have enough balance.
      *
@@ -589,7 +588,6 @@
         totalStats[2] = totalStats[2].add(bablBought);
 
         emit BablBuyback(block.timestamp, PROTECT_BUY_AMOUNT_DAI, bablBought);
->>>>>>> a36ef9c0
     }
 
     // solhint-disable-next-line
