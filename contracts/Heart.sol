// SPDX-License-Identifier: Apache-2.0

pragma solidity 0.7.6;
pragma abicoder v2;

import {OwnableUpgradeable} from '@openzeppelin/contracts-upgradeable/access/OwnableUpgradeable.sol';
import {ERC20} from '@openzeppelin/contracts/token/ERC20/ERC20.sol';
import {IERC20} from '@openzeppelin/contracts/token/ERC20/IERC20.sol';
import {SafeERC20} from '@openzeppelin/contracts/token/ERC20/SafeERC20.sol';

import '@uniswap/v3-core/contracts/interfaces/IUniswapV3Factory.sol';
import '@uniswap/v3-periphery/contracts/interfaces/ISwapRouter.sol';
import '@uniswap/v3-periphery/contracts/libraries/TransferHelper.sol';
import '@uniswap/v3-core/contracts/interfaces/IUniswapV3Pool.sol';

import {IHypervisor} from './interfaces/IHypervisor.sol';
import {IBabController} from './interfaces/IBabController.sol';
import {IGovernor} from './interfaces/external/oz/IGovernor.sol';
import {IGarden} from './interfaces/IGarden.sol';
import {IHeart} from './interfaces/IHeart.sol';
import {IWETH} from './interfaces/external/weth/IWETH.sol';
import {ICToken} from './interfaces/external/compound/ICToken.sol';
import {ICEther} from './interfaces/external/compound/ICEther.sol';
import {IComptroller} from './interfaces/external/compound/IComptroller.sol';
import {IPriceOracle} from './interfaces/IPriceOracle.sol';
import {IMasterSwapper} from './interfaces/IMasterSwapper.sol';
import {IVoteToken} from './interfaces/IVoteToken.sol';
import {IERC1271} from './interfaces/IERC1271.sol';

import {PreciseUnitMath} from './lib/PreciseUnitMath.sol';
import {SafeDecimalMath} from './lib/SafeDecimalMath.sol';
import {LowGasSafeMath as SafeMath} from './lib/LowGasSafeMath.sol';
import {Errors, _require, _revert} from './lib/BabylonErrors.sol';
import {ControllerLib} from './lib/ControllerLib.sol';

import 'hardhat/console.sol';

/**
 * @title Heart
 * @author Babylon Finance
 *
 * Contract that assists The Heart of Babylon garden with BABL staking.
 *
 */
contract Heart is OwnableUpgradeable, IHeart, IERC1271 {
    using SafeERC20 for IERC20;
    using PreciseUnitMath for uint256;
    using SafeMath for uint256;
    using SafeDecimalMath for uint256;
    using ControllerLib for IBabController;

    /* ============ Modifiers ============ */

    /**
     * Throws if the sender is not a keeper in the protocol
     */
    function _onlyKeeper() private view {
        _require(controller.isValidKeeper(msg.sender), Errors.ONLY_KEEPER);
    }

    /* ============ Events ============ */

    event FeesCollected(uint256 _timestamp, uint256 _amount);
    event LiquidityAdded(uint256 _timestamp, uint256 _wethBalance, uint256 _bablBalance);
    event BablBuyback(uint256 _timestamp, uint256 _wethSpent, uint256 _bablBought);
    event GardenSeedInvest(uint256 _timestamp, address indexed _garden, uint256 _wethInvested);
    event FuseLentAsset(uint256 _timestamp, address indexed _asset, uint256 _assetAmount);
    event BABLRewardSent(uint256 _timestamp, uint256 _bablSent);
    event ProposalVote(uint256 _timestamp, uint256 _proposalId, bool _isApprove);
    event UpdatedGardenWeights(uint256 _timestamp);

    /* ============ Constants ============ */

    // Only for offline use by keeper/fauna
    bytes32 private constant VOTE_PROPOSAL_TYPEHASH =
        keccak256('ProposalVote(uint256 _proposalId,uint256 _amount,bool _isApprove)');
    bytes32 private constant VOTE_GARDEN_TYPEHASH = keccak256('GardenVote(address _garden,uint256 _amount)');

    // Visor
    IHypervisor private constant visor = IHypervisor(0xF19F91d7889668A533F14d076aDc187be781a458);

    // Address of Uniswap factory
    IUniswapV3Factory internal constant factory = IUniswapV3Factory(0x1F98431c8aD98523631AE4a59f267346ea31F984);
    uint24 private constant FEE_LOW = 500;
    uint24 private constant FEE_MEDIUM = 3000;
    uint24 private constant FEE_HIGH = 10000;
    uint256 private constant DEFAULT_TRADE_SLIPPAGE = 25e15; // 2.5%

    // Tokens
    IWETH private constant WETH = IWETH(0xC02aaA39b223FE8D0A0e5C4F27eAD9083C756Cc2);
    IERC20 private constant BABL = IERC20(0xF4Dc48D260C93ad6a96c5Ce563E70CA578987c74);
    IERC20 private constant DAI = IERC20(0x6B175474E89094C44Da98b954EedeAC495271d0F);
    IERC20 private constant USDC = IERC20(0xA0b86991c6218b36c1d19D4a2e9Eb0cE3606eB48);
    IERC20 private constant WBTC = IERC20(0x2260FAC5E5542a773Aa44fBCfeDf7C193bc2C599);
    IERC20 private constant FRAX = IERC20(0x853d955aCEf822Db058eb8505911ED77F175b99e);

    // Fuse
    address private constant BABYLON_FUSE_POOL_ADDRESS = 0xC7125E3A2925877C7371d579D29dAe4729Ac9033;

    // Value Amount for protect purchases in DAI
    uint256 private constant PROTECT_BUY_AMOUNT_DAI = 2e21;

    /* ============ Immutables ============ */

    IBabController private immutable controller;
    IGovernor private immutable governor;
    address private immutable treasury;

    /* ============ State Variables ============ */

    // Instance of the Controller contract

    // Heart garden address
    IGarden public override heartGarden;

    // Variables to handle garden seed investments
    address[] public override votedGardens;
    uint256[] public override gardenWeights;

    // Min Amounts to trade
    mapping(address => uint256) public override minAmounts;

    // Fuse pool Variables
    // Mapping of asset addresses to cToken addresses in the fuse pool
    mapping(address => address) public override assetToCToken;
    // Which asset is going to receive the next batch of liquidity in fuse
    address public override assetToLend;

    // Timestamp when the heart was last pumped
    uint256 public override lastPumpAt;

    // Timestamp when the votes were sent by the keeper last
    uint256 public override lastVotesAt;

    // Amount to gift to the Heart of Babylon Garden weekly
    uint256 public override weeklyRewardAmount;
    uint256 public override bablRewardLeft;

    // Array with the weights to distribute to different heart activities
    // 0: Treasury
    // 1: Buybacks
    // 2: Liquidity BABL-ETH
    // 3: Garden Seed Investments
    // 4: Fuse Pool
    uint256[] public override feeDistributionWeights;

    // Metric Totals
    // 0: fees accumulated in weth
    // 1: Money sent to treasury
    // 2: babl bought in babl
    // 3: liquidity added in weth
    // 4: amount invested in gardens in weth
    // 5: amount lent on fuse in weth
    // 6: weekly rewards paid in babl
    uint256[7] public override totalStats;

    // Trade slippage to apply in trades
    uint256 public override tradeSlippage;

    // Asset to use to buy protocol wanted assets
    address public override assetForPurchases;

    // Bond Assets with the discount
    mapping(address => uint256) public override bondAssets;

    /* ============ Initializer ============ */

    /**
     * Set controller and governor addresses
     *
     * @param _controller             Address of controller contract
     * @param _governor               Address of governor contract
     */
    constructor(IBabController _controller, IGovernor _governor) initializer {
        _require(address(_controller) != address(0), Errors.ADDRESS_IS_ZERO);
        _require(address(_governor) != address(0), Errors.ADDRESS_IS_ZERO);

        controller = _controller;
        treasury = _controller.treasury();
        governor = _governor;
    }

    /**
     * Set state variables and map asset pairs to their oracles
     *
     * @param _feeWeights             Weights of the fee distribution
     */
    function initialize(uint256[] calldata _feeWeights) external initializer {
        OwnableUpgradeable.__Ownable_init();
        updateFeeWeights(_feeWeights);
        updateMarkets();
        updateAssetToLend(address(DAI));
        minAmounts[address(DAI)] = 500e18;
        minAmounts[address(USDC)] = 500e6;
        minAmounts[address(WETH)] = 5e17;
        minAmounts[address(WBTC)] = 3e6;
        // Self-delegation to be able to use BABL balance as voting power
        IVoteToken(address(BABL)).delegate(address(this));
        tradeSlippage = DEFAULT_TRADE_SLIPPAGE;
    }

    /* ============ External Functions ============ */

    /**
     * Function to pump blood to the heart
     *
     * Note: Anyone can call this. Keeper in Defender will be set up to do it for convenience.
     */
    function pump() public override {
        _require(address(heartGarden) != address(0), Errors.HEART_GARDEN_NOT_SET);
        _require(block.timestamp.sub(lastPumpAt) >= 1 weeks, Errors.HEART_ALREADY_PUMPED);
        _require(block.timestamp.sub(lastVotesAt) < 1 weeks, Errors.HEART_VOTES_MISSING);
        // Consolidate all fees
        _consolidateFeesToWeth();
        uint256 wethBalance = WETH.balanceOf(address(this));
        _require(wethBalance >= 3e18, Errors.HEART_MINIMUM_FEES);
        // Send 10% to the treasury
        IERC20(WETH).safeTransferFrom(address(this), treasury, wethBalance.preciseMul(feeDistributionWeights[0]));
        totalStats[1] = totalStats[1].add(wethBalance.preciseMul(feeDistributionWeights[0]));
        // 30% for buybacks
        _buyback(wethBalance.preciseMul(feeDistributionWeights[1]));
        // 25% to BABL-ETH pair
        _addLiquidity(wethBalance.preciseMul(feeDistributionWeights[2]));
        // 15% to Garden Investments
        _investInGardens(wethBalance.preciseMul(feeDistributionWeights[3]));
        // 20% lend in fuse pool
        _lendFusePool(address(WETH), wethBalance.preciseMul(feeDistributionWeights[4]), address(assetToLend));
        // Add BABL reward to stakers (if any)
        _sendWeeklyReward();
        lastPumpAt = block.timestamp;
    }

    /**
     * Function to vote for a proposal
     *
     * Note: Only keeper can call this. Votes need to have been resolved offchain.
     * Warning: Gardens need to delegate to heart first.
     */
    function voteProposal(uint256 _proposalId, bool _isApprove) external override {
        _onlyKeeper();
        // Governor does revert if trying to cast a vote twice or if proposal is not active
        IGovernor(governor).castVote(_proposalId, _isApprove ? 1 : 0);
        emit ProposalVote(block.timestamp, _proposalId, _isApprove);
    }

    /**
     * Resolves garden votes for this cycle
     *
     * Note: Only keeper can call this
     * @param _gardens             Gardens that are going to receive investment
     * @param _weights             Weight for the investment in each garden normalied to 1e18 precision
     */
    function resolveGardenVotes(address[] memory _gardens, uint256[] memory _weights) public override {
        _onlyKeeper();
        _require(_gardens.length == _weights.length, Errors.HEART_VOTES_LENGTH);
        delete votedGardens;
        delete gardenWeights;
        for (uint256 i = 0; i < _gardens.length; i++) {
            votedGardens.push(_gardens[i]);
            gardenWeights.push(_weights[i]);
        }
        lastVotesAt = block.timestamp;
        emit UpdatedGardenWeights(block.timestamp);
    }

    function resolveGardenVotesAndPump(address[] memory _gardens, uint256[] memory _weights) external override {
        resolveGardenVotes(_gardens, _weights);
        pump();
    }

    /**
     * Updates fuse pool market information and enters the markets
     *
     */
    function updateMarkets() public override {
        controller.onlyGovernanceOrEmergency();
        // Enter markets of the fuse pool for all these assets
        address[] memory markets = IComptroller(BABYLON_FUSE_POOL_ADDRESS).getAllMarkets();
        for (uint256 i = 0; i < markets.length; i++) {
            address underlying = ICToken(markets[i]).underlying();
            assetToCToken[underlying] = markets[i];
        }
        IComptroller(BABYLON_FUSE_POOL_ADDRESS).enterMarkets(markets);
    }

    /**
     * Set the weights to allocate to different heart initiatives
     *
     * @param _feeWeights             Array of % (up to 1e18) with the fee weights
     */
    function updateFeeWeights(uint256[] calldata _feeWeights) public override {
        controller.onlyGovernanceOrEmergency();
        delete feeDistributionWeights;
        for (uint256 i = 0; i < _feeWeights.length; i++) {
            feeDistributionWeights.push(_feeWeights[i]);
        }
    }

    /**
     * Updates the next asset to lend on fuse pool
     *
     * @param _assetToLend             New asset to lend
     */
    function updateAssetToLend(address _assetToLend) public override {
        controller.onlyGovernanceOrEmergency();
        _require(assetToLend != _assetToLend, Errors.HEART_ASSET_LEND_SAME);
        _require(assetToCToken[_assetToLend] != address(0), Errors.HEART_ASSET_LEND_INVALID);
        assetToLend = _assetToLend;
    }

    /**
     * Updates the next asset to purchase assets from strategies at a premium
     *
     * @param _purchaseAsset             New asset to purchase
     */
    function updateAssetToPurchase(address _purchaseAsset) public override {
        controller.onlyGovernanceOrEmergency();
        _require(
            _purchaseAsset != assetForPurchases && _purchaseAsset != address(0),
            Errors.HEART_ASSET_PURCHASE_INVALID
        );
        assetForPurchases = _purchaseAsset;
    }

    /**
     * Updates the next asset to purchase assets from strategies at a premium
     *
     * @param _assetToBond              Bond to update
     * @param _bondDiscount             Bond discount to apply 1e18
     */
    function updateBond(address _assetToBond, uint256 _bondDiscount) public override {
        controller.onlyGovernanceOrEmergency();
        bondAssets[_assetToBond] = _bondDiscount;
    }

    /**
     * Adds a BABL reward to be distributed weekly back to the heart garden
     *
     * @param _bablAmount             Total amount to distribute
     * @param _weeklyRate             Weekly amount to distribute
     */
    function addReward(uint256 _bablAmount, uint256 _weeklyRate) external override {
        controller.onlyGovernanceOrEmergency();
        // Get the BABL reward
        IERC20(BABL).safeTransferFrom(msg.sender, address(this), _bablAmount);
        bablRewardLeft = bablRewardLeft.add(_bablAmount);
        weeklyRewardAmount = _weeklyRate;
    }

    /**
     * Updates the min amount to trade a specific asset
     *
     * @param _asset                Asset to edit the min amount
     * @param _minAmountOut            New min amount
     */
    function setMinTradeAmount(address _asset, uint256 _minAmountOut) external override {
        controller.onlyGovernanceOrEmergency();
        minAmounts[_asset] = _minAmountOut;
    }

    /**
     * Updates the heart garden address
     *
     * @param _heartGarden                New heart garden address
     */
    function setHeartGardenAddress(address _heartGarden) external override {
        controller.onlyGovernanceOrEmergency();
        heartGarden = IGarden(_heartGarden);
    }

    /**
     * Updates the tradeSlippage
     *
     * @param _tradeSlippage                Trade slippage
     */
    function setTradeSlippage(uint256 _tradeSlippage) external override {
        controller.onlyGovernanceOrEmergency();
        tradeSlippage = _tradeSlippage;
    }

    /**
     * Tell the heart to lend an asset on Fuse
     *
     * @param _assetToLend                  Address of the asset to lend
     * @param _lendAmount                   Amount of the asset to lend
     */
    function lendFusePool(address _assetToLend, uint256 _lendAmount) external override {
        controller.onlyGovernanceOrEmergency();
        // Lend into fuse
        _lendFusePool(_assetToLend, _lendAmount, _assetToLend);
    }

    /**
     * Heart borrows using its liquidity
     * Note: Heart must have enough liquidity
     *
     * @param _assetToBorrow              Asset that the heart is receiving from sender
     * @param _borrowAmount               Amount of asset to transfet
     */
    function borrowFusePool(address _assetToBorrow, uint256 _borrowAmount) external override {
        controller.onlyGovernanceOrEmergency();
        address cToken = assetToCToken[_assetToBorrow];
        require(cToken != address(0), 'Not a valid cToken');
        require(ICToken(cToken).borrow(_borrowAmount) == 0, 'Not enough collateral');
    }

    /**
     * Repays Heart fuse pool position
     * Note: We must have the asset in the heart
     *
     * @param _borrowedAsset              Borrowed asset that we want to pay
     * @param _amountToRepay              Amount of asset to transfer
     */
    function repayFusePool(address _borrowedAsset, uint256 _amountToRepay) external override {
        controller.onlyGovernanceOrEmergency();
        address cToken = assetToCToken[_borrowedAsset];
        IERC20(_borrowedAsset).safeApprove(cToken, _amountToRepay);
        require(ICToken(cToken).repayBorrow(_amountToRepay) == 0, 'Not enough to repay');
    }

    /**
    * Trades one asset for another in the heart
    * Note: We must have the _fromAsset _fromAmount available.

    * @param _fromAsset                  Asset to exchange
    * @param _toAsset                    Asset to receive
    * @param _fromAmount                 Amount of asset to exchange
    * @param _minAmountOut                  Min amount of received asset
    */
    function trade(
        address _fromAsset,
        address _toAsset,
        uint256 _fromAmount,
        uint256 _minAmountOut
    ) external override {
        controller.onlyGovernanceOrEmergency();
        require(IERC20(_fromAsset).balanceOf(address(this)) >= _fromAmount, 'Not enough asset to trade');
        uint256 boughtAmount = _trade(_fromAsset, _toAsset, _fromAmount);
        require(boughtAmount >= _minAmountOut, 'Too much slippage');
    }

    /**
     * Strategies can sell wanted assets by the protocol to the heart.
     * Heart will buy them using borrowings in stables.
     * Heart returns WETH so master swapper will take it from there.
     * Note: Strategy needs to have approved the heart.
     *
     * @param _assetToSell                  Asset that the heart is receiving from strategy to sell
     * @param _amountToSell                 Amount of asset to sell
     */
    function sellWantedAssetToHeart(address _assetToSell, uint256 _amountToSell) external override {
        controller.isSystemContract(msg.sender);
        require(controller.protocolWantedAssets(_assetToSell), 'Must be a wanted asset');
        require(assetForPurchases != address(0), 'Asset for purchases not set');
        // Uses on chain oracle to fetch prices
        uint256 pricePerTokenUnit = IPriceOracle(controller.priceOracle()).getPrice(_assetToSell, assetForPurchases);
        require(pricePerTokenUnit != 0, 'No price found');
        uint256 amountInPurchaseAssetOffered = pricePerTokenUnit.preciseMul(_amountToSell);
        require(
            IERC20(assetForPurchases).balanceOf(address(this)) >= amountInPurchaseAssetOffered,
            'Not enough balance to buy wanted asset'
        );
        IERC20(_assetToSell).safeTransferFrom(msg.sender, address(this), _amountToSell);
        // Buy it from the strategy plus 1% premium
        uint256 wethTraded = _trade(assetForPurchases, address(WETH), amountInPurchaseAssetOffered.preciseMul(101e16));
        // Send weth back to the strategy
        IERC20(WETH).safeTransfer(msg.sender, wethTraded);
    }

    /**
     * Users can bond an asset that belongs to the program and receive a discount on hBABL.
     * Note: Heart needs to have enough BABL to satisfy the discount.
     * Note: User needs to approve the asset to bond first.
     *
     * @param _assetToBond                  Asset that the user wants to bond
     * @param _amountToBond                 Amount to be bonded
     * @param _minAmountOut                 Min amount of Heart garden shares to recieve
     */
    function bondAsset(
        address _assetToBond,
        uint256 _amountToBond,
        uint256 _minAmountOut
    ) external override {
<<<<<<< HEAD
        require(bondAssets[_assetToBond] > 0 && _amountToBond > 0, 'Bond > 0');
        uint256 priceInBABL = IPriceOracle(controller.priceOracle()).getPrice(_assetToBond, address(BABL));
=======
        require(bondAssets[_assetToBond] > 0, 'Bond > 0');
>>>>>>> 69c7d19b
        // Total value adding the premium
        uint256 bondValueInBABL = _bondToBABL(_assetToBond, _amountToBond, IPriceOracle(controller.priceOracle()).getPrice(_assetToBond, address(BABL)));
        // Get asset to bond from sender
        IERC20(_assetToBond).safeTransferFrom(msg.sender, address(this), _amountToBond);
        // Deposit on behalf of the user
        require(BABL.balanceOf(address(this)) >= bondValueInBABL, 'Not enough BABL');

        BABL.safeApprove(address(heartGarden), bondValueInBABL);

        heartGarden.deposit(bondValueInBABL, _minAmountOut, msg.sender);
    }

    /**
     * Users can bond an asset that belongs to the program and receive a discount on hBABL.
     * Note: Heart needs to have enough BABL to satisfy the discount.
     * Note: User needs to approve the asset to bond first.
     *
     * @param _assetToBond                  Asset that the user wants to bond
     * @param _amountToBond                 Amount to be bonded
     */
    function bondAssetBySig(
        address _assetToBond,
        uint256 _amountToBond,
        uint256 _amountIn,
        uint256 _minAmountOut,
        uint256 _nonce,
        uint256 _maxFee,
        uint256 _priceInBABL,
        uint256 _pricePerShare,
        uint256 _fee,
        address _contributor,
        bytes memory _signature
    ) external {
        _onlyKeeper();
        require(bondAssets[_assetToBond] > 0, 'Bond > 0');

        console.log('move BABL');
        // Get asset to bond from contributor
        IERC20(_assetToBond).safeTransferFrom(_contributor, address(this), _amountToBond);
        // Deposit on behalf of the user
        require(BABL.balanceOf(address(this)) >= _amountIn, 'Not enough BABL');

        // verify that _amountIn is correct compare to _amountToBond
        console.log(_bondToBABL(_assetToBond, _amountToBond, _priceInBABL));
        console.log(_amountIn);
        require(_bondToBABL(_assetToBond, _amountToBond, _priceInBABL) == _amountIn, 'wrong amount of BABL');

        BABL.safeApprove(address(heartGarden), _amountIn);

        // Pay the fee to the Keeper
        require(_fee <= _maxFee, 'Fee too high');
        IERC20(BABL).safeTransfer(msg.sender, _fee);

        console.log('deposit');
        heartGarden.depositBySig(_amountIn, _minAmountOut, _nonce, _maxFee, _contributor, _pricePerShare, 0, address(this), _signature);
    }

    /**
     * Heart will protect and buyback BABL whenever the price dips below the intended price protection.
     * Note: Asset for purchases needs to be setup and have enough balance.
     *
     * @param _bablPriceProtectionAt        BABL Price in DAI to protect
     * @param _bablPrice                    Market price of BABL in DAI
     * @param _purchaseAssetPrice           Price of purchase asset in DAI
     * @param _slippage                     Trade slippage on UinV3 to control amount of arb
     * @param _hopToken            Hop token to use for UniV3 trade
     */
    function protectBABL(
        uint256 _bablPriceProtectionAt,
        uint256 _bablPrice,
        uint256 _purchaseAssetPrice,
        uint256 _slippage,
        address _hopToken
    ) external override {
        _onlyKeeper();
        require(assetForPurchases != address(0), 'Asset for purchases not set');
        require(_bablPriceProtectionAt > 0 && _bablPrice <= _bablPriceProtectionAt, 'Price is above target');

        require(
            SafeDecimalMath.normalizeAmountTokens(
                assetForPurchases,
                address(DAI),
                _purchaseAssetPrice.preciseMul(IERC20(assetForPurchases).balanceOf(address(this)))
            ) >= PROTECT_BUY_AMOUNT_DAI,
            'Not enough to protect'
        );

        uint256 exactAmount = PROTECT_BUY_AMOUNT_DAI.preciseDiv(_bablPrice);
        uint256 minAmountOut = exactAmount.sub(exactAmount.preciseMul(_slippage == 0 ? tradeSlippage : _slippage));

        uint256 bablBought =
            _trade(
                assetForPurchases,
                address(BABL),
                SafeDecimalMath.normalizeAmountTokens(
                    address(DAI),
                    assetForPurchases,
                    PROTECT_BUY_AMOUNT_DAI.preciseDiv(_purchaseAssetPrice)
                ),
                minAmountOut,
                _hopToken != address(0) ? _hopToken : address(WETH)
            );

        totalStats[2] = totalStats[2].add(bablBought);

        emit BablBuyback(block.timestamp, PROTECT_BUY_AMOUNT_DAI, bablBought);
    }

    // solhint-disable-next-line
    receive() external payable {}

    /* ============ External View Functions ============ */

    /**
     * Getter to get the whole array of voted gardens
     *
     * @return            The array of voted gardens
     */
    function getVotedGardens() external view override returns (address[] memory) {
        return votedGardens;
    }

    /**
     * Getter to get the whole array of garden weights
     *
     * @return            The array of weights for voted gardens
     */
    function getGardenWeights() external view override returns (uint256[] memory) {
        return gardenWeights;
    }

    /**
     * Getter to get the whole array of fee weights
     *
     * @return            The array of weights for the fees
     */
    function getFeeDistributionWeights() external view override returns (uint256[] memory) {
        return feeDistributionWeights;
    }

    /**
     * Getter to get the whole array of total stats
     *
     * @return            The array of stats for the fees
     */
    function getTotalStats() external view override returns (uint256[7] memory) {
        return totalStats;
    }

    /**
     * Implements EIP-1271
     */
    function isValidSignature(bytes32 hash, bytes memory _signature) public view override returns (bytes4 magicValue) {
        console.log('check sig');
        return this.isValidSignature.selector;
    }

    /* ============ Internal Functions ============ */

    function _bondToBABL(address _assetToBond, uint256 _amountToBond, uint256 _priceInBABL) private returns (uint256) {
       return SafeDecimalMath.normalizeAmountTokens(_assetToBond, address(BABL), _amountToBond).preciseMul( _priceInBABL.preciseMul(uint256(1e18).add(bondAssets[_assetToBond])));
    }

    /**
     * Consolidates all reserve asset fees to weth
     *
     */
    function _consolidateFeesToWeth() private {
        address[] memory reserveAssets = controller.getReserveAssets();
        for (uint256 i = 0; i < reserveAssets.length; i++) {
            address reserveAsset = reserveAssets[i];
            uint256 balance = IERC20(reserveAsset).balanceOf(address(this));
            // Trade if it's above a min amount (otherwise wait until next pump)
            if (reserveAsset != address(BABL) && reserveAsset != address(WETH) && balance > minAmounts[reserveAsset]) {
                totalStats[0] = totalStats[0].add(_trade(reserveAsset, address(WETH), balance));
            }
            if (reserveAsset == address(WETH)) {
                totalStats[0] = totalStats[0].add(balance);
            }
        }
        emit FeesCollected(block.timestamp, IERC20(WETH).balanceOf(address(this)));
    }

    /**
     * Buys back BABL through the uniswap V3 BABL-ETH pool
     *
     */
    function _buyback(uint256 _amount) private {
        // Gift 50% BABL back to garden and send 50% to the treasury
        uint256 bablBought = _trade(address(WETH), address(BABL), _amount); // 50%
        IERC20(BABL).safeTransfer(address(heartGarden), bablBought.div(2));
        IERC20(BABL).safeTransfer(treasury, bablBought.div(2));
        totalStats[2] = totalStats[2].add(bablBought);
        emit BablBuyback(block.timestamp, _amount, bablBought);
    }

    /**
     * Adds liquidity to the BABL-ETH pair through the hypervisor
     *
     * Note: Address of the heart needs to be whitelisted by Visor.
     */
    function _addLiquidity(uint256 _wethBalance) private {
        // Buy BABL again with half to add 50/50
        uint256 wethToDeposit = _wethBalance.preciseMul(5e17);
        uint256 bablTraded = _trade(address(WETH), address(BABL), wethToDeposit); // 50%
        BABL.safeApprove(address(visor), bablTraded);
        IERC20(WETH).safeApprove(address(visor), wethToDeposit);
        uint256 oldTreasuryBalance = visor.balanceOf(treasury);
        uint256 shares = visor.deposit(wethToDeposit, bablTraded, treasury);
        _require(
            shares == visor.balanceOf(treasury).sub(oldTreasuryBalance) && visor.balanceOf(treasury) > 0,
            Errors.HEART_LP_TOKENS
        );
        totalStats[3] += _wethBalance;
        emit LiquidityAdded(block.timestamp, wethToDeposit, bablTraded);
    }

    /**
     * Invests in gardens using WETH converting it to garden reserve asset first
     *
     * @param _wethAmount             Total amount of weth to invest in all gardens
     */
    function _investInGardens(uint256 _wethAmount) private {
        for (uint256 i = 0; i < votedGardens.length; i++) {
            address reserveAsset = IGarden(votedGardens[i]).reserveAsset();
            uint256 amountTraded;
            if (reserveAsset != address(WETH)) {
                amountTraded = _trade(address(WETH), reserveAsset, _wethAmount.preciseMul(gardenWeights[i]));
            } else {
                amountTraded = _wethAmount.preciseMul(gardenWeights[i]);
            }
            // Gift it to garden
            IERC20(reserveAsset).safeTransfer(votedGardens[i], amountTraded);
            emit GardenSeedInvest(block.timestamp, votedGardens[i], _wethAmount.preciseMul(gardenWeights[i]));
        }
        totalStats[4] += _wethAmount;
    }

    /**
     * Lends an amount of WETH converting it first to the pool asset that is the lowest (except BABL)
     *
<<<<<<< HEAD
     * @param _fromAsset             Which asset to convert
     * @param _fromAmount            Total amount of weth to lend
=======
     * @param _fromAsset            Which asset to convert
     * @param _fromAmount           Total amount of weth to lend
>>>>>>> 69c7d19b
     * @param _lendAsset            Address of the asset to lend
     */
    function _lendFusePool(
        address _fromAsset,
        uint256 _fromAmount,
        address _lendAsset
    ) private {
        address cToken = assetToCToken[_lendAsset];
        _require(cToken != address(0), Errors.HEART_INVALID_CTOKEN);
        uint256 assetToLendBalance = _fromAmount;
        // Trade to asset to lend if needed
        if (_fromAsset != _lendAsset) {
            assetToLendBalance = _trade(
                address(_fromAsset),
                _lendAsset == address(0) ? address(WETH) : _lendAsset,
                _fromAmount
            );
        }
        if (_lendAsset == address(0)) {
            // Convert WETH to ETH
            IWETH(WETH).withdraw(_fromAmount);
            ICEther(cToken).mint{value: _fromAmount}();
        } else {
            IERC20(_lendAsset).safeApprove(cToken, assetToLendBalance);
            ICToken(cToken).mint(assetToLendBalance);
        }
        uint256 assetToLendWethPrice = IPriceOracle(controller.priceOracle()).getPrice(_lendAsset, address(WETH));
        uint256 assettoLendBalanceInWeth = assetToLendBalance.preciseMul(assetToLendWethPrice);
        totalStats[5] = totalStats[5].add(assettoLendBalanceInWeth);
        emit FuseLentAsset(block.timestamp, _lendAsset, assettoLendBalanceInWeth);
    }

    /**
     * Sends the weekly BABL reward to the garden (if any)
     */
    function _sendWeeklyReward() private {
        if (bablRewardLeft > 0) {
            uint256 bablToSend = bablRewardLeft < weeklyRewardAmount ? bablRewardLeft : weeklyRewardAmount;
            uint256 currentBalance = IERC20(BABL).balanceOf(address(this));
            bablToSend = currentBalance < bablToSend ? currentBalance : bablToSend;
            IERC20(BABL).safeTransfer(address(heartGarden), bablToSend);
            bablRewardLeft = bablRewardLeft.sub(bablToSend);
            emit BABLRewardSent(block.timestamp, bablToSend);
            totalStats[6] = totalStats[6].add(bablToSend);
        }
    }

    /**
     * Trades _tokenIn to _tokenOut using Uniswap V3
     *
     * @param _tokenIn             Token that is sold
     * @param _tokenOut            Token that is purchased
     * @param _amount              Amount of tokenin to sell
     */
    function _trade(
        address _tokenIn,
        address _tokenOut,
        uint256 _amount
    ) private returns (uint256) {
        if (_tokenIn == _tokenOut) {
            return _amount;
        }
        // Uses on chain oracle for all internal strategy operations to avoid attacks
        uint256 pricePerTokenUnit = IPriceOracle(controller.priceOracle()).getPrice(_tokenIn, _tokenOut);
        _require(pricePerTokenUnit != 0, Errors.NO_PRICE_FOR_TRADE);

        // minAmount must have receive token decimals
        uint256 exactAmount =
            SafeDecimalMath.normalizeAmountTokens(_tokenIn, _tokenOut, _amount.preciseMul(pricePerTokenUnit));
        uint256 minAmountOut = exactAmount.sub(exactAmount.preciseMul(tradeSlippage));

        return _trade(_tokenIn, _tokenOut, _amount, minAmountOut, address(0));
    }

    /**
     * Trades _tokenIn to _tokenOut using Uniswap V3
     *
     * @param _tokenIn             Token that is sold
     * @param _tokenOut            Token that is purchased
     * @param _amount              Amount of tokenin to sell
     * @param _minAmountOut        Min amount of tokens out to recive
     * @param _hopToken            Hop token to use for UniV3 trade
     */
    function _trade(
        address _tokenIn,
        address _tokenOut,
        uint256 _amount,
        uint256 _minAmountOut,
        address _hopToken
    ) private returns (uint256) {
        ISwapRouter swapRouter = ISwapRouter(0xE592427A0AEce92De3Edee1F18E0157C05861564);
        // Approve the router to spend token in.
        TransferHelper.safeApprove(_tokenIn, address(swapRouter), _amount);
        bytes memory path;
        if (
            (_tokenIn == address(FRAX) && _tokenOut != address(DAI)) ||
            (_tokenOut == address(FRAX) && _tokenIn != address(DAI))
        ) {
            _hopToken = address(DAI);
        }
        if (_hopToken != address(0)) {
            uint24 fee0 = _getUniswapPoolFeeWithHighestLiquidity(_tokenIn, _hopToken);
            uint24 fee1 = _getUniswapPoolFeeWithHighestLiquidity(_tokenOut, _hopToken);
            // Have to use WETH for BABL because the most liquid pari is WETH/BABL
            if (_tokenOut == address(BABL) && _hopToken != address(WETH)) {
                path = abi.encodePacked(
                    _tokenIn,
                    fee0,
                    _hopToken,
                    fee1,
                    address(WETH),
                    _getUniswapPoolFeeWithHighestLiquidity(address(WETH), _tokenOut),
                    _tokenOut
                );
            } else {
                path = abi.encodePacked(_tokenIn, fee0, _hopToken, fee1, _tokenOut);
            }
        } else {
            uint24 fee = _getUniswapPoolFeeWithHighestLiquidity(_tokenIn, _tokenOut);
            path = abi.encodePacked(_tokenIn, fee, _tokenOut);
        }

        ISwapRouter.ExactInputParams memory params =
            ISwapRouter.ExactInputParams(path, address(this), block.timestamp, _amount, _minAmountOut);
        return swapRouter.exactInput(params);
    }

    /**
     * Returns the FEE of the highest liquidity pool in univ3 for this pair
     * @param sendToken               Token that is sold
     * @param receiveToken            Token that is purchased
     */
    function _getUniswapPoolFeeWithHighestLiquidity(address sendToken, address receiveToken)
        private
        view
        returns (uint24)
    {
        IUniswapV3Pool poolLow = IUniswapV3Pool(factory.getPool(sendToken, receiveToken, FEE_LOW));
        IUniswapV3Pool poolMedium = IUniswapV3Pool(factory.getPool(sendToken, receiveToken, FEE_MEDIUM));
        IUniswapV3Pool poolHigh = IUniswapV3Pool(factory.getPool(sendToken, receiveToken, FEE_HIGH));

        uint128 liquidityLow = address(poolLow) != address(0) ? poolLow.liquidity() : 0;
        uint128 liquidityMedium = address(poolMedium) != address(0) ? poolMedium.liquidity() : 0;
        uint128 liquidityHigh = address(poolHigh) != address(0) ? poolHigh.liquidity() : 0;
        if (liquidityLow >= liquidityMedium && liquidityLow >= liquidityHigh) {
            return FEE_LOW;
        }
        if (liquidityMedium >= liquidityLow && liquidityMedium >= liquidityHigh) {
            return FEE_MEDIUM;
        }
        return FEE_HIGH;
    }
}

contract HeartV3 is Heart {
    constructor(IBabController _controller, IGovernor _governor) Heart(_controller, _governor) {}
}<|MERGE_RESOLUTION|>--- conflicted
+++ resolved
@@ -481,12 +481,7 @@
         uint256 _amountToBond,
         uint256 _minAmountOut
     ) external override {
-<<<<<<< HEAD
         require(bondAssets[_assetToBond] > 0 && _amountToBond > 0, 'Bond > 0');
-        uint256 priceInBABL = IPriceOracle(controller.priceOracle()).getPrice(_assetToBond, address(BABL));
-=======
-        require(bondAssets[_assetToBond] > 0, 'Bond > 0');
->>>>>>> 69c7d19b
         // Total value adding the premium
         uint256 bondValueInBABL = _bondToBABL(_assetToBond, _amountToBond, IPriceOracle(controller.priceOracle()).getPrice(_assetToBond, address(BABL)));
         // Get asset to bond from sender
@@ -728,13 +723,8 @@
     /**
      * Lends an amount of WETH converting it first to the pool asset that is the lowest (except BABL)
      *
-<<<<<<< HEAD
-     * @param _fromAsset             Which asset to convert
-     * @param _fromAmount            Total amount of weth to lend
-=======
      * @param _fromAsset            Which asset to convert
      * @param _fromAmount           Total amount of weth to lend
->>>>>>> 69c7d19b
      * @param _lendAsset            Address of the asset to lend
      */
     function _lendFusePool(
