/*
    Copyright 2021 Babylon Finance

    Licensed under the Apache License, Version 2.0 (the "License");
    you may not use this file except in compliance with the License.
    You may obtain a copy of the License at

    http://www.apache.org/licenses/LICENSE-2.0

    Unless required by applicable law or agreed to in writing, software
    distributed under the License is distributed on an "AS IS" BASIS,
    WITHOUT WARRANTIES OR CONDITIONS OF ANY KIND, either express or implied.
    See the License for the specific language governing permissions and
    limitations under the License.

    SPDX-License-Identifier: Apache License, Version 2.0
*/

pragma solidity 0.7.6;

import {Address} from '@openzeppelin/contracts/utils/Address.sol';
import {OwnableUpgradeable} from '@openzeppelin/contracts-upgradeable/access/OwnableUpgradeable.sol';
import {AddressUpgradeable} from '@openzeppelin/contracts-upgradeable/utils/AddressUpgradeable.sol';
import {IERC20} from '@openzeppelin/contracts/token/ERC20/IERC20.sol';
import {ERC20} from '@openzeppelin/contracts/token/ERC20/ERC20.sol';
import {SafeERC20} from '@openzeppelin/contracts/token/ERC20/SafeERC20.sol';

import {IRewardsDistributor} from './interfaces/IRewardsDistributor.sol';
import {IGarden} from './interfaces/IGarden.sol';
import {IGardenFactory} from './interfaces/IGardenFactory.sol';
import {IStrategy} from './interfaces/IStrategy.sol';
import {IPriceOracle} from './interfaces/IPriceOracle.sol';
import {IIshtarGate} from './interfaces/IIshtarGate.sol';
import {IIntegration} from './interfaces/IIntegration.sol';
import {IBabController} from './interfaces/IBabController.sol';
import {IHypervisor} from './interfaces/IHypervisor.sol';
import {IWETH} from './interfaces/external/weth/IWETH.sol';

import {AddressArrayUtils} from './lib/AddressArrayUtils.sol';
import {LowGasSafeMath} from './lib/LowGasSafeMath.sol';

/**
 * @title BabController
 * @author Babylon Finance Protocol
 *
 * BabController is a smart contract used to deploy new gardens contracts and house the
 * integrations and resources of the system.
 */
contract BabController is OwnableUpgradeable, IBabController {
    using AddressArrayUtils for address[];
    using Address for address;
    using AddressUpgradeable for address;
    using LowGasSafeMath for uint256;
    using SafeERC20 for IERC20;

    /* ============ Events ============ */

    event GardenAdded(address indexed _garden, address indexed _factory);
    event GardenRemoved(address indexed _garden);

    event ControllerIntegrationAdded(address _integration, string indexed _integrationName);
    event ControllerIntegrationRemoved(address _integration, string indexed _integrationName);
    event ControllerIntegrationEdited(address _newIntegration, string indexed _integrationName);
    event ControllerOperationSet(uint8 indexed _kind, address _address);
    event MasterSwapperChanged(address indexed _newTradeIntegration, address _oldTradeIntegration);

    event ReserveAssetAdded(address indexed _reserveAsset);
    event ReserveAssetRemoved(address indexed _reserveAsset);
    event LiquidityMinimumEdited(address indexed _resesrveAsset, uint256 _newMinLiquidityReserve);

    event PriceOracleChanged(address indexed _priceOracle, address _oldPriceOracle);
    event RewardsDistributorChanged(address indexed _rewardsDistributor, address _oldRewardsDistributor);
    event TreasuryChanged(address _newTreasury, address _oldTreasury);
    event IshtarGateChanged(address _newIshtarGate, address _oldIshtarGate);
    event MardukGateChanged(address _newMardukGate, address _oldMardukGate);
    event GardenValuerChanged(address indexed _gardenValuer, address _oldGardenValuer);
    event GardenFactoryChanged(address indexed _gardenFactory, address _oldGardenFactory);
    event UniswapFactoryChanged(address indexed _newUniswapFactory, address _oldUniswapFactory);
    event GardenNFTChanged(address indexed _newGardenNFT, address _oldStrategyNFT);
    event StrategyNFTChanged(address indexed _newStrategyNFT, address _oldStrategyNFT);
    event HeartChanged(address indexed _newHeart, address _oldHeart);

    event StrategyFactoryEdited(address indexed _strategyFactory, address _oldStrategyFactory);

    /// @notice Emitted when pause guardian is changed
    event NewPauseGuardian(address _oldPauseGuardian, address _newPauseGuardian);

    /// @notice Emitted when an action is paused globally
    event ActionPaused(string _action, bool _pauseState);

    /// @notice Emitted when an action is paused individually
    event ActionPausedIndividually(string _action, address _address, bool _pauseState);

    /* ============ Modifiers ============ */

    modifier onlyGovernanceOrEmergency {
        require(msg.sender == owner() || msg.sender == EMERGENCY_OWNER, 'Not enough privileges');
        _;
    }

    /* ============ State Variables ============ */

    // List of enabled Communities
    address[] public gardens;
    address[] public reserveAssets;
    address private uniswapFactory; // do not use
    address public override gardenValuer;
    address public override priceOracle;
    address public override gardenFactory;
    address public override rewardsDistributor;
    address public override ishtarGate;
    address public override strategyFactory;
    address public override gardenNFT;
    address public override strategyNFT;

    // Mapping of integration name => integration address
    mapping(bytes32 => address) private enabledIntegrations; // DEPRECATED
    // Address of the master swapper used by the protocol
    address public override masterSwapper;
    // Mapping of valid operations
    address[MAX_OPERATIONS] public override enabledOperations;

    // Mappings to check whether address is valid Garden or Reserve Asset
    mapping(address => bool) public override isGarden;
    mapping(address => bool) public validReserveAsset;

    // Mapping to check whitelisted assets
    mapping(address => bool) public assetWhitelist;

    // Mapping to check keepers
    mapping(address => bool) public keeperList;

    // Mapping of minimum liquidity per reserve asset
    mapping(address => uint256) public override minLiquidityPerReserve;

    // Recipient of protocol fees
    address public override treasury;

    // Strategy Profit Sharing
    uint256 private strategistProfitPercentage; // DEPRECATED
    uint256 private stewardsProfitPercentage; // DEPRECATED
    uint256 private lpsProfitPercentage; // DEPRECATED

    // Strategy BABL Rewards Sharing
    uint256 private strategistBABLPercentage; // DEPRECATED
    uint256 private stewardsBABLPercentage; // DEPRECATED
    uint256 private lpsBABLPercentage; // DEPRECATED

    uint256 private gardenCreatorBonus; // DEPRECATED

    // Assets

    // Enable Transfer of ERC20 gardenTokens
    // Only members can transfer tokens until the protocol is fully decentralized
    bool public override gardenTokensTransfersEnabled;

    // Enable and starts the BABL Mining program within Rewards Distributor contract
    bool public override bablMiningProgramEnabled;
    // Enable public gardens
    bool public override allowPublicGardens;

    uint256 public override protocolPerformanceFee; // 5% (0.01% = 1e14, 1% = 1e16) on profits
    uint256 public override protocolManagementFee; // 0.5% (0.01% = 1e14, 1% = 1e16)
    uint256 private protocolDepositGardenTokenFee; // 0 (0.01% = 1e14, 1% = 1e16)
    uint256 private protocolWithdrawalGardenTokenFee; // 0 (0.01% = 1e14, 1% = 1e16)

    // Maximum number of contributors per garden
    uint256 private maxContributorsPerGarden; // DEPRECATED

    // Enable garden creations to be fully open to the public (no need of Ishtar gate anymore)
    bool public override gardenCreationIsOpen;

    // Pause Guardian
    address public guardian;
    mapping(address => bool) public override guardianPaused;
    bool public override guardianGlobalPaused;

    address public override mardukGate;
    address public override heart;
    address public override curveMetaRegistry;

    /* ============ Constants ============ */

    address public constant override EMERGENCY_OWNER = 0x97FcC2Ae862D03143b393e9fA73A32b563d57A6e;
    IWETH public constant WETH = IWETH(0xC02aaA39b223FE8D0A0e5C4F27eAD9083C756Cc2);
    IERC20 public constant BABL = IERC20(0xF4Dc48D260C93ad6a96c5Ce563E70CA578987c74);
    uint8 public constant MAX_OPERATIONS = 20;

    /* ============ Constructor ============ */

    /**
     * Initializes the initial fee recipient on deployment.
     */
    function initialize() public initializer {
        OwnableUpgradeable.__Ownable_init();

        // vars init values has to be set in initialize due to how upgrade proxy pattern works
        protocolManagementFee = 5e15; // 0.5% (0.01% = 1e14, 1% = 1e16)
        protocolPerformanceFee = 5e16; // 5% (0.01% = 1e14, 1% = 1e16) on profits
        protocolDepositGardenTokenFee = 0; // 0% (0.01% = 1e14, 1% = 1e16) on profits
        protocolWithdrawalGardenTokenFee = 0; // 0% (0.01% = 1e14, 1% = 1e16) on profits

        maxContributorsPerGarden = 100;
        gardenCreationIsOpen = false;
        allowPublicGardens = true;
        bablMiningProgramEnabled = true;
    }

    /* ============ External Functions ============ */

    // ===========  Garden related Gov Functions ======
    /**
     * Creates a Garden smart contract and registers the Garden with the controller.
     *
     * If asset is not WETH, the creator needs to approve the controller
     * @param _reserveAsset                     Reserve asset of the Garden. Initially just weth
     * @param _name                             Name of the Garden
     * @param _symbol                           Symbol of the Garden
     * @param _gardenParams                     Array of numeric garden params
     * @param _tokenURI                         Garden NFT token URI
     * @param _seed                             Seed to regenerate the garden NFT
     * @param _initialContribution              Initial contribution by the gardener
     * @param _publicGardenStrategistsStewards  Public garden, public strategist rights and public stewards rights
     * @param _profitSharing                    Custom profit sharing (if any)
     */
    function createGarden(
        address _reserveAsset,
        string memory _name,
        string memory _symbol,
        string memory _tokenURI,
        uint256 _seed,
        uint256[] calldata _gardenParams,
        uint256 _initialContribution,
        bool[] memory _publicGardenStrategistsStewards,
        uint256[] memory _profitSharing
    ) external payable override returns (address) {
        require(masterSwapper != address(0), 'Need a default trade integration');
        require(enabledOperations.length > 0, 'Need operations enabled');
        require(
            mardukGate != address(0) &&
                gardenNFT != address(0) &&
                strategyFactory != address(0) &&
                gardenValuer != address(0) &&
                treasury != address(0),
            'Parameters not initialized'
        );
        require(
            IIshtarGate(mardukGate).canCreate(msg.sender) || gardenCreationIsOpen,
            'User does not have creation permissions'
        );
        address newGarden =
            IGardenFactory(gardenFactory).createGarden(
                _reserveAsset,
                msg.sender,
                _name,
                _symbol,
                _tokenURI,
                _seed,
                _gardenParams,
                _initialContribution,
                _publicGardenStrategistsStewards
            );
        if (_reserveAsset != address(WETH) || msg.value == 0) {
            IERC20(_reserveAsset).safeTransferFrom(msg.sender, address(this), _initialContribution);
            IERC20(_reserveAsset).safeApprove(newGarden, _initialContribution);
        }
        require(!isGarden[newGarden], 'Garden already exists');
        isGarden[newGarden] = true;
        gardens.push(newGarden);
        IGarden(newGarden).deposit{value: msg.value}(_initialContribution, _initialContribution, msg.sender, true);
        // Avoid gas cost if default sharing values are provided (0,0,0)
        if (_profitSharing[0] != 0 || _profitSharing[1] != 0 || _profitSharing[2] != 0) {
            IRewardsDistributor(rewardsDistributor).setProfitRewards(
                newGarden,
                _profitSharing[0],
                _profitSharing[1],
                _profitSharing[2]
            );
        }
        emit GardenAdded(newGarden, msg.sender);
        return newGarden;
    }

    /**
     * PRIVILEGED GOVERNANCE FUNCTION. Allows governance to remove a Garden
     *
     * @param _garden               Address of the Garden contract to remove
     */
    function removeGarden(address _garden) external override onlyOwner {
        require(isGarden[_garden], 'Garden does not exist');
        require(IGarden(_garden).getStrategies().length == 0, 'Garden has active strategies!');
        gardens = gardens.remove(_garden);
        delete isGarden[_garden];

        emit GardenRemoved(_garden);
    }

    /**
     * PRIVILEGED GOVERNANCE FUNCTION. Allows transfers of ERC20 gardenTokens
     * Can only happen after 2021 is finished.
     */
    function enableGardenTokensTransfers() external override onlyOwner {
        require(block.timestamp > 1641024000, 'Transfers cannot be enabled yet');
        gardenTokensTransfersEnabled = true;
    }

    // ===========  Protocol related Gov Functions ======

    /**
     * PRIVILEGED FACTORY FUNCTION. Adds a new valid keeper to the list
     *
     * @param _keeper Address of the keeper
     */
    function addKeeper(address _keeper) external override onlyOwner {
        require(!keeperList[_keeper] && _keeper != address(0), 'Incorrect address');
        keeperList[_keeper] = true;
    }

    /**
     * PRIVILEGED FACTORY FUNCTION. Removes a keeper
     *
     * @param _keeper Address of the keeper
     */
    function removeKeeper(address _keeper) external override onlyOwner {
        require(keeperList[_keeper], 'Keeper is whitelisted');
        delete keeperList[_keeper];
    }

    /**
     * PRIVILEGED FACTORY FUNCTION. Adds a list of assets to the whitelist
     *
     * @param _keepers List with keeprs of the assets to whitelist
     */
    function addKeepers(address[] memory _keepers) external override onlyOwner {
        for (uint256 i = 0; i < _keepers.length; i++) {
            keeperList[_keepers[i]] = true;
        }
    }

    /**
     * PRIVILEGED FACTORY FUNCTION. Adds a new valid reserve asset for gardens
     *
     * @param _reserveAsset Address of the reserve assset
     */
    function addReserveAsset(address _reserveAsset) external override onlyOwner {
        require(_reserveAsset != address(0) && ERC20(_reserveAsset).decimals() <= 18, 'Incorrect address');
        require(!validReserveAsset[_reserveAsset], 'Reserve asset already added');
        validReserveAsset[_reserveAsset] = true;
        reserveAssets.push(_reserveAsset);
        if (priceOracle != address(0)) {
            IPriceOracle(priceOracle).updateReserves();
        }
        emit ReserveAssetAdded(_reserveAsset);
    }

    /**
     * PRIVILEGED GOVERNANCE FUNCTION. Allows governance to remove a reserve asset
     *
     * @param _reserveAsset               Address of the reserve asset to remove
     */
    function removeReserveAsset(address _reserveAsset) external override onlyOwner {
        require(validReserveAsset[_reserveAsset], 'Reserve asset does not exist');
        reserveAssets = reserveAssets.remove(_reserveAsset);
        delete validReserveAsset[_reserveAsset];
<<<<<<< HEAD
        if (priceOracle != address(0)) {
            IPriceOracle(priceOracle).updateReserves();
        }
=======
>>>>>>> ae817013
        emit ReserveAssetRemoved(_reserveAsset);
    }

    /**
     * PRIVILEGED GOVERNANCE FUNCTION. Allows governance to change the Marduk Gate Address
     *
     * @param _mardukGate               Address of the new Marduk Gate
     */
    function editMardukGate(address _mardukGate) external override onlyOwner {
        require(_mardukGate != mardukGate, 'Marduk Gate already exists');

        require(_mardukGate != address(0), 'Marduk Gate oracle must exist');

        address oldMardukGate = mardukGate;
        mardukGate = _mardukGate;

        emit MardukGateChanged(_mardukGate, oldMardukGate);
    }

    function editRewardsDistributor(address _newRewardsDistributor) external override onlyOwner {
        require(_newRewardsDistributor != address(0), 'Address must not be 0');

        address oldRewardsDistributor = rewardsDistributor;
        rewardsDistributor = _newRewardsDistributor;

        emit RewardsDistributorChanged(_newRewardsDistributor, oldRewardsDistributor);
    }

    /**
     * PRIVILEGED GOVERNANCE FUNCTION. Allows governance to edit the protocol fee recipient
     *
     * @param _newTreasury      Address of the new protocol fee recipient
     */
    function editTreasury(address _newTreasury) external override onlyOwner {
        require(_newTreasury != address(0), 'Address must not be 0');

        address oldTreasury = treasury;
        treasury = _newTreasury;

        emit TreasuryChanged(_newTreasury, oldTreasury);
    }

    /**
     * PRIVILEGED GOVERNANCE FUNCTION. Allows governance to edit the heart contract
     *
     * @param _newHeart      Address of the new heart
     */
    function editHeart(address _newHeart) external override onlyGovernanceOrEmergency {
        require(_newHeart != address(0), 'Address must not be 0');

        address oldHeart = heart;
        heart = _newHeart;

        emit HeartChanged(_newHeart, oldHeart);
    }

    /**
     * PRIVILEGED GOVERNANCE FUNCTION. Allows governance to edit the curve meta registry
     *
     * @param _curveMetaRegistry      Address of the new curve meta registry
     */
    function editCurveMetaRegistry(address _curveMetaRegistry) external override onlyGovernanceOrEmergency {
        require(_curveMetaRegistry != address(0), 'Address must not be 0');

        curveMetaRegistry = _curveMetaRegistry;
    }

    /**
     * GOVERNANCE FUNCTION: Edits the minimum liquidity an asset must have on Uniswap
     *
     * @param  _reserve                         Address of the reserve to edit
     * @param  _newMinLiquidityReserve          Absolute min liquidity of an asset to grab price
     */
    function editLiquidityReserve(address _reserve, uint256 _newMinLiquidityReserve) public override onlyOwner {
        require(_newMinLiquidityReserve > 0, '_minRiskyPairLiquidityEth > 0');
        require(validReserveAsset[_reserve], 'Needs to be a valid reserve');
        minLiquidityPerReserve[_reserve] = _newMinLiquidityReserve;

        emit LiquidityMinimumEdited(_reserve, _newMinLiquidityReserve);
    }

    // Setter that can be changed by the team in case of an emergency

    /**
     * PRIVILEGED GOVERNANCE FUNCTION. Allows governance to change the price oracle
     *
     * @param _priceOracle               Address of the new price oracle
     */
    function editPriceOracle(address _priceOracle) external override onlyGovernanceOrEmergency {
        require(_priceOracle != priceOracle, 'Price oracle already exists');

        require(_priceOracle != address(0), 'Price oracle must exist');

        address oldPriceOracle = priceOracle;
        priceOracle = _priceOracle;

        emit PriceOracleChanged(_priceOracle, oldPriceOracle);
    }

    /**
     * PRIVILEGED GOVERNANCE FUNCTION. Allows governance to change the garden valuer
     *
     * @param _gardenValuer Address of the new garden valuer
     */
    function editGardenValuer(address _gardenValuer) external override onlyGovernanceOrEmergency {
        require(_gardenValuer != gardenValuer, 'Garden Valuer already exists');

        require(_gardenValuer != address(0), 'Garden Valuer must exist');

        address oldGardenValuer = gardenValuer;
        gardenValuer = _gardenValuer;

        emit GardenValuerChanged(_gardenValuer, oldGardenValuer);
    }

    /**
     * PRIVILEGED GOVERNANCE FUNCTION. Allows governance to edit the protocol garden factory
     *
     * @param _newGardenFactory      Address of the new garden factory
     */
    function editGardenFactory(address _newGardenFactory) external override onlyGovernanceOrEmergency {
        require(_newGardenFactory != address(0), 'Address must not be 0');

        address oldGardenFactory = gardenFactory;
        gardenFactory = _newGardenFactory;

        emit GardenFactoryChanged(_newGardenFactory, oldGardenFactory);
    }

    /**
     * PRIVILEGED GOVERNANCE FUNCTION. Allows governance to edit the protocol garden NFT
     *
     * @param _newGardenNFT      Address of the new garden NFT
     */
    function editGardenNFT(address _newGardenNFT) external override onlyGovernanceOrEmergency {
        require(_newGardenNFT != address(0), 'Address must not be 0');

        address oldGardenNFT = gardenNFT;
        gardenNFT = _newGardenNFT;

        emit GardenNFTChanged(_newGardenNFT, oldGardenNFT);
    }

    /**
     * PRIVILEGED GOVERNANCE FUNCTION. Allows governance to edit the protocol strategy NFT
     *
     * @param _newStrategyNFT      Address of the new strategy NFT
     */
    function editStrategyNFT(address _newStrategyNFT) external override onlyGovernanceOrEmergency {
        require(_newStrategyNFT != address(0), 'Address must not be 0');

        address oldStrategyNFT = strategyNFT;
        strategyNFT = _newStrategyNFT;

        emit StrategyNFTChanged(_newStrategyNFT, oldStrategyNFT);
    }

    /**
     * PRIVILEGED GOVERNANCE FUNCTION. Allows governance to edit the protocol strategy factory
     *
     * @param _newStrategyFactory      Address of the new strategy factory
     */
    function editStrategyFactory(address _newStrategyFactory) external override onlyGovernanceOrEmergency {
        require(_newStrategyFactory != address(0), 'Address must not be 0');

        address oldStrategyFactory = strategyFactory;
        strategyFactory = _newStrategyFactory;

        emit StrategyFactoryEdited(_newStrategyFactory, oldStrategyFactory);
    }

    /**
     * PRIVILEGED GOVERNANCE FUNCTION. Allows governance to edit the protocol default trde integration
     *
     * @param _newDefaultMasterSwapper     Address of the new default trade integration
     */
    function setMasterSwapper(address _newDefaultMasterSwapper) external override onlyGovernanceOrEmergency {
        require(_newDefaultMasterSwapper != address(0), 'Address must not be 0');
        require(_newDefaultMasterSwapper != masterSwapper, 'Address must be different');
        address oldMasterSwapper = masterSwapper;
        masterSwapper = _newDefaultMasterSwapper;

        emit MasterSwapperChanged(_newDefaultMasterSwapper, oldMasterSwapper);
    }

    /**
     * GOVERNANCE FUNCTION: Edit an existing operation on the registry
     *
     * @param  _kind             Operation kind
     * @param  _operation        Address of the operation contract to set
     */
    function setOperation(uint8 _kind, address _operation) public override onlyGovernanceOrEmergency {
        require(_kind < MAX_OPERATIONS, 'Max operations reached');
        require(enabledOperations[_kind] != _operation, 'Operation already set');
        require(_operation != address(0), 'Operation address must exist.');
        enabledOperations[_kind] = _operation;

        emit ControllerOperationSet(_kind, _operation);
    }

    // ===========  Protocol security related Gov Functions ======

    /**
     * PRIVILEGED GOVERNANCE FUNCTION. Set-up a pause guardian
     * @param _guardian               Address of the guardian
     */
    function setPauseGuardian(address _guardian) external override {
        require(
            msg.sender == guardian || msg.sender == owner(),
            'only pause guardian and owner can update pause guardian'
        );
        require(msg.sender == owner() || _guardian != address(0), 'Guardian cannot remove himself');
        // Save current value for inclusion in log
        address oldPauseGuardian = guardian;
        // Store pauseGuardian with value newPauseGuardian
        guardian = _guardian;
        // Emit NewPauseGuardian(OldPauseGuardian, NewPauseGuardian)
        emit NewPauseGuardian(oldPauseGuardian, _guardian);
    }

    /**
     * PRIVILEGED GOVERNANCE FUNCTION. Pause the protocol globally in case of unexpected issue
     * Only the governance can unpause it
     * @param _state               True to pause, false to unpause.
     */
    function setGlobalPause(bool _state) external override returns (bool) {
        require(msg.sender == guardian || msg.sender == owner(), 'only pause guardian and owner can pause globally');
        require(msg.sender == owner() || _state == true, 'only admin can unpause');

        guardianGlobalPaused = _state;
        emit ActionPaused('Guardian global pause', _state);
        return _state;
    }

    /**
     * PRIVILEGED GOVERNANCE FUNCTION. Pause some smartcontracts in a batch process in case of unexpected issue
     * Only the governance can unpause it
     * @param _address             Addresses of protocol smartcontract to be paused
     * @param _state               Boolean pause state
     */
    function setSomePause(address[] memory _address, bool _state) external override returns (bool) {
        require(
            msg.sender == guardian || msg.sender == owner(),
            'only pause guardian and owner can pause individually'
        );
        require(msg.sender == owner() || _state == true, 'only admin can unpause');
        for (uint256 i = 0; i < _address.length; i++) {
            guardianPaused[_address[i]] = _state;
            emit ActionPausedIndividually('Guardian individual pause', _address[i], _state);
        }
        return _state;
    }

    /* ============ External Getter Functions ============ */

    function owner() public view override(IBabController, OwnableUpgradeable) returns (address) {
        return OwnableUpgradeable.owner();
    }

    function getGardens() external view override returns (address[] memory) {
        return gardens;
    }

    function getOperations() external view override returns (address[20] memory) {
        return enabledOperations;
    }

    function getReserveAssets() external view override returns (address[] memory) {
        return reserveAssets;
    }

    function isValidReserveAsset(address _reserveAsset) external view override returns (bool) {
        return validReserveAsset[_reserveAsset];
    }

    function isValidKeeper(address _keeper) external view override returns (bool) {
        return keeperList[_keeper];
    }

    /**
     * Check whether or not there is a global pause or a specific pause of the provided contract address
     * @param _contract               Smartcontract address to check for a global or specific pause
     */
    function isPaused(address _contract) external view override returns (bool) {
        return guardianGlobalPaused || guardianPaused[_contract];
    }

    /**
     * Check if a contract address is a garden or one of the system contracts
     *
     * @param  _contractAddress           The contract address to check
     */
    function isSystemContract(address _contractAddress) external view override returns (bool) {
        if (_contractAddress == address(0)) {
            return false;
        }
        return (isGarden[_contractAddress] ||
            gardenValuer == _contractAddress ||
            priceOracle == _contractAddress ||
            gardenFactory == _contractAddress ||
            masterSwapper == _contractAddress ||
            strategyFactory == _contractAddress ||
            rewardsDistributor == _contractAddress ||
            owner() == _contractAddress ||
            _contractAddress == address(this) ||
            _isOperation(_contractAddress) ||
            (isGarden[address(IStrategy(_contractAddress).garden())] &&
                IGarden(IStrategy(_contractAddress).garden()).strategyMapping(_contractAddress)) ||
            (isGarden[address(IStrategy(_contractAddress).garden())] &&
                IGarden(IStrategy(_contractAddress).garden()).isGardenStrategy(_contractAddress)));
    }

    /* ============ Internal Only Function ============ */

    /**
     * Hashes the string and returns a bytes32 value
     */
    function _nameHash(string memory _name) private pure returns (bytes32) {
        return keccak256(bytes(_name));
    }

    function _isOperation(address _address) private view returns (bool) {
        for (uint8 i = 0; i < MAX_OPERATIONS; i++) {
            if (_address == enabledOperations[i]) {
                return true;
            }
        }
        return false;
    }

    // Can receive ETH
    // solhint-disable-next-line
    receive() external payable {}
}

contract BabControllerV13 is BabController {}<|MERGE_RESOLUTION|>--- conflicted
+++ resolved
@@ -362,12 +362,6 @@
         require(validReserveAsset[_reserveAsset], 'Reserve asset does not exist');
         reserveAssets = reserveAssets.remove(_reserveAsset);
         delete validReserveAsset[_reserveAsset];
-<<<<<<< HEAD
-        if (priceOracle != address(0)) {
-            IPriceOracle(priceOracle).updateReserves();
-        }
-=======
->>>>>>> ae817013
         emit ReserveAssetRemoved(_reserveAsset);
     }
 
