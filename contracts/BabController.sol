--- conflicted
+++ resolved
@@ -261,7 +261,6 @@
     }
 
     /**
-<<<<<<< HEAD
      * PRIVILEGED GOVERNANCE FUNCTION. Disables transfers of ERC20 BABL Tokens
      */
     function disableBABLTokensTransfers() external override onlyOwner {
@@ -282,9 +281,6 @@
     /**
      * PRIVILEGED GOVERNANCE FUNCTION. Allows transfers of ERC20 BABL Tokens
      * Can only happen after the protocol is fully decentralized.
-=======
-     * PRIVILEGED GOVERNANCE FUNCTION. Allows public gardens
->>>>>>> 6806f60f
      */
     function enableBABLTokensTransfers() external override onlyOwner {
         bablTokensTransfersEnabled = true;
