--- conflicted
+++ resolved
@@ -479,19 +479,11 @@
         return protocolPerformanceFee;
     }
 
-<<<<<<< HEAD
     function getProtocolManagementFee() external view returns (uint256) {
         return protocolManagementFee;
     }
 
-    function getProtocolWithdrawalGardenTokenFee()
-        external
-        view
-        returns (uint256)
-    {
-=======
     function getProtocolWithdrawalGardenTokenFee() external view returns (uint256) {
->>>>>>> bcf0f6ac
         return protocolWithdrawalGardenTokenFee;
     }
 
