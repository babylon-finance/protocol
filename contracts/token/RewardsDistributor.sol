--- conflicted
+++ resolved
@@ -299,76 +299,15 @@
         onlyMiningActive
     {
         IStrategy strategy = IStrategy(msg.sender);
-<<<<<<< HEAD
         // ts[0]: executedAt, ts[1]: exitedAt, ts[2]: updatedAt
         uint256[] memory ts = new uint256[](3);
         (, , , , ts[0], ts[1], ts[2]) = strategy.getStrategyState();
         if ((ts[0] >= START_TIME || ts[1] >= START_TIME) && START_TIME != 0) {
             // onlyMiningActive control, it does not create a checkpoint if the strategy is not part of the Mining Program
-=======
-        if (strategy.enteredAt() >= START_TIME) {
-            // onlyMiningActive control, it does consider all strategies created after the Mining Program is activated
->>>>>>> 103a316a
             _updateProtocolPrincipal(address(strategy), _capital, _addOrSubstract);
         }
     }
 
-    /**
-     * Function that set each contributor power update per garden
-     * @param _garden                Address of the garden the contributor belongs to
-     * @param _contributor           Address of the contributor
-     * @param _previousBalance       Previous balance of the contributor
-     * @param _previousSupply        Previous supply of the
-     */
-<<<<<<< HEAD
-    function getStrategyRewards(address _strategy) external view override returns (uint96) {
-        IStrategy strategy = IStrategy(_strategy);
-        // ts[0]: executedAt, ts[1]: exitedAt, ts[2]: updatedAt
-        uint256[] memory ts = new uint256[](3);
-        (, , , , ts[0], ts[1], ts[2]) = strategy.getStrategyState();
-        _require(ts[1] != 0, Errors.STRATEGY_IS_NOT_OVER_YET);
-        IPriceOracle oracle = IPriceOracle(IBabController(controller).priceOracle());
-        uint256 allocated =
-            strategy.capitalAllocated().preciseMul(oracle.getPrice(IGarden(strategy.garden()).reserveAsset(), DAI));
-        uint256 returned =
-            strategy.capitalReturned().preciseMul(oracle.getPrice(IGarden(strategy.garden()).reserveAsset(), DAI));
-        if ((strategy.enteredAt() >= START_TIME || ts[1] >= START_TIME) && START_TIME != 0) {
-            // We avoid gas consuming once a strategy got its BABL rewards during its finalization
-            uint256 rewards = strategy.strategyRewards();
-            if (rewards != 0) {
-                return Safe3296.safe96(rewards, 'overflow 96 bits');
-            }
-            // If the calculation was not done earlier we go for it
-            (uint256 numQuarters, uint256 startingQuarter) = _getRewardsWindow(ts[0], ts[1]);
-            uint256 percentage = 1e18;
-            for (uint256 i = 0; i < numQuarters; i++) {
-                uint256 slotEnding = START_TIME.add(startingQuarter.add(i).mul(EPOCH_DURATION)); // Initialization timestamp at the end of the first slot where the strategy starts its execution
-                // We calculate each epoch
-                uint256 strategyPower = strategyPerQuarter[_strategy][startingQuarter.add(i)].quarterPower;
-                uint256 protocolPower = protocolPerQuarter[startingQuarter.add(i)].quarterPower;
-                _require(strategyPower <= protocolPower, Errors.OVERFLOW_IN_POWER);
-                if (i.add(1) == numQuarters) {
-                    // last quarter - we take proportional supply for that timeframe
-                    percentage = block.timestamp.sub(slotEnding.sub(EPOCH_DURATION)).preciseDiv(
-                        slotEnding.sub(slotEnding.sub(EPOCH_DURATION))
-                    );
-                }
-                uint256 powerRatioInQuarter =
-                    strategyPower
-                        .preciseDiv(protocolPower)
-                        .preciseMul(uint256(protocolPerQuarter[startingQuarter.add(i)].supplyPerQuarter))
-                        .preciseMul(percentage);
-                rewards = rewards.add(powerRatioInQuarter);
-            }
-            // Babl rewards will be proportional to the total return (profit) with a max cap of x2
-            uint256 percentageMul = returned.preciseDiv(allocated);
-            if (percentageMul > 2e18) percentageMul = 2e18;
-            rewards = rewards.preciseMul(percentageMul);
-            return Safe3296.safe96(rewards, 'overflow 96 bits');
-        } else {
-            return 0;
-        }
-=======
     function updateGardenPowerAndContributor(
         address _garden,
         address _contributor,
@@ -387,7 +326,6 @@
         // End of temporal beta migrations for users and gardens
         _updateGardenPower(_garden, _previousSupply, newSupply);
         _updateContributorPower(_garden, _contributor, _previousBalance, newBalance);
->>>>>>> 103a316a
     }
 
     /**
@@ -532,7 +470,7 @@
         uint256[] memory ts = new uint256[](3);
         (, , , , ts[0], ts[1], ts[2]) = strategy.getStrategyState();
         _require(ts[1] != 0, Errors.STRATEGY_IS_NOT_OVER_YET);
-        if ((strategy.enteredAt() >= START_TIME) && (START_TIME != 0)) {
+        if ((strategy.enteredAt() >= START_TIME || ts[1] >= START_TIME) && START_TIME != 0) {
             // We avoid gas consuming once a strategy got its BABL rewards during its finalization
             uint256 rewards = strategy.strategyRewards();
             if (rewards != 0) {
@@ -1027,46 +965,15 @@
      * Updates the strategy power per quarter for rewards calculations of each strategy out of the whole protocol
      * @param _strategy    Strategy address
      */
-<<<<<<< HEAD
-    function _updateStrategyPowerPerQuarter(
-        IStrategy _strategy,
-        uint256 _capital,
-        bool _addOrSubstract
-    ) private onlyMiningActive {
-        StrategyPerQuarter storage strategyCheckpoint =
-            strategyPerQuarter[address(_strategy)][_getQuarter(block.timestamp)];
-        // ts[0]: executedAt, ts[1]: exitedAt, ts[2]: updatedAt
-        uint256[] memory ts = new uint256[](3);
-        (, , , , ts[0], ts[1], ts[2]) = _strategy.getStrategyState();
-        if (ts[2] < START_TIME) {
-            // Only for strategies starting before mining and still executing, get proportional
-            // Exited strategies before the mining starts, are not eligible of this standard setup
-            ts[2] = START_TIME;
-        }
-        if (!strategyCheckpoint.initialized) {
-            // The strategy quarter is not yet initialized then we create it
-            if (_getQuarter(block.timestamp) == _getQuarter(ts[0])) {
-                // The first checkpoint in the first executing epoch
-                // It also allows running strategies before the start to take the proportional since the mining starts
-                strategyCheckpoint.quarterPower = 0;
-                strategyCheckpoint.quarterNumber = _getQuarter(block.timestamp);
-            } else {
-                // Each time a new epoch starts with either a new strategy execution or finalization
-                // We just take the proportional power for this quarter from previous checkpoint
-                uint256 powerToSplit =
-                    strategyPerQuarter[address(_strategy)][_getQuarter(ts[2])].quarterPrincipal.mul(
-                        block.timestamp.sub(ts[2])
-                    );
-                // We need to iterate since last update of the strategy capital
-                (uint256 numQuarters, uint256 startingQuarter) = _getRewardsWindow(ts[2], block.timestamp);
-
-                // There were intermediate epochs without checkpoints - we need to create their protocolPerQuarter's and update the last one
-                // We have to update all the quarters including where the previous checkpoint is and the one were we are now
-=======
     function _updateStrategyPowerPerQuarter(address _strategy) private {
         uint256[] memory data = new uint256[](5);
         // data[0]: executedAt, data[1]: updatedAt, data[2]: time difference, data[3]: quarter, data[4]: debtPower
         (, , , , data[0], , data[1]) = IStrategy(_strategy).getStrategyState();
+        if (data[1] < START_TIME) {
+            // Only for strategies starting before mining and still executing, get proportional
+            // Exited strategies before the mining starts, are not eligible of this standard setup
+            data[1] = START_TIME;
+        }
         data[2] = block.timestamp.sub(data[1]);
         data[3] = _getQuarter(block.timestamp);
         StrategyPerQuarter storage strategyCheckpoint = strategyPerQuarter[_strategy][data[3]];
@@ -1086,7 +993,6 @@
                 //  checkpoints and update the last one
                 // We have to update all the quarters including where the previous checkpoint is and
                 // the one where we are now
->>>>>>> 103a316a
                 for (uint256 i = 0; i < numQuarters; i++) {
                     StrategyPerQuarter storage newCheckpoint = strategyPerQuarter[_strategy][startingQuarter.add(i)];
                     uint256 slotEnding = START_TIME.add(startingQuarter.add(i).mul(EPOCH_DURATION));
@@ -1109,25 +1015,10 @@
             }
             strategyCheckpoint.initialized = true;
         } else {
-<<<<<<< HEAD
-            // Quarter checkpoint already created, it must have been filled with general info
-            // We update the power of the quarter by adding the new difference between last quarter checkpoint and this checkpoint
-            strategyCheckpoint.quarterPower = strategyCheckpoint.quarterPower.add(
-                strategyCheckpoint.quarterPrincipal.mul(block.timestamp.sub(ts[2]))
-            );
-        }
-        if (_addOrSubstract == true) {
-            // Add
-            strategyCheckpoint.quarterPrincipal = strategyCheckpoint.quarterPrincipal.add(_capital);
-        } else {
-            // Sub
-            strategyCheckpoint.quarterPrincipal = strategyCheckpoint.quarterPrincipal.sub(_capital);
-=======
             // We are in the same quarter than previous checkpoints for this strategy
             // We update the power of the quarter by adding the new difference between
             // last quarter checkpoint and this checkpoint
             strategyCheckpoint.quarterPower = strategyCheckpoint.quarterPower.add(data[4]);
->>>>>>> 103a316a
         }
     }
 
