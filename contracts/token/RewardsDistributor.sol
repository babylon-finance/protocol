/*
    Copyright 2021 Babylon Finance.

    Licensed under the Apache License, Version 2.0 (the "License");
    you may not use this file except in compliance with the License.
    You may obtain a copy of the License at
    http://www.apache.org/licenses/LICENSE-2.0

    Unless required by applicable law or agreed to in writing, software
    distributed under the License is distributed on an "AS IS" BASIS,
    WITHOUT WARRANTIES OR CONDITIONS OF ANY KIND, either express or implied.
    See the License for the specific language governing permissions and
    limitations under the License.

    SPDX-License-Identifier: Apache License, Version 2.0
*/

pragma solidity 0.7.6;
<<<<<<< HEAD
=======

>>>>>>> 3c4b3e47
import {TimeLockedToken} from './TimeLockedToken.sol';

import {OwnableUpgradeable} from '@openzeppelin/contracts-upgradeable/access/OwnableUpgradeable.sol';
import {LowGasSafeMath} from '../lib/LowGasSafeMath.sol';
import {Address} from '@openzeppelin/contracts/utils/Address.sol';
import {SafeERC20} from '@openzeppelin/contracts/token/ERC20/SafeERC20.sol';
import {ERC20} from '@openzeppelin/contracts/token/ERC20/ERC20.sol';
import {IERC20} from '@openzeppelin/contracts/token/ERC20/IERC20.sol';

import {SafeDecimalMath} from '../lib/SafeDecimalMath.sol';
import {PreciseUnitMath} from '../lib/PreciseUnitMath.sol';
import {Math} from '../lib/Math.sol';
import {Safe3296} from '../lib/Safe3296.sol';
import {Errors, _require} from '../lib/BabylonErrors.sol';

import {IBabController} from '../interfaces/IBabController.sol';
import {IGarden} from '../interfaces/IGarden.sol';
import {IStrategy} from '../interfaces/IStrategy.sol';
import {IRewardsDistributor} from '../interfaces/IRewardsDistributor.sol';
import {IPriceOracle} from '../interfaces/IPriceOracle.sol';

/**
 * @title Rewards Distributor implementing the BABL Mining Program and other Rewards to Strategists and Stewards
 * @author Babylon Finance
 * Rewards Distributor contract is a smart contract used to calculate and distribute all the BABL rewards
 * of the BABL Mining Program along the time reserved for executed strategies. It implements a supply curve
 * to distribute 500K BABL along the time.
 * The supply curve is designed to optimize the long-term sustainability of the protocol.
 * The rewards are front-loaded but they last for more than 10 years, slowly decreasing quarter by quarter.
 * For that, it houses the state of the protocol power along the time as each strategy power is compared
 * to the whole protocol usage as well as profits of each strategy counts.
 * Rewards Distributor also is responsible for the calculation and delivery of other rewards as bonuses
 * to specific profiles, which are actively contributing to the protocol growth and their communities
 * (Garden creators, Strategists and Stewards).
 */
contract RewardsDistributor is OwnableUpgradeable, IRewardsDistributor {
    using LowGasSafeMath for uint256;
    using LowGasSafeMath for int256;
    using PreciseUnitMath for uint256;
    using PreciseUnitMath for int256;
    using SafeDecimalMath for uint256;
    using SafeDecimalMath for int256;
    using Math for uint256;
    using Math for int256;
    using Safe3296 for uint256;
    using Safe3296 for int256;
    using Safe3296 for uint96;
    using Safe3296 for uint32;

    /* ========== Events ========== */

    /* ============ Modifiers ============ */
    /**
     * Throws if the call is not from a valid strategy
     */
    function _onlyStrategy(address _strategy) private view {
        address garden = address(IStrategy(_strategy).garden());
        _require(IBabController(controller).isGarden(garden), Errors.ONLY_ACTIVE_GARDEN);
        _require(IGarden(garden).isGardenStrategy(_strategy), Errors.STRATEGY_GARDEN_MISMATCH);
    }

    /**
     * Throws if the BABL Rewards mining program is not active
     */
    function _onlyMiningActive() private view {
        _require(IBabController(controller).bablMiningProgramEnabled(), Errors.ONLY_MINING_ACTIVE);
    }

    /**
     * Throws if the sender is not the controller
     */
    function _onlyController() private view {
        _require(IBabController(controller).isSystemContract(msg.sender), Errors.NOT_A_SYSTEM_CONTRACT);
        _require(address(controller) == msg.sender, Errors.ONLY_CONTROLLER);
    }

    /**
     * Throws if Rewards Distributor is paused
     */
    function _onlyUnpaused() private view {
        // Do not execute if Globally or individually paused
        _require(!IBabController(controller).isPaused(address(this)), Errors.ONLY_UNPAUSED);
    }

    /**
     * Throws if a malicious reentrant call is detected
     */
    modifier nonReentrant() {
        // On the first call to nonReentrant, _notEntered will be true
        _require(status != ENTERED, Errors.REENTRANT_CALL);
        // Any calls to nonReentrant after this point will fail
        status = ENTERED;
        _;
        // By storing the original value once again, a refund is triggered (see
        // https://eips.ethereum.org/EIPS/eip-2200)
        status = NOT_ENTERED;
    }

    /* ============ Constants ============ */
    // 500K BABL allocated to this BABL Mining Program, the first quarter is Q1_REWARDS
    // and the following quarters will follow the supply curve using a decay rate
    uint256 private constant Q1_REWARDS = 53_571_428_571_428_600e6; // First quarter (epoch) BABL rewards
    // 12% quarterly decay rate (each 90 days)
    // (Rewards on Q1 = 1,12 * Rewards on Q2) being Q1= Quarter 1, Q2 = Quarter 2
    uint256 private constant DECAY_RATE = 12e16;
    // Duration of its EPOCH in days  // BABL & profits split from the protocol
    uint256 private constant EPOCH_DURATION = 90 days;

    // solhint-disable-next-line
    uint256 public override START_TIME; // Starting time of the rewards distribution

    // solhint-disable-next-line
    uint256 private BABL_STRATEGIST_SHARE;
    // solhint-disable-next-line
    uint256 private BABL_STEWARD_SHARE;
    // solhint-disable-next-line
    uint256 private BABL_LP_SHARE;
    // solhint-disable-next-line
    uint256 private PROFIT_STRATEGIST_SHARE;
    // solhint-disable-next-line
    uint256 private PROFIT_STEWARD_SHARE;
    // solhint-disable-next-line
    uint256 private PROFIT_LP_SHARE;
    // solhint-disable-next-line
    uint256 private PROFIT_PROTOCOL_FEE;
    // solhint-disable-next-line
    uint256 private CREATOR_BONUS;

    // DAI normalize asset
    address private constant DAI = 0x6B175474E89094C44Da98b954EedeAC495271d0F;

    // Reentrancy guard countermeasure
    uint256 private constant NOT_ENTERED = 1;
    uint256 private constant ENTERED = 2;

    /* ============ Structs ============ */

    struct ProtocolPerTimestamp {
        uint256 principal; // DEPRECATED
        uint256 time; // DEPRECATED
        uint256 quarterBelonging; // DEPRECATED
        uint256 timeListPointer; // DEPRECATED
        uint256 power; // DEPRECATED
    }

    struct ProtocolPerQuarter {
        // Protocol allocation checkpoints per timestamp per each quarter along the time
        uint256 quarterPrincipal; // DEPRECATED
        uint256 quarterNumber; // DEPRECATED
        uint256 quarterPower; //  Accumulated Protocol power for each quarter
        uint96 supplyPerQuarter; // DEPRECATED
    }

    struct GardenPowerByTimestamp {
        // Garden allocation checkpoints per timestamp per each garden
        uint256 avgGardenBalance; // Checkpoint to keep track on garden supply
        uint256 lastDepositAt; // Checkpoint timestamps
        uint256 accGardenPower; // Garden power checkpoint (power is proportional to = principal * duration)
    }
    struct ContributorPerGarden {
        // Checkpoints to keep track on the evolution of each contributor vs. each garden
        uint256 lastDepositAt; // Last deposit timestamp of each contributor in each garden
        uint256 initialDepositAt; // Checkpoint of the initial deposit
        uint256[] timeListPointer; // DEPRECATED, but still needed during beta gardens migration
        uint256 pid; // DEPRECATED, but still needed during beta gardens migration
        // Sub-mapping of contributor details, updated info after beta will be only at position [0]
        mapping(uint256 => TimestampContribution) tsContributions;
    }

    struct TimestampContribution {
        // Sub-mapping with all checkpoints for deposits and withdrawals of garden users
        uint256 avgBalance; // User avg balance in each garden along the time
        uint256 timestamp; // DEPRECATED
        uint256 timePointer; // DEPRECATED
        uint256 power; // Contributor power
    }
    struct Checkpoints {
        uint256 fromDepositAt; // DEPRECATED
        uint256 lastDepositAt; // DEPRECATED
        uint256 gardenFromDepositAt; // DEPRECATED
        uint256 gardenLastDepositAt; // DEPRECATED
    }

    /* ============ State Variables ============ */

    // Instance of the Controller contract
    IBabController private controller;

    // BABL Token contract
    TimeLockedToken private babltoken;

    // Protocol total allocation points. Must be the sum of all allocation points (strategyPrincipal)
    // in all ongoing strategies during mining program.
    uint256 private miningProtocolPrincipal; // Protocol principal (only related to mining program)
    mapping(uint256 => ProtocolPerTimestamp) private protocolPerTimestamp; // DEPRECATED
    uint256[] private timeList; // DEPRECATED
    uint256 private miningProtocolPower; // Mining protocol power along the time

    // Mapping of the accumulated protocol per each active quarter
    mapping(uint256 => ProtocolPerQuarter) private protocolPerQuarter;
    // Check if the protocol per quarter data has been initialized
    mapping(uint256 => bool) private isProtocolPerQuarter;

    mapping(address => mapping(uint256 => uint256)) private rewardsPowerOverhead; // DEPRECATED
    // Contributor power control
    // Contributor details per garden
    mapping(address => mapping(address => ContributorPerGarden)) private contributorPerGarden;
    mapping(address => mapping(address => Checkpoints)) private checkpoints; // DEPRECATED
    // Garden power control
    // Garden power details per garden. Updated info after beta will be only at position [0]
    mapping(address => mapping(uint256 => GardenPowerByTimestamp)) private gardenPowerByTimestamp;
    mapping(address => uint256[]) private gardenTimelist; // DEPRECATED, but still needed during beta gardens migration
    mapping(address => uint256) private gardenPid; // DEPRECATED, but still needed during beta gardens migration

    struct StrategyPerQuarter {
        // Acumulated strategy power per each quarter along the time
        uint256 quarterPrincipal; // DEPRECATED
        uint256 betaInitializedAt; // Only used for beta strategies
        uint256 quarterPower; //  Accumulated strategy power for each quarter
        bool initialized; // True if the strategy has checkpoints in that quarter already
    }
    struct StrategyPricePerTokenUnit {
        // Take control over the price per token changes along the time when normalizing into DAI
        uint256 preallocated; // Strategy capital preallocated before each checkpoint
        uint256 pricePerTokenUnit; // Last average price per allocated tokens per strategy normalized into DAI
    }
    // Acumulated strategy power per each quarter along the time
    mapping(address => mapping(uint256 => StrategyPerQuarter)) private strategyPerQuarter;
    // Pro-rata oracle price allowing re-allocations and unwinding of any capital value
    mapping(address => StrategyPricePerTokenUnit) private strategyPricePerTokenUnit;

    // Reentrancy guard countermeasure
    uint256 private status;

    // Customized profit sharing (if any)
    // [0]: _strategistProfit , [1]: _stewardsProfit, [2]: _lpProfit
    mapping(address => uint256[3]) private gardenProfitSharing;
    mapping(address => bool) private gardenCustomProfitSharing;

    uint256 private miningUpdatedAt; // Timestamp of last strategy capital update
    mapping(address => uint256) private strategyPrincipal; // Last known strategy principal normalized into DAI

    // Only for beta gardens and users as they need migration into new gas-optimized data structure
    // Boolean check to control users and garden migration into to new mapping architecture without checkpoints
    mapping(address => mapping(address => bool)) private betaUserMigrated;
    mapping(address => bool) private betaGardenMigrated;

    uint256 private BABL_PROFIT_WEIGHT;
    uint256 private BABL_PRINCIPAL_WEIGHT;

    /* ============ Constructor ============ */

    function initialize(TimeLockedToken _bablToken, IBabController _controller) public {
        OwnableUpgradeable.__Ownable_init();
        _require(address(_bablToken) != address(0) && address(_controller) != address(0), Errors.ADDRESS_IS_ZERO);
        babltoken = _bablToken;
        controller = _controller;

        (
            BABL_STRATEGIST_SHARE,
            BABL_STEWARD_SHARE,
            BABL_LP_SHARE,
            CREATOR_BONUS,
            BABL_PROFIT_WEIGHT,
            BABL_PRINCIPAL_WEIGHT
        ) = controller.getBABLMiningParameters();
        (PROFIT_STRATEGIST_SHARE, PROFIT_STEWARD_SHARE, PROFIT_LP_SHARE) = controller.getProfitSharing();
        PROFIT_PROTOCOL_FEE = controller.protocolPerformanceFee();

        status = NOT_ENTERED;
    }

    /* ============ External Functions ============ */

    /**
     * Add protocol live strategies to the mining program (if any)
     * @param _strategies         Array of live strategies during mining program activation
     */
    function addLiveStrategies(address[] memory _strategies) external override {
        // Strategies must be "active"
        uint256[] memory capitalAllocated = new uint256[](_strategies.length);
        bool[] memory isBetaStrategy = new bool[](_strategies.length);
        // We check if strategies are protocol strategies by controller external validation
        // We also check that they deserve activation on the mining program (need to be live)
        (isBetaStrategy, capitalAllocated) = controller.isBetaStrategy(_strategies);
        for (uint256 i = 0; i < _strategies.length; i++) {
            if (strategyPrincipal[_strategies[i]] != 0) {
                // Already updated, do nothing
                continue;
            }
            // Only pending updated strategies can be set
            // If the strategy exited already or was previously updated, it does not create new checkpoint
            if (isBetaStrategy[i]) {
                _updateProtocolPrincipal(_strategies[i], capitalAllocated[i], true);
            }
        }
    }

    /**
     * Function that adds/substract the capital received to the total principal of the protocol per timestamp
     * @param _capital                Amount of capital in any type of asset to be normalized into DAI
     * @param _addOrSubstract         Whether we are adding or substracting capital
     */
    function updateProtocolPrincipal(uint256 _capital, bool _addOrSubstract) external override {
        _onlyMiningActive();
        _onlyStrategy(msg.sender);
        // ts[0]: executedAt, ts[1]: exitedAt
        uint256[] memory ts = new uint256[](2);
        (, , , , ts[0], ts[1], ) = IStrategy(msg.sender).getStrategyState();
        if ((ts[0] >= START_TIME || ts[1] >= START_TIME) && START_TIME != 0) {
            // onlyMiningActive control, it does not create a checkpoint if the strategy is not part of the Mining Program
            _updateProtocolPrincipal(msg.sender, _capital, _addOrSubstract);
        }
    }

    function updateGardenPowerAndContributor(
        address _garden,
        address _contributor,
        uint256 _previousBalance,
        uint256 _previousSupply,
        uint256 _tokenDiff,
        bool _addOrSubstract
    ) external override nonReentrant {
        _require(IBabController(controller).isGarden(msg.sender), Errors.ONLY_ACTIVE_GARDEN);
        uint256 newSupply = _addOrSubstract ? _previousSupply.add(_tokenDiff) : _previousSupply.sub(_tokenDiff);
        uint256 newBalance = _addOrSubstract ? _previousBalance.add(_tokenDiff) : _previousBalance.sub(_tokenDiff);
        // Temporal beta migrations for beta gardens and beta users
        // If already migrated, it does nothing
        address[] memory betaContributor = new address[](1);
        betaContributor[0] = _contributor;
        _migrateBetaUsers(_garden, betaContributor);
        // End of temporal beta migrations for users and gardens
        _updateGardenPower(_garden, _previousSupply, newSupply);
        _updateContributorPower(_garden, _contributor, _previousBalance, newBalance);
    }

    /**
     * Sends BABL tokens rewards to a contributor after a claim is requested to the protocol.
     * @param _to                Address to send the tokens to
     * @param _amount            Amount of tokens to send the address to
     */
    function sendTokensToContributor(address _to, uint256 _amount) external override nonReentrant {
        _onlyUnpaused();
        _onlyMiningActive();
        // Restrictive only to gardens when claiming BABL
        _require(IBabController(controller).isGarden(msg.sender), Errors.ONLY_ACTIVE_GARDEN);
        uint96 amount = Safe3296.safe96(_amount, 'overflow 96 bits');
        _safeBABLTransfer(_to, amount);
    }

    /**
     * Starts BABL Rewards Mining Program from the controller.
     */
    function startBABLRewards() external override {
        _onlyUnpaused();
        _onlyController();
        if (START_TIME == 0) {
            // It can only be activated once to avoid overriding START_TIME
            START_TIME = block.timestamp;
        }
    }

    /**
     * Set customized profit shares for a specific garden by the gardener
     * @param _garden               Address of the garden
     * @param _strategistShare      New % of strategistShare
     * @param _stewardsShare        New % of stewardsShare
     * @param _lpShare              New % of lpShare
     */
    function setProfitRewards(
        address _garden,
        uint256 _strategistShare,
        uint256 _stewardsShare,
        uint256 _lpShare
    ) external override {
        _onlyController();
        _require(IBabController(controller).isGarden(_garden), Errors.ONLY_ACTIVE_GARDEN);
        _setProfitRewards(_garden, _strategistShare, _stewardsShare, _lpShare);
    }

    /**
<<<<<<< HEAD
     * Change default BABL shares % by the governance
     * @param _strategistShare      New % of BABL strategist share
     * @param _stewardsShare        New % of BABL stewards share
     * @param _lpShare              New % of BABL lp share
     * @param _creatorBonus         New % of creator bonus
     */
    function setBABLRewards(
        uint256 _strategistShare,
        uint256 _stewardsShare,
        uint256 _lpShare,
        uint256 _creatorBonus,
        uint256 _profitWeight,
        uint256 _principalWeight
    ) external override {
        _onlyController();
        BABL_STRATEGIST_SHARE = _strategistShare;
        BABL_STEWARD_SHARE = _stewardsShare;
        BABL_LP_SHARE = _lpShare;
        CREATOR_BONUS = _creatorBonus;
        BABL_PROFIT_WEIGHT = _profitWeight;
        BABL_PRINCIPAL_WEIGHT = _principalWeight;
    }

    /**
=======
>>>>>>> 3c4b3e47
     * PRIVILEGE FUNCTION to migrate beta users of each garden into the new optimized gas data structure
     * without checkpoints.
     * @dev Can be called by anyone, should be called AFTER migrating gardens once for each user and
     * can be removed after all beta garden users data of all gardens are migrated
     * @param _garden       Address of a protocol beta garden whose contributors belong to
     * @param _contributors Array of beta contributor addresses to migrate data
     */
    function migrateBetaUsers(address _garden, address[] memory _contributors) external override onlyOwner {
        _migrateBetaUsers(_garden, _contributors);
    }

    /* ========== View functions ========== */

    /**
     * Calculates the profits and BABL that a contributor should receive from a series of finalized strategies
     * @param _garden                   Garden to which the strategies and the user must belong to
     * @param _contributor              Address of the contributor to check
     * @param _finalizedStrategies      List of addresses of the finalized strategies to check
     * @return Array of size 7 with the following distribution:
     * rewards[0]: Strategist BABL
     * rewards[1]: Strategist Profit
     * rewards[2]: Steward BABL
     * rewards[3]: Steward Profit
     * rewards[4]: LP BABL
     * rewards[5]: total BABL
     * rewards[6]: total Profits
     */
    function getRewards(
        address _garden,
        address _contributor,
        address[] calldata _finalizedStrategies
    ) external view override returns (uint256[] memory) {
        _require(IBabController(controller).isGarden(address(_garden)), Errors.ONLY_ACTIVE_GARDEN);
        uint256[] memory totalRewards = new uint256[](7);
        uint256 initialDepositAt;
        uint256 claimedAt;
        (, initialDepositAt, claimedAt, , , , , , , ) = IGarden(_garden).getContributor(_contributor);
        for (uint256 i = 0; i < _finalizedStrategies.length; i++) {
            // Security check
            _require(IGarden(_garden).isGardenStrategy(_finalizedStrategies[i]), Errors.STRATEGY_GARDEN_MISMATCH);

            uint256[] memory tempRewards = new uint256[](7);

            tempRewards = _getStrategyProfitsAndBABL(
                _garden,
                _finalizedStrategies[i],
                _contributor,
                initialDepositAt,
                claimedAt
            );
            totalRewards[0] = totalRewards[0].add(tempRewards[0]);
            totalRewards[1] = totalRewards[1].add(tempRewards[1]);
            totalRewards[2] = totalRewards[2].add(tempRewards[2]);
            totalRewards[3] = totalRewards[3].add(tempRewards[3]);
            totalRewards[4] = totalRewards[4].add(tempRewards[4]);
            totalRewards[5] = totalRewards[5].add(tempRewards[5]);
            totalRewards[6] = totalRewards[6].add(tempRewards[6]);
        }

        return totalRewards;
    }

    /**
     * Gets the total amount of rewards for a given strategy
     * @param _strategy                Strategy to check
     */
    function getStrategyRewards(address _strategy) external view override returns (uint96) {
        IStrategy strategy = IStrategy(_strategy);
        // ts[0]: executedAt, ts[1]: exitedAt, ts[2]: updatedAt
        uint256[] memory ts = new uint256[](3);
        (, , , , ts[0], ts[1], ts[2]) = strategy.getStrategyState();
        _require(ts[1] != 0, Errors.STRATEGY_IS_NOT_OVER_YET);
        if ((strategy.enteredAt() >= START_TIME || ts[1] >= START_TIME) && START_TIME != 0) {
            // We avoid gas consuming once a strategy got its BABL rewards during its finalization
            uint256 rewards = strategy.strategyRewards();
            if (rewards != 0) {
                return Safe3296.safe96(rewards, 'overflow 96 bits');
            }
            // str[0]: capitalAllocated, str[1]: capitalReturned
            uint256[] memory str = new uint256[](2);
            (, , , , , , str[0], str[1], , , , , , ) = strategy.getStrategyDetails();
            // If the calculation was not done earlier we go for it
            (uint256 numQuarters, uint256 startingQuarter) = _getRewardsWindow(ts[0], ts[1]);
            uint256 percentage = 1e18;

            for (uint256 i = 0; i < numQuarters; i++) {
                // Initialization timestamp at the end of the first slot where the strategy starts its execution
                uint256 slotEnding = START_TIME.add(startingQuarter.add(i).mul(EPOCH_DURATION));
                // We calculate each epoch
                uint256 strategyPower = strategyPerQuarter[_strategy][startingQuarter.add(i)].quarterPower;
                uint256 protocolPower = protocolPerQuarter[startingQuarter.add(i)].quarterPower;
                _require(strategyPower <= protocolPower, Errors.OVERFLOW_IN_POWER);
                if (i.add(1) == numQuarters) {
                    // last quarter - we need to take proportional supply for that timeframe despite
                    // the epoch has not finished yet
                    percentage = block.timestamp.sub(slotEnding.sub(EPOCH_DURATION)).preciseDiv(
                        slotEnding.sub(slotEnding.sub(EPOCH_DURATION))
                    );
                }
                uint256 rewardsPerQuarter =
                    strategyPower
                        .preciseDiv(protocolPower)
                        .preciseMul(uint256(_tokenSupplyPerQuarter(startingQuarter.add(i))))
                        .preciseMul(percentage);
                rewards = rewards.add(rewardsPerQuarter);
            }
            // Governance has decided to have different weights for principal and profit
            // Profit weight must be higher than principal
            // profitWeight + principalWeight must always sum 1e18 (100%)
            // Backward compatible with default values (avoid division by zero in case it is not set yet)
            uint256 profitWeight = BABL_PROFIT_WEIGHT == 0 ? 60e16 : BABL_PROFIT_WEIGHT;
            uint256 principalWeight = BABL_PRINCIPAL_WEIGHT == 0 ? 40e16 : BABL_PRINCIPAL_WEIGHT;
            // PercentageProfit must always have 18 decimals (capital returned by capital allocated)
            uint256 percentageProfit = str[1].preciseDiv(str[0]);
            // Proportional to returns, it then allow extra bonus with a max cap of x2 (200%)
            if (percentageProfit > 2e18) percentageProfit = 2e18;
            rewards = rewards.preciseMul(principalWeight).add(
                rewards.preciseMul(profitWeight).preciseMul(percentageProfit)
            );
            // Extra bonus proportional to the profit (or penalty if has losses)
            rewards = rewards.preciseMul(percentageProfit);
            return Safe3296.safe96(rewards, 'overflow 96 bits');
        } else {
            return 0;
        }
    }

    /**
     * Gets the contributor power from one timestamp to the other
     * @param _garden      Address of the garden where the contributor belongs to
     * @param _contributor Address of the contributor
     * @param _time        Timestamp to check power
     * @return uint256     Contributor power during that period
     */
    function getContributorPower(
        address _garden,
        address _contributor,
        uint256 _time
    ) public view override returns (uint256) {
        // Check to avoid out of bounds
        _require(_time >= IGarden(_garden).gardenInitializedAt(), Errors.CONTRIBUTOR_POWER_CHECK_WINDOW);
        uint256[] memory powerData = new uint256[](9);
        // powerData[0]: lastDepositAt (contributor)
        // powerData[1]: initialDepositAt (contributor)
        // powerData[2]: balance (contributor)
        // powerData[3]: power (contributor)
        // powerData[4]: avgBalance (contributor)
        // powerData[5]: lastDepositAt (garden)
        // powerData[6]: accGardenPower (garden)
        // powerData[7]: avgGardenBalance (garden)
        // powerData[8]: totalSupply (garden)
        powerData = _getGardenAndContributor(_garden, _contributor);

        if (powerData[1] == 0 || powerData[1] > _time || powerData[2] == 0) {
            return 0;
        } else {
            // Safe check to avoid underflow, time travel only works for a past date
            if (_time > block.timestamp) {
                _time = block.timestamp;
            }

            // Backward compatibility module for beta gardens and beta users
            // First we check the contributor in case of a beta user pending migration
            if (powerData[4] == 0 && gardenPid[_garden] > 0) {
                // pending contributor migration - backward compatible
                (, powerData[3], powerData[4], ) = _getContributorBetaMigrationData(_garden, _contributor);
            }
            // Second we check the garden in case of a beta garden pending migration
            if (powerData[7] == 0 && gardenPid[_garden] > 0) {
                // pending garden migration - backward compatible
                (powerData[5], powerData[6], powerData[7], ) = _getGardenBetaMigrationData(_garden);
            }
            // First we need to get an updatedValue of user and garden power since lastDeposits as of block.timestamp
            uint256 updatedPower = powerData[3].add((block.timestamp.sub(powerData[0])).mul(powerData[2]));
            uint256 updatedGardenPower = powerData[6].add((block.timestamp.sub(powerData[5])).mul(powerData[8]));

            // We then time travel back to when the strategy exitedAt
            // Calculate the power at "_to" timestamp
            uint256 timeDiff = block.timestamp.sub(_time);
            uint256 userPowerDiff = powerData[4].mul(timeDiff);
            uint256 gardenPowerDiff = powerData[7].mul(timeDiff);
            // Avoid underflow conditions 0 at user, 1 at garden
            updatedPower = updatedPower > userPowerDiff ? updatedPower.sub(userPowerDiff) : 0;
            updatedGardenPower = updatedGardenPower > gardenPowerDiff ? updatedGardenPower.sub(gardenPowerDiff) : 1;
            uint256 virtualPower = updatedPower.preciseDiv(updatedGardenPower);
            if (virtualPower > 1e18) {
                virtualPower = 1e18; // Overflow limit
            }
            return virtualPower;
        }
    }

    /**
     * Check the beta migration data state
     * @param _garden       Address of garden
     * @param _contributor  Address of contributor
     */

    function getBetaMigration(address _garden, address _contributor)
        external
        view
        override
        returns (uint256[] memory, bool[] memory)
    {
        uint256[] memory migrationData = new uint256[](6);
        bool[] memory migrationBool = new bool[](2);
        (migrationData[0], migrationData[1], migrationData[2], migrationBool[0]) = _getGardenBetaMigrationData(_garden);
        (migrationData[3], migrationData[4], migrationData[5], migrationBool[1]) = _getContributorBetaMigrationData(
            _garden,
            _contributor
        );
        return (migrationData, migrationBool);
    }

    /**
     * Check the mining program state for a specific quarter and strategy
     * @param _quarterNum      Number of quarter
     * @param _strategy        Address of strategy
     */

    function checkMining(uint256 _quarterNum, address _strategy)
        external
        view
        override
        returns (uint256[] memory, bool[] memory)
    {
        uint256[] memory miningData = new uint256[](10);
        bool[] memory miningBool = new bool[](2);
        miningData[0] = START_TIME;
        miningData[1] = miningUpdatedAt;
        miningData[2] = miningProtocolPrincipal;
        miningData[3] = miningProtocolPower;
        miningData[4] = protocolPerQuarter[_quarterNum].quarterPower;
        miningData[5] = strategyPrincipal[_strategy];
        miningData[6] = strategyPricePerTokenUnit[_strategy].preallocated;
        miningData[7] = strategyPricePerTokenUnit[_strategy].pricePerTokenUnit;
        miningData[8] = strategyPerQuarter[_strategy][_quarterNum].quarterPower;
        miningData[9] = _tokenSupplyPerQuarter(_quarterNum);
        miningBool[0] = isProtocolPerQuarter[_quarterNum];
        miningBool[1] = strategyPerQuarter[_strategy][_quarterNum].initialized;

        return (miningData, miningBool);
    }

    /**
     * Check the garden profit sharing % if different from default
     * @param _garden     Address of the garden
     */
    function getGardenProfitsSharing(address _garden) external view override returns (uint256[3] memory) {
        if (gardenCustomProfitSharing[_garden]) {
            // It has customized values
            return gardenProfitSharing[_garden];
        } else {
            return [PROFIT_STRATEGIST_SHARE, PROFIT_STEWARD_SHARE, PROFIT_LP_SHARE];
        }
    }

    /* ============ Internal Functions ============ */
    /**
     * Update the protocol principal checkpoints
     * @param _strategy         Strategy which is adding/removing principal
     * @param _capital          Capital to update
     * @param _addOrSubstract   Adding (true) or removing (false)
     */
    function _updateProtocolPrincipal(
        address _strategy,
        uint256 _capital,
        bool _addOrSubstract
    ) internal {
        address reserveAsset = IGarden(IStrategy(_strategy).garden()).reserveAsset();
        // To compare strategy power between all strategies we normalize their capital into DAI
        // Then, we need to take control of getPrice fluctuations along the time
        uint256 pricePerTokenUnit = _getStrategyPricePerTokenUnit(reserveAsset, _strategy, _capital, _addOrSubstract);
        _capital = _capital.preciseMul(pricePerTokenUnit).mul(10**uint256(18).sub(ERC20(reserveAsset).decimals()));
        // Create or/and update the protocol quarter checkpoints if mining program is activated
        _updateProtocolPowerPerQuarter();
        // We update the strategy power per quarter normalized in DAI if mining program is activated
        _updateStrategyPowerPerQuarter(_strategy);
        // The following function call _updatePrincipal must be always executed
        // after _updateProtocolPowerPerQuarter and _updateStrategyPowerPerQuarter
        _updatePrincipal(_strategy, _capital, _addOrSubstract);
        // The following time set should always be executed at the end
        miningUpdatedAt = block.timestamp;
    }

    /**
     * Update the principal considered part of the mining program either Protocol or Strategies
     * @param _strategy         Strategy address
     * @param _capital          Capital normalized into DAI to add or substract for accurate
     * comparisons between strategies
     * @param _addOrSubstract   Whether or not we are adding or unwinding capital to the strategy under mining
     */
    function _updatePrincipal(
        address _strategy,
        uint256 _capital,
        bool _addOrSubstract
    ) private {
        if (_addOrSubstract == false) {
            // Substracting capital
            miningProtocolPrincipal = miningProtocolPrincipal.sub(_capital);
            strategyPrincipal[_strategy] = strategyPrincipal[_strategy].sub(_capital);
        } else {
            // Adding capital
            miningProtocolPrincipal = miningProtocolPrincipal.add(_capital);
            strategyPrincipal[_strategy] = strategyPrincipal[_strategy].add(_capital);
        }
    }

    /**
     * Update the garden power whenever there is a deposit or withdraw
     * @param _garden           Address of the garden
     * @param _previousSupply   Previous garden token supply before minting or burning new user tokens
     */
    function _updateGardenPower(
        address _garden,
        uint256 _previousSupply,
        uint256 _newSupply
    ) internal {
        // We select timestamp [0] to persist the garden power data as we deprecated checkpoints
        GardenPowerByTimestamp storage gardenPower = gardenPowerByTimestamp[_garden][0];
        // The very first deposit takes 0 of power in a garden as power is principal x time and time is 0
        // Power is updated by usign previous totalSupply (before the new mint or burn which is just done
        // as part of deposit/withdraw op)
        gardenPower.accGardenPower = gardenPower.lastDepositAt == 0
            ? 0
            : gardenPower.accGardenPower.add((block.timestamp.sub(gardenPower.lastDepositAt)).mul(_previousSupply));
        // The following call should always go after minting new tokens
        // The reason is that we need an updated totalSupply to update avg garden balance
        gardenPower.avgGardenBalance = gardenPower.lastDepositAt == 0
            ? _newSupply
            : (
                gardenPower.avgGardenBalance.mul(block.timestamp.sub(IGarden(_garden).gardenInitializedAt())).add(
                    _newSupply
                )
            )
                .div(block.timestamp.sub(IGarden(_garden).gardenInitializedAt()));

        gardenPower.lastDepositAt = block.timestamp;

        if (_newSupply == 0) {
            // reset Garden power if all funds are removed
            gardenPower.lastDepositAt = 0;
            gardenPower.avgGardenBalance = 0;
            gardenPower.accGardenPower = 0;
        }
    }

    /**
     * Update the contributor power whenever there is a deposit or withdraw
     * @param _garden           Address of the garden
     * @param _contributor      Address of the contributor
     * @param _previousBalance  Previous balance the user had before minting or burning new tokens
     */

    function _updateContributorPower(
        address _garden,
        address _contributor,
        uint256 _previousBalance,
        uint256 _newBalance
    ) internal {
        ContributorPerGarden storage contributor = contributorPerGarden[_garden][_contributor];
        // We select timestamp [0] to persist the contributor power data as we deprecated checkpoints
        TimestampContribution storage contributorDetail = contributor.tsContributions[0];
        // The very first deposit takes 0 of power
        // Power is updated by usign previous balance (before the new mint or burn which is
        // just done as part of this deposit/withdraw op)
        // Its power is proportional to the time passed by the previous supply during that time
        contributorDetail.power = contributor.lastDepositAt == 0
            ? 0
            : contributorDetail.power.add((block.timestamp.sub(contributor.lastDepositAt)).mul(_previousBalance));
        // The following call should always go after minting new tokens
        // The reason is that we need an updated user balance to update avg contributor balance
        // The new balance of the user takes care of the sharePrice so we use garden tokens count for power
        contributorDetail.avgBalance = contributor.lastDepositAt == 0
            ? _newBalance
            : (contributorDetail.avgBalance.mul(block.timestamp.sub(contributor.initialDepositAt)).add(_newBalance))
                .div(block.timestamp.sub(contributor.initialDepositAt));
        // Initial Deposit
        if (_previousBalance == 0 || contributor.initialDepositAt == 0) {
            contributor.initialDepositAt = block.timestamp;
        }
        contributor.lastDepositAt = block.timestamp;

        // Check for withdrawals of full capital
        if (_newBalance == 0) {
            contributor.lastDepositAt = 0;
            contributor.initialDepositAt = 0;
            contributorDetail.avgBalance = 0;
            contributorDetail.power = 0;
            delete contributor.timeListPointer; // Backward compatible
        }
    }

    /**
     * Get the price per token to be used in the adding or substraction normalized to DAI (supports multiple asset)
     * @param _reserveAsset     Garden reserve asset address
     * @param _strategy         Strategy address
     * @param _capital          Capital in reserve asset to add or substract
     * @param _addOrSubstract   Whether or not we are adding or unwinding capital to the strategy
     * @return pricePerToken value
     */
    function _getStrategyPricePerTokenUnit(
        address _reserveAsset,
        address _strategy,
        uint256 _capital,
        bool _addOrSubstract
    ) private returns (uint256) {
        // Normalizing into DAI
        IPriceOracle oracle = IPriceOracle(IBabController(controller).priceOracle());
        uint256 pricePerTokenUnit = oracle.getPrice(_reserveAsset, DAI);
        StrategyPricePerTokenUnit storage strPpt = strategyPricePerTokenUnit[_strategy];
        if (strPpt.preallocated == 0) {
            // First adding checkpoint
            strPpt.preallocated = _capital;
            strPpt.pricePerTokenUnit = pricePerTokenUnit;
            return pricePerTokenUnit;
        } else {
            // We are controlling pair reserveAsset-DAI fluctuations along the time
            if (_addOrSubstract) {
                strPpt.pricePerTokenUnit = (
                    ((strPpt.pricePerTokenUnit.mul(strPpt.preallocated)).add(_capital.mul(pricePerTokenUnit))).div(1e18)
                )
                    .preciseDiv(strPpt.preallocated.add(_capital));
                strPpt.preallocated = strPpt.preallocated.add(_capital);
            } else {
                // We use the previous pricePerToken in a substract instead of a new price
                // (as allocated capital used previous prices not the current one)
                strPpt.preallocated = strPpt.preallocated.sub(_capital);
            }
            return strPpt.pricePerTokenUnit;
        }
    }

    /**
     * PRIVILEGE FUNCTION to migrate beta gardens into the new optimized gas data structure without checkpoints
     * @dev Can be called by anyone, should be called once for each garden and can be removed after
     * all beta gardens data are migrated
     * @param _gardens     Array of protocol gardens to perform beta data migration
     */
    function _migrateBetaGardens(address[] memory _gardens) internal {
        for (uint256 i = 0; i < _gardens.length; i++) {
            _require(IBabController(controller).isGarden(_gardens[i]), Errors.ONLY_ACTIVE_GARDEN);
            GardenPowerByTimestamp storage gardenPower = gardenPowerByTimestamp[_gardens[i]][0];
            // Check if still migration is pending and it is a beta garden
            if (!betaGardenMigrated[_gardens[i]] && gardenPower.avgGardenBalance == 0) {
                (
                    gardenPower.lastDepositAt,
                    gardenPower.accGardenPower,
                    gardenPower.avgGardenBalance,

                ) = _getGardenBetaMigrationData(_gardens[i]);
                // Special case of abandoned garden without any funds, need reset
                if (ERC20(_gardens[i]).totalSupply() == 0) {
                    // reset Garden power if all funds are removed
                    gardenPower.lastDepositAt = 0;
                    gardenPower.avgGardenBalance = 0;
                    gardenPower.accGardenPower = 0;
                }
                // We set the flag of migration complete to true to avoid new updates that might corrupt data
                betaGardenMigrated[_gardens[i]] = true;
            }
        }
    }

    /**
     * PRIVILEGE FUNCTION to migrate beta users of each garden into the new optimized gas data structure
     * without checkpoints
     * @dev Can be called by anyone, should be called AFTER migrating gardens once for each user and
     * can be removed after all beta garden users data of all gardens are migrated
     * @param _garden       Address of a protocol beta garden whose contributors belong to
     * @param _contributors Array of beta contributor addresses to migrate data
     */
    function _migrateBetaUsers(address _garden, address[] memory _contributors) internal {
        _require(IBabController(controller).isGarden(_garden), Errors.ONLY_ACTIVE_GARDEN);
        if (!betaGardenMigrated[_garden] && gardenPowerByTimestamp[_garden][0].avgGardenBalance == 0) {
            // we need to update the garden first if still not migrated
            address[] memory gardens = new address[](1);
            gardens[0] = _garden;
            _migrateBetaGardens(gardens);
        }
        // Then we migrate users, one by one
        for (uint256 i = 0; i < _contributors.length; i++) {
            ContributorPerGarden storage contributor = contributorPerGarden[_garden][_contributors[i]];
            // We select timestamp [0] to persist the contributor power data as we deprecated checkpoints
            TimestampContribution storage contributorDetail = contributor.tsContributions[0];
            // Check if still migration is pending and it is a beta contributor
            // We consider those who were part of the beta but removed all their funds
            if (
                !betaUserMigrated[_garden][_contributors[i]] &&
                contributorDetail.avgBalance == 0 &&
                (contributor.lastDepositAt > 0 || contributor.pid > 0)
            ) {
                // It is a beta user that need data migration
                (
                    contributor.lastDepositAt,
                    contributorDetail.power,
                    contributorDetail.avgBalance,

                ) = _getContributorBetaMigrationData(_garden, _contributors[i]);
                // Beta user data already migrated
                betaUserMigrated[_garden][_contributors[i]] = true;
            }
        }
    }

    /**
     * Add protocol power timestamps for each quarter
     */
    function _updateProtocolPowerPerQuarter() private {
        uint256[] memory data = new uint256[](4);
        // data[0]: previous quarter, data[1]: current quarter, data[2]: timeDifference, data[3]: debtPower
        data[0] = miningUpdatedAt == 0 ? 1 : _getQuarter(miningUpdatedAt);
        data[1] = _getQuarter(block.timestamp);
        data[2] = block.timestamp.sub(miningUpdatedAt);
        ProtocolPerQuarter storage protocolCheckpoint = protocolPerQuarter[data[1]];
        data[3] = miningUpdatedAt == 0 ? 0 : miningProtocolPrincipal.mul(data[2]);
        if (!isProtocolPerQuarter[data[1].sub(1)]) {
            // The quarter is not initialized yet, we then create it
            if (miningUpdatedAt > 0) {
                // A new epoch has started with either a new strategy execution or finalization checkpoint
                if (data[0] == data[1].sub(1)) {
                    // There were no intermediate epoch without checkpoints, we are in the next epoch
                    // We need to divide the debtPower between previous epoch and current epoch
                    // We re-initialize the protocol power in the new epoch adding only the corresponding
                    // to its duration
                    protocolCheckpoint.quarterPower = data[3]
                        .mul(block.timestamp.sub(START_TIME.add(data[1].mul(EPOCH_DURATION).sub(EPOCH_DURATION))))
                        .div(data[2]);
                    // We now update the previous quarter with its proportional pending debtPower
                    protocolPerQuarter[data[1].sub(1)].quarterPower = protocolPerQuarter[data[1].sub(1)]
                        .quarterPower
                        .add(data[3].sub(protocolCheckpoint.quarterPower));
                } else {
                    // There were some intermediate epochs without checkpoints - we need to create
                    // missing checkpoints and update the last (current) one.
                    // We have to update all the quarters since last update
                    for (uint256 i = 0; i <= data[1].sub(data[0]); i++) {
                        ProtocolPerQuarter storage newCheckpoint = protocolPerQuarter[data[0].add(i)];
                        uint256 slotEnding = START_TIME.add(data[0].add(i).mul(EPOCH_DURATION));
                        if (i == 0) {
                            // We are in the first quarter to update (corresponding to miningUpdatedAt timestamp)
                            // We add the corresponding proportional part
                            newCheckpoint.quarterPower = newCheckpoint.quarterPower.add(
                                data[3].mul(slotEnding.sub(miningUpdatedAt)).div(data[2])
                            );
                        } else if (i < data[1].sub(data[0])) {
                            // We are in an intermediate quarter without checkpoints - need to create and update it
                            newCheckpoint.quarterPower = data[3].mul(EPOCH_DURATION).div(data[2]);
                        } else {
                            // We are in the last (current) quarter
                            // We update its proportional remaining debt power
                            protocolCheckpoint.quarterPower = data[3]
                                .mul(
                                block.timestamp.sub(START_TIME.add(data[1].mul(EPOCH_DURATION).sub(EPOCH_DURATION)))
                            )
                                .div(data[2]);
                        }
                    }
                }
            }
            isProtocolPerQuarter[data[1].sub(1)] = true;
        } else {
            // Quarter checkpoint already created
            // We update the power of the quarter by adding the new difference between last quarter
            // checkpoint and this checkpoint
            protocolCheckpoint.quarterPower = protocolCheckpoint.quarterPower.add(data[3]);
            miningProtocolPower = miningProtocolPower.add(data[3]);
        }
    }

    /**
     * Updates the strategy power per quarter for rewards calculations of each strategy out of the whole protocol
     * @param _strategy    Strategy address
     */
    function _updateStrategyPowerPerQuarter(address _strategy) private {
        uint256[] memory data = new uint256[](5);
        // data[0]: executedAt, data[1]: updatedAt, data[2]: time difference, data[3]: quarter, data[4]: debtPower
        (, , , , data[0], , data[1]) = IStrategy(_strategy).getStrategyState();
        if (data[1] < START_TIME) {
            // We check the initialization only for beta gardens, quarter = 1
            StrategyPerQuarter storage betaStrategyCheckpoint = strategyPerQuarter[_strategy][1];
            if (betaStrategyCheckpoint.betaInitializedAt == 0) {
                betaStrategyCheckpoint.betaInitializedAt = block.timestamp;
            }
            // Only for strategies starting before mining and still executing, get proportional
            // Exited strategies before the mining starts, are not eligible of this standard setup
            data[1] = betaStrategyCheckpoint.betaInitializedAt;
        }
        data[2] = block.timestamp.sub(data[1]);
        data[3] = _getQuarter(block.timestamp);
        StrategyPerQuarter storage strategyCheckpoint = strategyPerQuarter[_strategy][data[3]];
        // We calculate the debt Power since last checkpoint (if any)
        data[4] = strategyPrincipal[_strategy].mul(data[2]);
        if (!strategyCheckpoint.initialized) {
            // The strategy quarter is not yet initialized then we create it
            // If it the first checkpoint in the first executing epoch - keep power 0
            if (data[3] > _getQuarter(data[0])) {
                // Each time a running strategy has a new checkpoint on a new (different) epoch than
                // previous checkpoints.
                // debtPower is the proportional power of the strategy for this quarter from previous checkpoint
                // We need to iterate since last checkpoint
                (uint256 numQuarters, uint256 startingQuarter) = _getRewardsWindow(data[1], block.timestamp);

                // There were intermediate epochs without checkpoints - we need to create their corresponding
                //  checkpoints and update the last one
                // We have to update all the quarters including where the previous checkpoint is and
                // the one where we are now
                for (uint256 i = 0; i < numQuarters; i++) {
                    StrategyPerQuarter storage newCheckpoint = strategyPerQuarter[_strategy][startingQuarter.add(i)];
                    uint256 slotEnding = START_TIME.add(startingQuarter.add(i).mul(EPOCH_DURATION));
                    if (i == 0) {
                        // We are in the first quarter to update, we add the proportional pending part
                        newCheckpoint.quarterPower = newCheckpoint.quarterPower.add(
                            data[4].mul(slotEnding.sub(data[1])).div(data[2])
                        );
                    } else if (i > 0 && i.add(1) < numQuarters) {
                        // We are updating an intermediate quarter
                        newCheckpoint.quarterPower = data[4].mul(EPOCH_DURATION).div(data[2]);
                        newCheckpoint.initialized = true;
                    } else {
                        // We are updating the current quarter of this strategy checkpoint
                        newCheckpoint.quarterPower = data[4]
                            .mul(block.timestamp.sub(START_TIME.add(data[3].mul(EPOCH_DURATION).sub(EPOCH_DURATION))))
                            .div(data[2]);
                    }
                }
            }
            strategyCheckpoint.initialized = true;
        } else {
            // We are in the same quarter than previous checkpoints for this strategy
            // We update the power of the quarter by adding the new difference between
            // last quarter checkpoint and this checkpoint
            strategyCheckpoint.quarterPower = strategyCheckpoint.quarterPower.add(data[4]);
        }
    }

    /**
     * Safe BABL rewards (Mining program) token transfer.
     * It handle cases when in case of rounding errors, RewardsDistributor might not have enough BABL.
     * @param _to               The receiver address of the contributor to send
     * @param _amount           The amount of BABL tokens to be rewarded during this claim
     */
    function _safeBABLTransfer(address _to, uint96 _amount) private {
        uint256 bablBal = babltoken.balanceOf(address(this));
        if (_amount > bablBal) {
            SafeERC20.safeTransfer(babltoken, _to, bablBal);
        } else {
            SafeERC20.safeTransfer(babltoken, _to, _amount);
        }
    }

    /**
     * Set a customized profit rewards
     * @param _garden           Address of the garden
     * @param _strategistShare  New sharing profit % for strategist
     * @param _stewardsShare    New sharing profit % for stewards
     * @param _lpShare          New sharing profit % for lp
     */
    function _setProfitRewards(
        address _garden,
        uint256 _strategistShare,
        uint256 _stewardsShare,
        uint256 _lpShare
    ) internal {
        _require(_strategistShare.add(_stewardsShare).add(_lpShare) == 95e16, Errors.PROFIT_SHARING_MISMATCH);
        // [0]: _strategistProfit , [1]: _stewardsProfit, [2]: _lpProfit
        if (
            _strategistShare != PROFIT_STRATEGIST_SHARE ||
            _stewardsShare != PROFIT_STEWARD_SHARE ||
            _lpShare != PROFIT_LP_SHARE
        ) {
            // Different from standard %
            gardenCustomProfitSharing[_garden] = true;
            gardenProfitSharing[_garden][0] = _strategistShare;
            gardenProfitSharing[_garden][1] = _stewardsShare;
            gardenProfitSharing[_garden][2] = _lpShare;
        }
    }

    /* ========== Internal View functions ========== */

    /**
     * Get the rewards for a specific contributor activately contributing in strategies of a specific garden
     * @param _garden               Garden address responsible of the strategies to calculate rewards
     * @param _strategy             Strategy address
     * @param _contributor          Contributor address
     * @param _initialDepositAt     User initial deposit timestamp
     * @param _claimedAt            User last claim timestamp

     * @return Array of size 7 with the following distribution:
     * rewards[0]: Strategist BABL 
     * rewards[1]: Strategist Profit
     * rewards[2]: Steward BABL
     * rewards[3]: Steward Profit
     * rewards[4]: LP BABL
     * rewards[5]: total BABL
     * rewards[6]: total Profits
     */
    function _getStrategyProfitsAndBABL(
        address _garden,
        address _strategy,
        address _contributor,
        uint256 _initialDepositAt,
        uint256 _claimedAt
    ) private view returns (uint256[] memory) {
        _require(address(IStrategy(_strategy).garden()) == _garden, Errors.STRATEGY_GARDEN_MISMATCH);
        uint256[] memory rewards = new uint256[](7);

        (address strategist, uint256[] memory strategyDetails, bool[] memory profitData) =
            IStrategy(_strategy).getStrategyRewardsContext();

        // strategyDetails array mapping:
        // strategyDetails[0]: executedAt
        // strategyDetails[1]: exitedAt
        // strategyDetails[2]: updatedAt
        // strategyDetails[3]: enteredAt
        // strategyDetails[4]: totalPositiveVotes
        // strategyDetails[5]: totalNegativeVotes
        // strategyDetails[6]: capitalAllocated
        // strategyDetails[7]: capitalReturned
        // strategyDetails[8]: expectedReturn
        // strategyDetails[9]: strategyRewards
        // strategyDetails[10]: profitValue
        // strategyDetails[11]: distanceValue
        // profitData array mapping:
        // profitData[0]: profit
        // profitData[1]: distance

        // Positive strategies not yet claimed
        if (strategyDetails[1] > _claimedAt && strategyDetails[0] >= _initialDepositAt) {
            // In case of profits, the distribution of profits might substract the protocol fee beforehand:
            strategyDetails[10] = profitData[0] == true
                ? strategyDetails[10].sub(strategyDetails[10].multiplyDecimal(PROFIT_PROTOCOL_FEE))
                : 0;
            // Get the contributor power until the the strategy exit timestamp
            uint256 contributorPower = getContributorPower(_garden, _contributor, strategyDetails[1]);
            // Get strategist BABL rewards in case the contributor is also the strategist of the strategy
            rewards[0] = strategist == _contributor ? _getStrategyStrategistBabl(strategyDetails, profitData) : 0;
            // Get strategist profit rewards if profits
            rewards[1] = (strategist == _contributor && profitData[0] == true)
                ? _getStrategyStrategistProfits(_garden, strategyDetails[10])
                : 0;
            // Get steward rewards
            rewards[2] = _getStrategyStewardBabl(_strategy, _contributor, strategyDetails, profitData);
            // If not profits _getStrategyStewardsProfits should not execute
            rewards[3] = profitData[0] == true
                ? _getStrategyStewardProfits(_garden, _strategy, _contributor, strategyDetails, profitData)
                : 0;
            // Get LP rewards
            rewards[4] = _getStrategyLPBabl(strategyDetails[9], contributorPower);
            // Creator bonus (if any)
            rewards[5] = _getCreatorBonus(_garden, _contributor, rewards[0].add(rewards[2]).add(rewards[4]));
            rewards[6] = rewards[1].add(rewards[3]);
        }

        return rewards;
    }

    /**
     * Get the BABL rewards (Mining program) for a Steward profile
     * @param _strategy         Strategy address
     * @param _contributor      Contributor address
     * @param _strategyDetails  Strategy details data
     * @param _profitData       Strategy profit data
     */
    function _getStrategyStewardBabl(
        address _strategy,
        address _contributor,
        uint256[] memory _strategyDetails,
        bool[] memory _profitData
    ) private view returns (uint256) {
        // Assumptions:
        // It executes in all cases as non profited strategies can also give BABL rewards to those who voted against

        int256 userVotes = IStrategy(_strategy).getUserVotes(_contributor);
        uint256 totalVotes = _strategyDetails[4].add(_strategyDetails[5]);

        uint256 bablCap;

        // Get proportional voter (stewards) rewards in case the contributor was also a steward of the strategy
        uint256 babl;
        if (userVotes > 0 && _profitData[0] == true && _profitData[1] == true) {
            // Voting in favor of the execution of the strategy with profits and positive distance
            // Negative votes in this case will not receive BABL so we divide only by positive votes
            babl = _strategyDetails[9].multiplyDecimal(BABL_STEWARD_SHARE).preciseMul(
                uint256(userVotes).preciseDiv(_strategyDetails[4])
            );
        } else if (userVotes > 0 && _profitData[0] == true && _profitData[1] == false) {
            // Voting in favor positive profits but below expected return
            babl = _strategyDetails[9].multiplyDecimal(BABL_STEWARD_SHARE).preciseMul(
                uint256(userVotes).preciseDiv(totalVotes)
            );
            // We discount the error of expected return vs real returns
            babl = babl.sub(babl.preciseMul(_strategyDetails[11].preciseDiv(_strategyDetails[8])));
        } else if (userVotes > 0 && _profitData[0] == false) {
            // Voting in favor of a non profitable strategy get nothing
            babl = 0;
        } else if (userVotes < 0 && _profitData[1] == false) {
            // Voting against a strategy that got results below expected return provides rewards
            // to the voter (helping the protocol to only have good strategies)
            // If no profit at all, the whole steward benefit goes to those voting against
            uint256 votesAccounting = _profitData[0] ? totalVotes : _strategyDetails[5];
            babl = _strategyDetails[9].multiplyDecimal(BABL_STEWARD_SHARE).preciseMul(
                uint256(Math.abs(userVotes)).preciseDiv(votesAccounting)
            );

            bablCap = babl.mul(2); // Max cap
            // We add a bonus inverse to the error of expected return vs real returns
            babl = babl.add(babl.preciseMul(_strategyDetails[11].preciseDiv(_strategyDetails[8])));
            if (babl > bablCap) babl = bablCap; // We limit 2x by a Cap
        } else if (userVotes < 0 && _profitData[1] == true) {
            babl = 0;
        }
        return babl;
    }

    /**
     * Get the rewards for a Steward profile
     * @param _garden           Garden address
     * @param _strategy         Strategy address
     * @param _contributor      Contributor address
     * @param _strategyDetails  Strategy details data
     * @param _profitData       Strategy profit data
     */
    function _getStrategyStewardProfits(
        address _garden,
        address _strategy,
        address _contributor,
        uint256[] memory _strategyDetails,
        bool[] memory _profitData
    ) private view returns (uint256) {
        // Assumptions:
        // Assumption that the strategy got profits. Should not execute otherwise.
        // Get proportional voter (stewards) rewards in case the contributor was also a steward of the strategy
        int256 userVotes = IStrategy(_strategy).getUserVotes(_contributor);
        uint256 totalVotes = _strategyDetails[4].add(_strategyDetails[5]);

        uint256 profitShare =
            gardenCustomProfitSharing[_garden] ? gardenProfitSharing[_garden][1] : PROFIT_STEWARD_SHARE;
        if (userVotes > 0) {
            // If the strategy got profits equal or above expected return only positive votes counts,
            // so we divide by only positive
            // Otherwise, we divide by all total votes as also voters against will get some profits
            // if the strategy returned less than expected
            uint256 accountingVotes = _profitData[1] ? _strategyDetails[4] : totalVotes;
            return
                _strategyDetails[11].multiplyDecimal(profitShare).preciseMul(uint256(userVotes)).preciseDiv(
                    accountingVotes
                );
        } else if ((userVotes < 0) && _profitData[1] == false) {
            return
                _strategyDetails[11].multiplyDecimal(profitShare).preciseMul(uint256(Math.abs(userVotes))).preciseDiv(
                    totalVotes
                );
        } else if ((userVotes < 0) && _profitData[1] == true) {
            // Voted against a very profit strategy above expected returns, get no profit at all
            return 0;
        }
    }

    /**
     * Get the BABL rewards (Mining program) for a Strategist profile
     * @param _strategyDetails     Strategy details data
     * @param _profitData          Strategy details data
     */
    function _getStrategyStrategistBabl(uint256[] memory _strategyDetails, bool[] memory _profitData)
        private
        view
        returns (uint256)
    {
        // Assumptions:
        // We assume that the contributor is the strategist. Should not execute this function otherwise.
        uint256 babl;
        uint256 bablCap;
        babl = _strategyDetails[9].multiplyDecimal(BABL_STRATEGIST_SHARE); // Standard calculation to be ponderated
        if (_profitData[0] == true && _profitData[1] == true) {
            // Strategy with equal or higher profits than expected
            bablCap = babl.mul(2); // Max cap
            // The more the results are close to the expected the more bonus will get (limited by a x2 cap)
            babl = babl.add(babl.preciseMul(_strategyDetails[8].preciseDiv(_strategyDetails[7])));
            if (babl > bablCap) babl = bablCap; // We limit 2x by a Cap
        } else if (_profitData[0] == true && _profitData[1] == false) {
            //under expectations
            // The more the results are close to the expected the less penalization it might have
            babl = babl.sub(babl.sub(babl.preciseMul(_strategyDetails[7].preciseDiv(_strategyDetails[8]))));
        } else {
            // No positive profit, no BABL assigned to the strategist role
            return 0;
        }
        return babl;
    }

    /**
     * Get the rewards for a Strategist profile
     * @param _garden           Garden address
     * @param _profitValue      Strategy profit value
     */
    function _getStrategyStrategistProfits(address _garden, uint256 _profitValue) private view returns (uint256) {
        // Assumptions:
        // Only executes if the contributor was the strategist of the strategy
        // AND the strategy had profits
        uint256 profitShare =
            gardenCustomProfitSharing[_garden] ? gardenProfitSharing[_garden][0] : PROFIT_STRATEGIST_SHARE;
        return _profitValue.multiplyDecimal(profitShare);
    }

    /**
     * Get the BABL rewards (Mining program) for a LP profile
     * @param _strategyRewards      Strategy rewards
     * @param _contributorPower     Contributor power
     */
    function _getStrategyLPBabl(uint256 _strategyRewards, uint256 _contributorPower) private view returns (uint256) {
        uint256 babl;
        // All params must have 18 decimals precision
        babl = _strategyRewards.multiplyDecimal(BABL_LP_SHARE).preciseMul(_contributorPower);
        return babl;
    }

    function _getGardenAndContributor(address _garden, address _contributor) private view returns (uint256[] memory) {
        uint256[] memory powerData = new uint256[](9);
        ContributorPerGarden storage contributor = contributorPerGarden[_garden][_contributor];
        // We take care if a beta user is already migrated or not to the new optimized-gas architecture
        GardenPowerByTimestamp storage garden =
            (!betaGardenMigrated[_garden] && gardenPid[_garden] > 0)
                ? gardenPowerByTimestamp[_garden][gardenTimelist[_garden][gardenPid[_garden].sub(1)]]
                : gardenPowerByTimestamp[_garden][0];

        // powerData[0]: lastDepositAt (contributor)
        // powerData[1]: initialDepositAt (contributor)
        // powerData[2]: balance (contributor)
        // powerData[3]: power (contributor)
        // powerData[4]: avgBalance (contributor)
        // powerData[5]: lastDepositAt (garden)
        // powerData[6]: accGardenPower (garden)
        // powerData[7]: avgGardenBalance (garden)
        // powerData[8]: totalSupply (garden)
        powerData[0] = contributor.lastDepositAt;
        powerData[1] = contributor.initialDepositAt;
        powerData[2] = ERC20(_garden).balanceOf(_contributor);
        bool stillBetaUser =
            (!betaUserMigrated[_garden][_contributor] && contributor.pid > 0 && contributor.initialDepositAt > 0);

        powerData[3] = stillBetaUser
            ? contributor.tsContributions[contributor.timeListPointer[contributor.pid.sub(1)]].power
            : contributor.tsContributions[0].power;
        powerData[4] = stillBetaUser
            ? contributor.tsContributions[contributor.timeListPointer[contributor.pid.sub(1)]].avgBalance
            : contributor.tsContributions[0].avgBalance;

        powerData[5] = garden.lastDepositAt;
        powerData[6] = garden.accGardenPower;
        powerData[7] = garden.avgGardenBalance;
        powerData[8] = ERC20(_garden).totalSupply();
        return powerData;
    }

    /**
     * Calculates the BABL rewards supply for each quarter
     * @param _quarter      Number of the epoch (quarter)
     */
    function _tokenSupplyPerQuarter(uint256 _quarter) internal pure returns (uint96) {
        _require(_quarter >= 1, Errors.QUARTERS_MIN_1);
        if (_quarter >= 513) {
            return 0; // Avoid math overflow
        } else {
            uint256 firstFactor = (SafeDecimalMath.unit().add(DECAY_RATE)).powDecimal(_quarter.sub(1));
            uint256 supplyForQuarter = Q1_REWARDS.divideDecimal(firstFactor);
            return Safe3296.safe96(supplyForQuarter, 'overflow 96 bits');
        }
    }

    /**
     * Calculates the quarter number for a specific time since START_TIME
     * @param _now      Timestamp to calculate its quarter
     */
    function _getQuarter(uint256 _now) internal view returns (uint256) {
        // Avoid underflow for active strategies during mining activation
        uint256 quarter = _now >= START_TIME ? (_now.sub(START_TIME).preciseDivCeil(EPOCH_DURATION)).div(1e18) : 0;
        return quarter.add(1);
    }

    /**
     * Calculates the range (starting quarter and ending quarter since START_TIME)
     * @param _from   Starting timestamp
     * @param _to     Ending timestamp
     */
    function _getRewardsWindow(uint256 _from, uint256 _to) internal view returns (uint256, uint256) {
        // Avoid underflow for active strategies during mining activation
        if (_from < START_TIME) {
            _from = START_TIME;
        }
        uint256 quarters = (_to.sub(_from).preciseDivCeil(EPOCH_DURATION)).div(1e18);

        uint256 startingQuarter = (_from.sub(START_TIME).preciseDivCeil(EPOCH_DURATION)).div(1e18);
        uint256 endingQuarter = (_to.sub(START_TIME).preciseDivCeil(EPOCH_DURATION)).div(1e18);

        if (
            startingQuarter != endingQuarter &&
            endingQuarter == startingQuarter.add(1) &&
            _to.sub(_from) < EPOCH_DURATION
        ) {
            quarters = quarters.add(1);
        }
        return (quarters.add(1), startingQuarter.add(1));
    }

    /**
     * Gives creator bonus to the user and returns original + bonus
     * @param _garden           Address of the garden
     * @param _contributor      Address of the contributor
     * @param _contributorBABL  BABL obtained in the strategy
     */
    function _getCreatorBonus(
        address _garden,
        address _contributor,
        uint256 _contributorBABL
    ) private view returns (uint256) {
        IGarden garden = IGarden(_garden);
        bool isCreator = garden.creator() == _contributor;
        uint8 creatorCount = garden.creator() != address(0) ? 1 : 0;
        for (uint8 i = 0; i < 4; i++) {
            address _extraCreator = garden.extraCreators(i);
            if (_extraCreator != address(0)) {
                creatorCount++;
                isCreator = isCreator || _extraCreator == _contributor;
            }
        }
        // Get a multiplier bonus in case the contributor is the garden creator
        if (creatorCount == 0) {
            // If there is no creator divide the 15% bonus across al members
            return
                _contributorBABL.add(
                    _contributorBABL.multiplyDecimal(CREATOR_BONUS).div(IGarden(_garden).totalContributors())
                );
        } else {
            if (isCreator) {
                // Check other creators and divide by number of creators or members if creator address is 0
                return _contributorBABL.add(_contributorBABL.multiplyDecimal(CREATOR_BONUS).div(creatorCount));
            }
        }
        return _contributorBABL;
    }

    /**
     * Get the garden details of a beta Garden that needs migration into the new optimized-gas structure
     * without checkpoints
     * @dev Once all the beta gardens data are migrated, it will not longer need to execute this code again
     * This code is needed until all beta gardens are migrated into the new optimized-gas structure
     * @param _garden           Address of the beta garden
     * @return all data needed for the migration
     */
    function _getGardenBetaMigrationData(address _garden)
        internal
        view
        returns (
            uint256,
            uint256,
            uint256,
            bool
        )
    {
        if (gardenPid[_garden] > 0) {
            return (
                betaGardenMigrated[_garden]
                    ? gardenPowerByTimestamp[_garden][0].lastDepositAt
                    : gardenTimelist[_garden][gardenPid[_garden].sub(1)],
                _getGardenBetaPower(_garden),
                _getGardenBetaAvgBalance(_garden),
                betaGardenMigrated[_garden]
            );
        } else {
            return (0, 0, 0, false);
        }
    }

    /**
     * Get the beta contributor details of a beta Garden that needs migration into the new optimized-gas
     * structure without checkpoints
     * @dev Once all the beta contributors of all beta gardens data are migrated, it will not longer need
     * to execute this code again
     * This code is needed until all beta users are migrated into the new optimized-gas structure
     * @param _garden           Address of the beta garden
     * @param _contributor      Address of the beta contributor
     * @return all data needed for the migration
     */
    function _getContributorBetaMigrationData(address _garden, address _contributor)
        internal
        view
        returns (
            uint256,
            uint256,
            uint256,
            bool
        )
    {
        if (gardenPid[_garden] > 0) {
            return (
                contributorPerGarden[_garden][_contributor].lastDepositAt,
                _getContributorBetaPower(_garden, _contributor),
                _getContributorBetaAvgBalance(_garden, _contributor),
                betaUserMigrated[_garden][_contributor]
            );
        } else {
            return (0, 0, 0, false);
        }
    }

    /**
     * Get the garden power for a beta garden to migrate its power into the new gas-optimized
     * gardenpower structure without checkpoints
     * @dev Once the beta garden data is migrated, it will not longer need to execute this code again
     * This code is needed until all beta gardens are migrated into the new optimized-gas structure
     * @param _garden           Address of the beta garden
     * @return the last power measured in the last checkpoint of a garden
     */
    function _getGardenBetaPower(address _garden) internal view returns (uint256) {
        // Only beta gardens have used gardenPid
        if (gardenPid[_garden] > 0) {
            // Assumes that the garden is a beta garden with checkpoints
            GardenPowerByTimestamp storage garden =
                gardenPowerByTimestamp[_garden][gardenTimelist[_garden][gardenPid[_garden].sub(1)]];
            return garden.accGardenPower;
        } else {
            return 0;
        }
    }

    /**
     * Calculate the garden average balance (totalSupply vs. time) for a beta garden as it is needed
     *  for the new gas-optimized gardenpower structure without checkpoints
     * @dev Once the beta garden data is migrated, it will not longer need to execute this code again
     * This code is needed until all beta gardens are migrated into the new optimized-gas structure
     * @param _garden           Address of the beta garden
     * @return the real average balance of a beta garden until its last checkpoint
     */
    function _getGardenBetaAvgBalance(address _garden) internal view returns (uint256) {
        uint256 avgBalance;
        // Only beta gardens have used gardenPid
        for (uint256 i = 0; i < gardenPid[_garden]; i++) {
            GardenPowerByTimestamp storage garden = gardenPowerByTimestamp[_garden][gardenTimelist[_garden][i]];
            uint256 timeDiff = i > 0 ? gardenTimelist[_garden][i].sub(gardenTimelist[_garden][0]) : 0;

            avgBalance = i == 0
                ? garden.avgGardenBalance
                : (avgBalance.mul(timeDiff)).add(garden.avgGardenBalance).div(timeDiff);
        }
        return avgBalance;
    }

    /**
     * Calculate the contributor power for a beta user by using previous checkpoints as it is
     * needed for the new gas-optimized contributorpower structure without checkpoints
     * The usage of the result will be used to migrate the user, which actually happens only once
     * @dev Once the user data is migrated, it will not longer need to execute this code again
     * This code is needed until all beta users are migrated into the new optimized-gas structure
     * @param _garden             Address of the beta garden
     * @param _contributor        Address of the beta contributor
     * @return the last power measured in the last checkpoint of a beta contributor
     */
    function _getContributorBetaPower(address _garden, address _contributor) internal view returns (uint256) {
        ContributorPerGarden storage contributor = contributorPerGarden[_garden][_contributor];
        // Only beta users have used pid but we also take care of those who removed all their funds
        TimestampContribution storage contributorLastCheckpoint =
            (contributor.pid == 0 || contributor.initialDepositAt == 0)
                ? contributor.tsContributions[contributor.initialDepositAt]
                : contributor.tsContributions[contributor.timeListPointer[contributor.pid.sub(1)]];
        return contributorLastCheckpoint.power;
    }

    /**
     * Calculate the contributor average balance (supply vs. time) for a beta user by using
     * previous checkpoints as it is needed for the new gas-optimized contributorpower structure without checkpoints
     * The usage of the result will be used to migrate the user, which actually happens only once
     * @dev Once the user data is migrated, it will not longer need to execute this code again
     * This code is needed until all beta users are migrated into the new optimized-gas structure
     * @param _garden             Address of the beta garden
     * @param _contributor        Address of the beta contributor
     * @return the real average balance of a beta user until its last checkpoint
     */
    function _getContributorBetaAvgBalance(address _garden, address _contributor) internal view returns (uint256) {
        uint256 avgBalance;
        ContributorPerGarden storage contributor = contributorPerGarden[_garden][_contributor];
        if (contributor.initialDepositAt == 0) {
            // If a beta user has left the garden
            return 0;
        } else {
            // Only beta users have used pid
            for (uint256 i = 0; i < contributor.pid; i++) {
                TimestampContribution storage contributorCheckpoint =
                    contributor.tsContributions[contributor.timeListPointer[i]];
                uint256 timeDiff = contributor.timeListPointer[i].sub(contributor.initialDepositAt);

                avgBalance = i == 0
                    ? contributorCheckpoint.avgBalance
                    : avgBalance.mul(timeDiff).add(contributorCheckpoint.avgBalance).div(timeDiff);
            }
            return avgBalance;
        }
    }
}

contract RewardsDistributorV5 is RewardsDistributor {}<|MERGE_RESOLUTION|>--- conflicted
+++ resolved
@@ -16,10 +16,7 @@
 */
 
 pragma solidity 0.7.6;
-<<<<<<< HEAD
-=======
-
->>>>>>> 3c4b3e47
+
 import {TimeLockedToken} from './TimeLockedToken.sol';
 
 import {OwnableUpgradeable} from '@openzeppelin/contracts-upgradeable/access/OwnableUpgradeable.sol';
@@ -401,7 +398,6 @@
     }
 
     /**
-<<<<<<< HEAD
      * Change default BABL shares % by the governance
      * @param _strategistShare      New % of BABL strategist share
      * @param _stewardsShare        New % of BABL stewards share
@@ -426,8 +422,6 @@
     }
 
     /**
-=======
->>>>>>> 3c4b3e47
      * PRIVILEGE FUNCTION to migrate beta users of each garden into the new optimized gas data structure
      * without checkpoints.
      * @dev Can be called by anyone, should be called AFTER migrating gardens once for each user and
