--- conflicted
+++ resolved
@@ -108,15 +108,7 @@
     }
     modifier onlyUnpaused() {
         // Do not execute if Globally or individually paused
-<<<<<<< HEAD
         _require(!IBabController(controller).isPaused(address(this)), Errors.ONLY_UNPAUSED);
-=======
-        _require(
-            !IBabController(controller).guardianGlobalPaused() &&
-                !IBabController(controller).guardianPaused(address(this)),
-            Errors.ONLY_UNPAUSED
-        );
->>>>>>> 06554d47
         _;
     }
 
