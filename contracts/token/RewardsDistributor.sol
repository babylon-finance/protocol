/*
    Copyright 2021 Babylon Finance.

    Licensed under the Apache License, Version 2.0 (the "License");
    you may not use this file except in compliance with the License.
    You may obtain a copy of the License at
    http://www.apache.org/licenses/LICENSE-2.0

    Unless required by applicable law or agreed to in writing, software
    distributed under the License is distributed on an "AS IS" BASIS,
    WITHOUT WARRANTIES OR CONDITIONS OF ANY KIND, either express or implied.
    See the License for the specific language governing permissions and
    limitations under the License.

    SPDX-License-Identifier: Apache License, Version 2.0
*/

pragma solidity 0.7.6;
import {TimeLockedToken} from './TimeLockedToken.sol';

import {OwnableUpgradeable} from '@openzeppelin/contracts-upgradeable/access/OwnableUpgradeable.sol';
import {LowGasSafeMath} from '../lib/LowGasSafeMath.sol';
import {Address} from '@openzeppelin/contracts/utils/Address.sol';
import {SafeERC20} from '@openzeppelin/contracts/token/ERC20/SafeERC20.sol';
import {ERC20} from '@openzeppelin/contracts/token/ERC20/ERC20.sol';
import {IERC20} from '@openzeppelin/contracts/token/ERC20/IERC20.sol';

import {SafeDecimalMath} from '../lib/SafeDecimalMath.sol';
import {PreciseUnitMath} from '../lib/PreciseUnitMath.sol';
import {Math} from '../lib/Math.sol';
import {Safe3296} from '../lib/Safe3296.sol';
import {Errors, _require} from '../lib/BabylonErrors.sol';

import {IBabController} from '../interfaces/IBabController.sol';
import {IGarden} from '../interfaces/IGarden.sol';
import {IStrategy} from '../interfaces/IStrategy.sol';
import {IRewardsDistributor} from '../interfaces/IRewardsDistributor.sol';
import {IPriceOracle} from '../interfaces/IPriceOracle.sol';
import {IProphets} from '../interfaces/IProphets.sol';

/**
 * @title Rewards Distributor implementing the BABL Mining Program and other Rewards to Strategists and Stewards
 * @author Babylon Finance
 * Rewards Distributor contract is a smart contract used to calculate and distribute all the BABL rewards
 * of the BABL Mining Program along the time reserved for executed strategies. It implements a supply curve
 * to distribute 500K BABL along the time.
 * The supply curve is designed to optimize the long-term sustainability of the protocol.
 * The rewards are front-loaded but they last for more than 10 years, slowly decreasing quarter by quarter.
 * For that, it houses the state of the protocol power along the time as each strategy power is compared
 * to the whole protocol usage as well as profits of each strategy counts.
 * Rewards Distributor also is responsible for the calculation and delivery of other rewards as bonuses
 * to specific profiles, which are actively contributing to the protocol growth and their communities
 * (Garden creators, Strategists and Stewards).
 */
contract RewardsDistributor is OwnableUpgradeable, IRewardsDistributor {
    using LowGasSafeMath for uint256;
    using LowGasSafeMath for int256;
    using PreciseUnitMath for uint256;
    using PreciseUnitMath for int256;
    using SafeDecimalMath for uint256;
    using SafeDecimalMath for int256;
    using Math for uint256;
    using Math for int256;
    using Safe3296 for uint256;
    using Safe3296 for int256;
    using Safe3296 for uint96;
    using Safe3296 for uint32;

    /* ========== Events ========== */

    /* ============ Modifiers ============ */
    /**
     * Throws if the call is not from a valid strategy
     */
    function _onlyStrategy(address _strategy) private view {
        address garden = address(IStrategy(_strategy).garden());
        _require(IBabController(controller).isGarden(garden), Errors.ONLY_ACTIVE_GARDEN);
        _require(IGarden(garden).isGardenStrategy(_strategy), Errors.STRATEGY_GARDEN_MISMATCH);
    }

    /**
     * Throws if the sender is not the controller
     */
    function _onlyController() private view {
        _require(IBabController(controller).isSystemContract(msg.sender), Errors.NOT_A_SYSTEM_CONTRACT);
        _require(address(controller) == msg.sender, Errors.ONLY_CONTROLLER);
    }

    /**
     * Throws if Rewards Distributor is paused
     */
    function _onlyUnpaused() private view {
        // Do not execute if Globally or individually paused
        _require(!IBabController(controller).isPaused(address(this)), Errors.ONLY_UNPAUSED);
    }

    /**
     * Throws if a malicious reentrant call is detected
     */
    modifier nonReentrant() {
        // On the first call to nonReentrant, _notEntered will be true
        _require(status != ENTERED, Errors.REENTRANT_CALL);
        // Any calls to nonReentrant after this point will fail
        status = ENTERED;
        _;
        // By storing the original value once again, a refund is triggered (see
        // https://eips.ethereum.org/EIPS/eip-2200)
        status = NOT_ENTERED;
    }

    /* ============ Constants ============ */
    // 500K BABL allocated to this BABL Mining Program, the first quarter is Q1_REWARDS
    // and the following quarters will follow the supply curve using a decay rate
    uint256 private constant Q1_REWARDS = 53_571_428_571_428_600e6; // First quarter (epoch) BABL rewards
    // 12% quarterly decay rate (each 90 days)
    // (Rewards on Q1 = 1,12 * Rewards on Q2) being Q1= Quarter 1, Q2 = Quarter 2
    uint256 private constant DECAY_RATE = 12e16;
    // Duration of its EPOCH in days  // BABL & profits split from the protocol
    uint256 private constant EPOCH_DURATION = 90 days;

    // solhint-disable-next-line
    uint256 public override START_TIME; // Starting time of the rewards distribution

    // solhint-disable-next-line
    uint256 private strategistBABLPercentage;
    // solhint-disable-next-line
    uint256 private stewardsBABLPercentage;
    // solhint-disable-next-line
    uint256 private lpsBABLPercentage;
    // solhint-disable-next-line
    uint256 private strategistProfitPercentage;
    // solhint-disable-next-line
    uint256 private stewardsProfitPercentage;
    // solhint-disable-next-line
    uint256 private lpsProfitPercentage;
    // solhint-disable-next-line
    uint256 private profitProtocolFee;
    // solhint-disable-next-line
    uint256 private gardenCreatorBonus;

    // DAI normalize asset
    address private constant DAI = 0x6B175474E89094C44Da98b954EedeAC495271d0F;

    // Reentrancy guard countermeasure
    uint256 private constant NOT_ENTERED = 1;
    uint256 private constant ENTERED = 2;

    /* ============ Structs ============ */

    struct ProtocolPerTimestamp {
        uint256 principal; // DEPRECATED
        uint256 time; // DEPRECATED
        uint256 quarterBelonging; // DEPRECATED
        uint256 timeListPointer; // DEPRECATED
        uint256 power; // DEPRECATED
    }

    struct ProtocolPerQuarter {
        // Protocol allocation checkpoints per timestamp per each quarter along the time
        uint256 quarterPrincipal; // DEPRECATED
        uint256 quarterNumber; // DEPRECATED
        uint256 quarterPower; //  Accumulated Protocol power for each quarter
        uint96 supplyPerQuarter; // DEPRECATED
    }

    struct GardenPowerByTimestamp {
        // Garden allocation checkpoints per timestamp per each garden
        uint256 avgGardenBalance; // Checkpoint to keep track on garden supply
        uint256 lastDepositAt; // Checkpoint timestamps
        uint256 accGardenPower; // Garden power checkpoint (power is proportional to = principal * duration)
    }
    struct ContributorPerGarden {
        // Checkpoints to keep track on the evolution of each contributor vs. each garden
        uint256 lastDepositAt; // Last deposit timestamp of each contributor in each garden
        uint256 initialDepositAt; // Checkpoint of the initial deposit
        uint256[] timeListPointer; // DEPRECATED, but still needed during beta gardens migration
        uint256 pid; // DEPRECATED, but still needed during beta gardens migration
        // Sub-mapping of contributor details, updated info after beta will be only at position [0]
        mapping(uint256 => TimestampContribution) tsContributions;
    }

    struct TimestampContribution {
        // Sub-mapping with all checkpoints for deposits and withdrawals of garden users
        uint256 avgBalance; // User avg balance in each garden along the time
        uint256 timestamp; // DEPRECATED
        uint256 timePointer; // DEPRECATED
        uint256 power; // Contributor power
    }
    struct Checkpoints {
        uint256 fromDepositAt; // DEPRECATED
        uint256 lastDepositAt; // DEPRECATED
        uint256 gardenFromDepositAt; // DEPRECATED
        uint256 gardenLastDepositAt; // DEPRECATED
    }

    /* ============ State Variables ============ */

    // Instance of the Controller contract
    IBabController private controller;

    // BABL Token contract
    TimeLockedToken private babltoken;

    // Protocol total allocation points. Must be the sum of all allocation points (strategyPrincipal)
    // in all ongoing strategies during mining program.
    uint256 private miningProtocolPrincipal; // Protocol principal (only related to mining program)
    mapping(uint256 => ProtocolPerTimestamp) private protocolPerTimestamp; // DEPRECATED
    uint256[] private timeList; // DEPRECATED
    uint256 private miningProtocolPower; // Mining protocol power along the time

    // Mapping of the accumulated protocol per each active quarter
    mapping(uint256 => ProtocolPerQuarter) private protocolPerQuarter;
    // Check if the protocol per quarter data has been initialized
    mapping(uint256 => bool) private isProtocolPerQuarter;

    mapping(address => mapping(uint256 => uint256)) private rewardsPowerOverhead; // DEPRECATED
    // Contributor power control
    // Contributor details per garden
    mapping(address => mapping(address => ContributorPerGarden)) private contributorPerGarden;
    mapping(address => mapping(address => Checkpoints)) private checkpoints; // DEPRECATED
    // Garden power control
    // Garden power details per garden. Updated info after beta will be only at position [0]
    mapping(address => mapping(uint256 => GardenPowerByTimestamp)) private gardenPowerByTimestamp;
    mapping(address => uint256[]) private gardenTimelist; // DEPRECATED, but still needed during beta gardens migration
    mapping(address => uint256) private gardenPid; // DEPRECATED, but still needed during beta gardens migration

    struct StrategyPerQuarter {
        // Acumulated strategy power per each quarter along the time
        uint256 quarterPrincipal; // DEPRECATED
        uint256 betaInitializedAt; // Only used for beta strategies
        uint256 quarterPower; //  Accumulated strategy power for each quarter
        bool initialized; // True if the strategy has checkpoints in that quarter already
    }
    struct StrategyPricePerTokenUnit {
        // Take control over the price per token changes along the time when normalizing into DAI
        uint256 preallocated; // Strategy capital preallocated before each checkpoint
        uint256 pricePerTokenUnit; // Last average price per allocated tokens per strategy normalized into DAI
    }
    // Acumulated strategy power per each quarter along the time
    mapping(address => mapping(uint256 => StrategyPerQuarter)) private strategyPerQuarter;
    // Pro-rata oracle price allowing re-allocations and unwinding of any capital value
    mapping(address => StrategyPricePerTokenUnit) private strategyPricePerTokenUnit;

    // Reentrancy guard countermeasure
    uint256 private status;

    // Customized profit sharing (if any)
    // [0]: _strategistProfit , [1]: _stewardsProfit, [2]: _lpProfit
    mapping(address => uint256[3]) private gardenProfitSharing;
    mapping(address => bool) private gardenCustomProfitSharing;

    uint256 private miningUpdatedAt; // Timestamp of last strategy capital update
    mapping(address => uint256) private strategyPrincipal; // Last known strategy principal normalized into DAI

    // Only for beta gardens and users as they need migration into new gas-optimized data structure
    // Boolean check to control users and garden migration into to new mapping architecture without checkpoints
    mapping(address => mapping(address => bool)) private betaUserMigrated; // DEPRECATED
    mapping(address => bool) private betaGardenMigrated; // DEPRECATED

    uint256 private bablProfitWeight;
    uint256 private bablPrincipalWeight;

    IProphets public constant PROPHETS_NFT = IProphets(0x26231A65EF80706307BbE71F032dc1e5Bf28ce43);

    /* ============ Constructor ============ */

    function initialize(TimeLockedToken _bablToken, IBabController _controller) public {
        OwnableUpgradeable.__Ownable_init();
        _require(address(_bablToken) != address(0) && address(_controller) != address(0), Errors.ADDRESS_IS_ZERO);
        babltoken = _bablToken;
        controller = _controller;

        profitProtocolFee = controller.protocolPerformanceFee();

        strategistProfitPercentage = 10e16; // 10%
        stewardsProfitPercentage = 5e16; // 5%
        lpsProfitPercentage = 80e16; // 80%

        strategistBABLPercentage = 10e16; // 10%
        stewardsBABLPercentage = 10e16; // 10%
        lpsBABLPercentage = 80e16; // 80%
        gardenCreatorBonus = 10e16; // 10%

        bablProfitWeight = 65e16; // 65%
        bablPrincipalWeight = 35e16; // 35%

        status = NOT_ENTERED;
        // We start BABL rewards as they were started by bip#1
        START_TIME = block.timestamp;
    }

    /* ============ External Functions ============ */

    /**
     * Function that adds/substract the capital received to the total principal of the protocol per timestamp
     * @param _capital                Amount of capital in any type of asset to be normalized into DAI
     * @param _addOrSubstract         Whether we are adding or substracting capital
     */
    function updateProtocolPrincipal(uint256 _capital, bool _addOrSubstract) external override {
        _onlyStrategy(msg.sender);
        // All strategies are now part of the Mining Program
        _updateProtocolPrincipal(msg.sender, _capital, _addOrSubstract);
    }

    /**
     * PRIVILEGE FUNCTION to update strategy data
     * @param _strategy               Address of the strategy
     * @param _capital                Amount of capital in any type of asset to be normalized into DAI
     * @param _addOrSubstract         Whether we are adding or substracting capital
     */
    function updateStrategyCheckpoint(
        address _strategy,
        uint256 _capital,
        bool _addOrSubstract
    ) external override onlyOwner {
        _onlyUnpaused();
        _onlyStrategy(_strategy);
        _updateProtocolPrincipal(_strategy, _capital, _addOrSubstract);
    }

    function updateGardenPowerAndContributor(
        address _garden,
        address _contributor,
        uint256 _previousBalance,
        uint256 _previousSupply,
        uint256 _tokenDiff,
        bool _addOrSubstract
    ) external override nonReentrant {
        _require(IBabController(controller).isGarden(msg.sender), Errors.ONLY_ACTIVE_GARDEN);
        uint256 newSupply = _addOrSubstract ? _previousSupply.add(_tokenDiff) : _previousSupply.sub(_tokenDiff);
        uint256 newBalance = _addOrSubstract ? _previousBalance.add(_tokenDiff) : _previousBalance.sub(_tokenDiff);
        // End of temporal beta migrations for users and gardens
        _updateGardenPower(_garden, _previousSupply, newSupply);
        _updateContributorPower(_garden, _contributor, _previousBalance, newBalance);
    }

    /**
     * Sends BABL tokens rewards to a contributor after a claim is requested to the protocol.
     * @param _to                Address to send the tokens to
     * @param _amount            Amount of tokens to send the address to
     * returns the amount of tokens transferred
     */
    function sendTokensToContributor(address _to, uint256 _amount) external override nonReentrant returns (uint256) {
        _onlyUnpaused();
        // Restrictive only to gardens when claiming BABL
        _require(IBabController(controller).isGarden(msg.sender), Errors.ONLY_ACTIVE_GARDEN);
        uint96 amount = Safe3296.safe96(_amount, 'overflow 96 bits');
        return _safeBABLTransfer(_to, amount);
    }

    /**
     * Set customized profit shares for a specific garden by the gardener
     * @param _garden               Address of the garden
     * @param _strategistShare      New % of strategistShare
     * @param _stewardsShare        New % of stewardsShare
     * @param _lpShare              New % of lpShare
     */
    function setProfitRewards(
        address _garden,
        uint256 _strategistShare,
        uint256 _stewardsShare,
        uint256 _lpShare
    ) external override {
        _onlyController();
        _require(IBabController(controller).isGarden(_garden), Errors.ONLY_ACTIVE_GARDEN);
        _setProfitRewards(_garden, _strategistShare, _stewardsShare, _lpShare);
    }

    /**
     * Change default BABL shares % by the governance
     * @param _strategistShare      New % of BABL strategist share
     * @param _stewardsShare        New % of BABL stewards share
     * @param _lpShare              New % of BABL lp share
     * @param _creatorBonus         New % of creator bonus
     * @param _profitWeight         New % of profit weigth for strategy rewards
     * @param _principalWeight      New % of principal weigth for strategy rewards
     */
    function setBABLMiningParameters(
        uint256 _strategistShare,
        uint256 _stewardsShare,
        uint256 _lpShare,
        uint256 _creatorBonus,
        uint256 _profitWeight,
        uint256 _principalWeight
    ) external override onlyOwner {
        _require(
            _strategistShare.add(_stewardsShare).add(_lpShare) == 1e18 &&
                _creatorBonus <= 1e18 &&
                _profitWeight.add(_principalWeight) == 1e18,
            Errors.INVALID_MINING_VALUES
        );
        strategistBABLPercentage = _strategistShare;
        stewardsBABLPercentage = _stewardsShare;
        lpsBABLPercentage = _lpShare;
        gardenCreatorBonus = _creatorBonus;
        bablProfitWeight = _profitWeight;
        bablPrincipalWeight = _principalWeight;
    }

    /* ========== View functions ========== */

    /**
     * Calculates the profits and BABL that a contributor should receive from a series of finalized strategies
     * @param _garden                   Garden to which the strategies and the user must belong to
     * @param _contributor              Address of the contributor to check
     * @param _finalizedStrategies      List of addresses of the finalized strategies to check
     * @return Array of size 7 with the following distribution:
     * rewards[0]: Strategist BABL
     * rewards[1]: Strategist Profit
     * rewards[2]: Steward BABL
     * rewards[3]: Steward Profit
     * rewards[4]: LP BABL
     * rewards[5]: total BABL
     * rewards[6]: total Profits
     * rewards[7]: Creator bonus
     */
    function getRewards(
        address _garden,
        address _contributor,
        address[] calldata _finalizedStrategies
    ) external view override returns (uint256[] memory) {
        _require(IBabController(controller).isGarden(address(_garden)), Errors.ONLY_ACTIVE_GARDEN);
        uint256[] memory totalRewards = new uint256[](8);
        uint256 initialDepositAt;
        uint256 claimedAt;
        (, initialDepositAt, claimedAt, , , , , , , ) = IGarden(_garden).getContributor(_contributor);
        for (uint256 i = 0; i < _finalizedStrategies.length; i++) {
            // Security check
            _require(IGarden(_garden).isGardenStrategy(_finalizedStrategies[i]), Errors.STRATEGY_GARDEN_MISMATCH);

            uint256[] memory tempRewards = new uint256[](8);

            tempRewards = _getStrategyProfitsAndBABL(
                _garden,
                _finalizedStrategies[i],
                _contributor,
                initialDepositAt,
                claimedAt
            );
            totalRewards[0] = totalRewards[0].add(tempRewards[0]);
            totalRewards[1] = totalRewards[1].add(tempRewards[1]);
            totalRewards[2] = totalRewards[2].add(tempRewards[2]);
            totalRewards[3] = totalRewards[3].add(tempRewards[3]);
            totalRewards[4] = totalRewards[4].add(tempRewards[4]);
            totalRewards[5] = totalRewards[5].add(tempRewards[5]);
            totalRewards[6] = totalRewards[6].add(tempRewards[6]);
            totalRewards[7] = totalRewards[7].add(tempRewards[7]);
        }

        return totalRewards;
    }

    /**
     * Gets the total amount of rewards for a given strategy
     * @param _strategy                Strategy to check
     */
    function getStrategyRewards(address _strategy) external view override returns (uint96) {
        IStrategy strategy = IStrategy(_strategy);
        // ts[0]: executedAt, ts[1]: exitedAt, ts[2]: updatedAt
        uint256[] memory ts = new uint256[](3);
        (, , , , ts[0], ts[1], ts[2]) = strategy.getStrategyState();
        _require(ts[1] != 0, Errors.STRATEGY_IS_NOT_OVER_YET);
        if ((strategy.enteredAt() >= START_TIME || ts[1] >= START_TIME) && START_TIME != 0) {
            // We avoid gas consuming once a strategy got its BABL rewards during its finalization
            uint256 rewards = strategy.strategyRewards();
            if (rewards != 0) {
                return Safe3296.safe96(rewards, 'overflow 96 bits');
            }
            // str[0]: capitalAllocated, str[1]: capitalReturned
            uint256[] memory str = new uint256[](2);
            (, , , , , , str[0], str[1], , , , , , ) = strategy.getStrategyDetails();
            // If the calculation was not done earlier we go for it
            (uint256 numQuarters, uint256 startingQuarter) = _getRewardsWindow(ts[0], ts[1]);
            uint256 percentage = 1e18;

            for (uint256 i = 0; i < numQuarters; i++) {
                // Initialization timestamp at the end of the first slot where the strategy starts its execution
                uint256 slotEnding = START_TIME.add(startingQuarter.add(i).mul(EPOCH_DURATION));
                // We calculate each epoch
                uint256 strategyPower = strategyPerQuarter[_strategy][startingQuarter.add(i)].quarterPower;
                uint256 protocolPower = protocolPerQuarter[startingQuarter.add(i)].quarterPower;
                _require(strategyPower <= protocolPower, Errors.OVERFLOW_IN_POWER);
                if (i.add(1) == numQuarters) {
                    // last quarter - we need to take proportional supply for that timeframe despite
                    // the epoch has not finished yet
                    percentage = block.timestamp.sub(slotEnding.sub(EPOCH_DURATION)).preciseDiv(
                        slotEnding.sub(slotEnding.sub(EPOCH_DURATION))
                    );
                }
                uint256 rewardsPerQuarter =
                    strategyPower
                        .preciseDiv(protocolPower)
                        .preciseMul(uint256(_tokenSupplyPerQuarter(startingQuarter.add(i))))
                        .preciseMul(percentage);
                rewards = rewards.add(rewardsPerQuarter);
            }
            // Governance has decided to have different weights for principal and profit
            // Profit weight must be higher than principal
            // profitWeight + principalWeight must always sum 1e18 (100%)
            // PercentageProfit must always have 18 decimals (capital returned by capital allocated)
            uint256 percentageProfit = str[1].preciseDiv(str[0]);
            // Set the max cap bonus x2
            uint256 maxRewards = rewards.preciseMul(2e18);
            // Apply rewards weight related to principal and profit
            rewards = rewards.preciseMul(bablPrincipalWeight).add(
                rewards.preciseMul(bablProfitWeight).preciseMul(percentageProfit)
            );
            // Check max cap
            if (rewards >= maxRewards) {
                rewards = maxRewards;
            }
            return Safe3296.safe96(rewards, 'overflow 96 bits');
        } else {
            return 0;
        }
    }

    /**
     * Gets the contributor power from one timestamp to the other
     * @param _garden      Address of the garden where the contributor belongs to
     * @param _contributor Address of the contributor
     * @param _time        Timestamp to check power
     * @return uint256     Contributor power during that period
     */
    function getContributorPower(
        address _garden,
        address _contributor,
        uint256 _time
    ) public view override returns (uint256) {
        // Check to avoid out of bounds
        _require(_time >= IGarden(_garden).gardenInitializedAt(), Errors.CONTRIBUTOR_POWER_CHECK_WINDOW);
        uint256[] memory powerData = new uint256[](9);
        // powerData[0]: lastDepositAt (contributor)
        // powerData[1]: initialDepositAt (contributor)
        // powerData[2]: balance (contributor)
        // powerData[3]: power (contributor)
        // powerData[4]: avgBalance (contributor)
        // powerData[5]: lastDepositAt (garden)
        // powerData[6]: accGardenPower (garden)
        // powerData[7]: avgGardenBalance (garden)
        // powerData[8]: totalSupply (garden)
        powerData = _getGardenAndContributor(_garden, _contributor);
        if (powerData[1] == 0 || powerData[1] > _time || powerData[2] == 0) {
            return 0;
        } else {
            // Safe check to avoid underflow, time travel only works for a past date
            if (_time > block.timestamp) {
                _time = block.timestamp;
            }
            // First we need to get an updatedValue of user and garden power since lastDeposits as of block.timestamp
            uint256 updatedPower = powerData[3].add((block.timestamp.sub(powerData[0])).mul(powerData[2]));
            uint256 updatedGardenPower = powerData[6].add((block.timestamp.sub(powerData[5])).mul(powerData[8]));
            // We then time travel back to when the strategy exitedAt
            // Calculate the power at "_to" timestamp
            uint256 timeDiff = block.timestamp.sub(_time);
            uint256 userPowerDiff = powerData[4].mul(timeDiff);
            uint256 gardenPowerDiff = powerData[7].mul(timeDiff);
            // Avoid underflow conditions 0 at user, 1 at garden
            updatedPower = updatedPower > userPowerDiff ? updatedPower.sub(userPowerDiff) : 0;
            updatedGardenPower = updatedGardenPower > gardenPowerDiff ? updatedGardenPower.sub(gardenPowerDiff) : 1;
            uint256 virtualPower = updatedPower.preciseDiv(updatedGardenPower);
            if (virtualPower > 1e18) {
                virtualPower = 1e18; // Overflow limit
            }
            return virtualPower;
        }
    }

    /**
     * Check the mining program state for a specific quarter and strategy
     * @param _quarterNum      Number of quarter
     * @param _strategy        Address of strategy
     */

    function checkMining(uint256 _quarterNum, address _strategy)
        external
        view
        override
        returns (uint256[] memory, bool[] memory)
    {
        uint256[] memory miningData = new uint256[](10);
        bool[] memory miningBool = new bool[](2);
        miningData[0] = START_TIME;
        miningData[1] = miningUpdatedAt;
        miningData[2] = miningProtocolPrincipal;
        miningData[3] = miningProtocolPower;
        miningData[4] = protocolPerQuarter[_quarterNum].quarterPower;
        miningData[5] = strategyPrincipal[_strategy];
        miningData[6] = strategyPricePerTokenUnit[_strategy].preallocated;
        miningData[7] = strategyPricePerTokenUnit[_strategy].pricePerTokenUnit;
        miningData[8] = strategyPerQuarter[_strategy][_quarterNum].quarterPower;
        miningData[9] = _tokenSupplyPerQuarter(_quarterNum);
        miningBool[0] = isProtocolPerQuarter[_quarterNum];
        miningBool[1] = strategyPerQuarter[_strategy][_quarterNum].initialized;
        return (miningData, miningBool);
    }

    /**
     * Get contributor data per garden
     * @param _garden       Address of the garden
     * @param _contributor  Address of contributor
     */

    function getContributorPerGarden(address _garden, address _contributor)
        external
        view
        override
        returns (uint256[] memory, bool[] memory)
    {
        uint256[] memory contributorData = new uint256[](12);
        bool[] memory contributorBool = new bool[](2);
        ContributorPerGarden storage contributor = contributorPerGarden[_garden][_contributor];
        TimestampContribution storage contributorDetail = contributor.tsContributions[0];
        GardenPowerByTimestamp storage garden = gardenPowerByTimestamp[_garden][0];

        contributorData[0] = contributor.lastDepositAt;
        contributorData[1] = contributor.initialDepositAt;
        contributorData[2] = contributor.pid;
        contributorData[3] = contributorDetail.avgBalance;
        contributorData[4] = ERC20(_garden).balanceOf(_contributor);
        contributorData[5] = contributorDetail.power;
        contributorData[6] = contributorDetail.timestamp;
        contributorData[7] = contributorDetail.timePointer;
        contributorData[8] = gardenPid[_garden];
        contributorData[9] = garden.avgGardenBalance;
        contributorData[10] = garden.lastDepositAt;
        contributorData[11] = garden.accGardenPower;
        contributorBool[0] = betaGardenMigrated[_garden];
        contributorBool[1] = betaUserMigrated[_garden][_contributor];

        return (contributorData, contributorBool);
    }

    /**
     * Check the garden profit sharing % if different from default
     * @param _garden     Address of the garden
     */
    function getGardenProfitsSharing(address _garden) external view override returns (uint256[3] memory) {
        if (gardenCustomProfitSharing[_garden]) {
            // It has customized values
            return gardenProfitSharing[_garden];
        } else {
            return [strategistProfitPercentage, stewardsProfitPercentage, lpsProfitPercentage];
        }
    }

    /**
     * Returns the percentages of BABL Mining program
     *
     * @return   Strategist, Stewards, Lps, creator bonus, bablProfit weight, babl principal weigth
     *
     */
    function getBABLMiningParameters()
        external
        view
        override
        returns (
            uint256,
            uint256,
            uint256,
            uint256,
            uint256,
            uint256
        )
    {
        return (
            strategistBABLPercentage,
            stewardsBABLPercentage,
            lpsBABLPercentage,
            gardenCreatorBonus,
            bablProfitWeight,
            bablPrincipalWeight
        );
    }

    /**
     * Get an estimation of user rewards for active strategies
     * @param _strategy        Address of the strategy to estimate BABL rewards
     * @param _contributor     Address of the garden contributor
     * @return Array of size 7 with the following distribution:
     * rewards[0]: Strategist BABL
     * rewards[1]: Strategist Profit
     * rewards[2]: Steward BABL
     * rewards[3]: Steward Profit
     * rewards[4]: LP BABL
     * rewards[5]: total BABL
     * rewards[6]: total Profits
     * rewards[7]: Creator bonus
     */
    function estimateUserRewards(address _strategy, address _contributor)
        external
        view
        override
        returns (uint256[] memory)
    {
        // strategyDetails array mapping:
        // strategyDetails[0]: executedAt
        // strategyDetails[1]: exitedAt
        // strategyDetails[2]: updatedAt
        // strategyDetails[3]: enteredAt
        // strategyDetails[4]: totalPositiveVotes
        // strategyDetails[5]: totalNegativeVotes
        // strategyDetails[6]: capitalAllocated
        // strategyDetails[7]: capitalReturned
        // strategyDetails[8]: expectedReturn
        // strategyDetails[9]: strategyRewards
        // strategyDetails[10]: profitValue
        // strategyDetails[11]: distanceValue
        // profitData array mapping:
        // profitData[0]: profit
        // profitData[1]: distance

        uint256[] memory rewards = new uint256[](8);
        if (IStrategy(_strategy).isStrategyActive()) {
            address garden = address(IStrategy(_strategy).garden());
            (address strategist, uint256[] memory strategyDetails, bool[] memory profitData) =
                _estimateStrategyRewards(_strategy);
            // Get the contributor power until the strategy exit timestamp
            uint256 contributorPower =
                getContributorPower(
                    garden,
                    _contributor,
                    strategyDetails[1] == 0 ? block.timestamp : strategyDetails[1]
                );
            rewards = _getRewardsPerRole(
                garden,
                _strategy,
                strategist,
                _contributor,
                contributorPower,
                strategyDetails,
                profitData
            );
            // add Prophets NFT bonus if staked in the garden
            rewards = _boostRewards(garden, _contributor, rewards, strategyDetails);
        }
        return rewards;
    }

    function _boostRewards(
        address _garden,
        address _contributor,
        uint256[] memory _rewards,
        uint256[] memory _strategyDetails
    ) internal view returns (uint256[] memory) {
        // prophetBonus[0]: NFT id
        // prophetBonus[1]: BABL loot
        // prophetBonus[2]: strategist NFT bonus
        // prophetBonus[3]: steward NFT bonus (voter)
        // prophetBonus[4]: LP NFT bonus
        // prophetBonus[5]: creator bonus
        // prophetBonus[6]: stake NFT ts
        uint256[7] memory prophetBonus;
        // lets get the prophet additional bonus
        prophetBonus = PROPHETS_NFT.getStakedProphetAttrs(_contributor, _garden);
        uint256 percentage = _getNFTPercentage(prophetBonus[6], _strategyDetails[0], _strategyDetails[1]);
        if (prophetBonus[0] != 0 && percentage > 0) {
            // Has staked a prophet in the garden before the strategy finished
            _rewards[0] = _rewards[0].add(_rewards[0].multiplyDecimal(prophetBonus[2].preciseMul(percentage)));
            _rewards[2] = _rewards[2].add(_rewards[2].multiplyDecimal(prophetBonus[3].preciseMul(percentage)));
            _rewards[4] = _rewards[4].add(_rewards[4].multiplyDecimal(prophetBonus[4].preciseMul(percentage)));
            _rewards[7] = _rewards[7].add(_rewards[7].multiplyDecimal(prophetBonus[5].preciseMul(percentage)));
            _rewards[5] = _rewards[0].add(_rewards[2]).add(_rewards[4]).add(_rewards[7]);
        }
        return _rewards;
    }

    /**
     * Get an estimation of strategy BABL rewards for active strategies in the mining program
     * @param _strategy        Address of the strategy to estimate BABL rewards
     * @return the estimated BABL rewards
     */
    function estimateStrategyRewards(address _strategy) external view override returns (uint256) {
        if (IStrategy(_strategy).isStrategyActive()) {
            (, uint256[] memory strategyDetails, ) = _estimateStrategyRewards(_strategy);
            return strategyDetails[9];
        } else {
            return 0;
        }
    }

    /* ============ Internal Functions ============ */
    /**
     * Update the protocol principal checkpoints
     * @param _strategy         Strategy which is adding/removing principal
     * @param _capital          Capital to update
     * @param _addOrSubstract   Adding (true) or removing (false)
     */
    function _updateProtocolPrincipal(
        address _strategy,
        uint256 _capital,
        bool _addOrSubstract
    ) internal {
        address reserveAsset = IGarden(IStrategy(_strategy).garden()).reserveAsset();
        // To compare strategy power between all strategies we normalize their capital into DAI
        // Then, we need to take control of getPrice fluctuations along the time
        uint256 pricePerTokenUnit = _getStrategyPricePerTokenUnit(reserveAsset, _strategy, _capital, _addOrSubstract);
        _capital = _capital.preciseMul(pricePerTokenUnit).mul(10**uint256(18).sub(ERC20(reserveAsset).decimals()));
        // Create or/and update the protocol quarter checkpoints if mining program is activated
        _updateProtocolPowerPerQuarter();
        // We update the strategy power per quarter normalized in DAI if mining program is activated
        _updateStrategyPowerPerQuarter(_strategy);
        // The following function call _updatePrincipal must be always executed
        // after _updateProtocolPowerPerQuarter and _updateStrategyPowerPerQuarter
        _updatePrincipal(_strategy, _capital, _addOrSubstract);
        // The following time set should always be executed at the end
        miningUpdatedAt = block.timestamp;
    }

    /**
     * Update the principal considered part of the mining program either Protocol or Strategies
     * @param _strategy         Strategy address
     * @param _capital          Capital normalized into DAI to add or substract for accurate
     * comparisons between strategies
     * @param _addOrSubstract   Whether or not we are adding or unwinding capital to the strategy under mining
     */
    function _updatePrincipal(
        address _strategy,
        uint256 _capital,
        bool _addOrSubstract
    ) private {
        if (_addOrSubstract == false) {
            // Substracting capital
            // Failsafe condition
            uint256 amount = _capital > strategyPrincipal[_strategy] ? strategyPrincipal[_strategy] : _capital;
            miningProtocolPrincipal = miningProtocolPrincipal.sub(amount);
            strategyPrincipal[_strategy] = strategyPrincipal[_strategy].sub(amount);
        } else {
            // Adding capital
            miningProtocolPrincipal = miningProtocolPrincipal.add(_capital);
            strategyPrincipal[_strategy] = strategyPrincipal[_strategy].add(_capital);
        }
    }

    /**
     * Update the garden power whenever there is a deposit or withdraw
     * @param _garden           Address of the garden
     * @param _previousSupply   Previous garden token supply before minting or burning new user tokens
     */
    function _updateGardenPower(
        address _garden,
        uint256 _previousSupply,
        uint256 _newSupply
    ) internal {
        // We select timestamp [0] to persist the garden power data as we deprecated checkpoints
        GardenPowerByTimestamp storage gardenPower = gardenPowerByTimestamp[_garden][0];
        // The very first deposit takes 0 of power in a garden as power is principal x time and time is 0
        // Power is updated by usign previous totalSupply (before the new mint or burn which is just done
        // as part of deposit/withdraw op)
        gardenPower.accGardenPower = gardenPower.lastDepositAt == 0
            ? 0
            : gardenPower.accGardenPower.add((block.timestamp.sub(gardenPower.lastDepositAt)).mul(_previousSupply));
        // The following call should always go after minting new tokens
        // The reason is that we need an updated totalSupply to update avg garden balance
        gardenPower.avgGardenBalance = gardenPower.lastDepositAt == 0
            ? _newSupply
            : (
                gardenPower.avgGardenBalance.mul(block.timestamp.sub(IGarden(_garden).gardenInitializedAt())).add(
                    _newSupply
                )
            )
                .div(block.timestamp.sub(IGarden(_garden).gardenInitializedAt()));

        gardenPower.lastDepositAt = block.timestamp;

        if (_newSupply == 0) {
            // reset Garden power if all funds are removed
            gardenPower.lastDepositAt = 0;
            gardenPower.avgGardenBalance = 0;
            gardenPower.accGardenPower = 0;
        }
    }

    /**
     * Update the contributor power whenever there is a deposit or withdraw
     * @param _garden           Address of the garden
     * @param _contributor      Address of the contributor
     * @param _previousBalance  Previous balance the user had before minting or burning new tokens
     */

    function _updateContributorPower(
        address _garden,
        address _contributor,
        uint256 _previousBalance,
        uint256 _newBalance
    ) internal {
        ContributorPerGarden storage contributor = contributorPerGarden[_garden][_contributor];
        // We select timestamp [0] to persist the contributor power data as we deprecated checkpoints
        TimestampContribution storage contributorDetail = contributor.tsContributions[0];
        // The very first deposit takes 0 of power
        // Power is updated by usign previous balance (before the new mint or burn which is
        // just done as part of this deposit/withdraw op)
        // Its power is proportional to the time passed by the previous supply during that time
        contributorDetail.power = contributor.lastDepositAt == 0
            ? 0
            : contributorDetail.power.add((block.timestamp.sub(contributor.lastDepositAt)).mul(_previousBalance));
        // The following call should always go after minting new tokens
        // The reason is that we need an updated user balance to update avg contributor balance
        // The new balance of the user takes care of the sharePrice so we use garden tokens count for power
        contributorDetail.avgBalance = contributor.lastDepositAt == 0
            ? _newBalance
            : (contributorDetail.avgBalance.mul(block.timestamp.sub(contributor.initialDepositAt)).add(_newBalance))
                .div(block.timestamp.sub(contributor.initialDepositAt));
        // Initial Deposit
        if (_previousBalance == 0 || contributor.initialDepositAt == 0) {
            contributor.initialDepositAt = block.timestamp;
        }
        contributor.lastDepositAt = block.timestamp;

        // Check for withdrawals of full capital
        if (_newBalance == 0) {
            contributor.lastDepositAt = 0;
            contributor.initialDepositAt = 0;
            contributorDetail.avgBalance = 0;
            contributorDetail.power = 0;
            delete contributor.timeListPointer; // Backward compatible
        }
    }

    /**
     * Get the price per token to be used in the adding or substraction normalized to DAI (supports multiple asset)
     * @param _reserveAsset     Garden reserve asset address
     * @param _strategy         Strategy address
     * @param _capital          Capital in reserve asset to add or substract
     * @param _addOrSubstract   Whether or not we are adding or unwinding capital to the strategy
     * @return pricePerToken value
     */
    function _getStrategyPricePerTokenUnit(
        address _reserveAsset,
        address _strategy,
        uint256 _capital,
        bool _addOrSubstract
    ) private returns (uint256) {
        // Normalizing into DAI
        IPriceOracle oracle = IPriceOracle(IBabController(controller).priceOracle());
        uint256 pricePerTokenUnit = oracle.getPrice(_reserveAsset, DAI);
        StrategyPricePerTokenUnit storage strPpt = strategyPricePerTokenUnit[_strategy];
        if (strPpt.preallocated == 0) {
            // First adding checkpoint
            strPpt.preallocated = _capital;
            strPpt.pricePerTokenUnit = pricePerTokenUnit;
            return pricePerTokenUnit;
        } else {
            // We are controlling pair reserveAsset-DAI fluctuations along the time
            if (_addOrSubstract) {
                strPpt.pricePerTokenUnit = (
                    ((strPpt.pricePerTokenUnit.mul(strPpt.preallocated)).add(_capital.mul(pricePerTokenUnit))).div(1e18)
                )
                    .preciseDiv(strPpt.preallocated.add(_capital));
                strPpt.preallocated = strPpt.preallocated.add(_capital);
            } else {
                // We use the previous pricePerToken in a substract instead of a new price
                // (as allocated capital used previous prices not the current one)
                // Failsafe condition
                uint256 amount = _capital > strPpt.preallocated ? strPpt.preallocated : _capital;
                strPpt.preallocated = strPpt.preallocated.sub(amount);
            }
            return strPpt.pricePerTokenUnit;
        }
    }

    /**
     * Add protocol power timestamps for each quarter
     */
    function _updateProtocolPowerPerQuarter() private {
        uint256[] memory data = new uint256[](4);
        // data[0]: previous quarter, data[1]: current quarter, data[2]: timeDifference, data[3]: debtPower
        data[0] = miningUpdatedAt == 0 ? 1 : _getQuarter(miningUpdatedAt);
        data[1] = _getQuarter(block.timestamp);
        data[2] = block.timestamp.sub(miningUpdatedAt);
        ProtocolPerQuarter storage protocolCheckpoint = protocolPerQuarter[data[1]];
        data[3] = miningUpdatedAt == 0 ? 0 : miningProtocolPrincipal.mul(data[2]);
        if (!isProtocolPerQuarter[data[1]]) {
            // The quarter is not initialized yet, we then create it
            if (miningUpdatedAt > 0) {
                // A new epoch has started with either a new strategy execution or finalization checkpoint
                if (data[0] == data[1].sub(1)) {
                    // There were no intermediate epoch without checkpoints, we are in the next epoch
                    // We need to divide the debtPower between previous epoch and current epoch
                    // We re-initialize the protocol power in the new epoch adding only the corresponding
                    // to its duration
                    protocolCheckpoint.quarterPower = data[3]
                        .mul(block.timestamp.sub(START_TIME.add(data[1].mul(EPOCH_DURATION).sub(EPOCH_DURATION))))
                        .div(data[2]);
                    // We now update the previous quarter with its proportional pending debtPower
                    protocolPerQuarter[data[1].sub(1)].quarterPower = protocolPerQuarter[data[1].sub(1)]
                        .quarterPower
                        .add(data[3].sub(protocolCheckpoint.quarterPower));
                } else {
                    // There were some intermediate epochs without checkpoints - we need to create
                    // missing checkpoints and update the last (current) one.
                    // We have to update all the quarters since last update
                    for (uint256 i = 0; i <= data[1].sub(data[0]); i++) {
                        ProtocolPerQuarter storage newCheckpoint = protocolPerQuarter[data[0].add(i)];
                        uint256 slotEnding = START_TIME.add(data[0].add(i).mul(EPOCH_DURATION));
                        if (i == 0) {
                            // We are in the first quarter to update (corresponding to miningUpdatedAt timestamp)
                            // We add the corresponding proportional part
                            newCheckpoint.quarterPower = newCheckpoint.quarterPower.add(
                                data[3].mul(slotEnding.sub(miningUpdatedAt)).div(data[2])
                            );
                        } else if (i < data[1].sub(data[0])) {
                            // We are in an intermediate quarter without checkpoints - need to create and update it
                            newCheckpoint.quarterPower = data[3].mul(EPOCH_DURATION).div(data[2]);
                        } else {
                            // We are in the last (current) quarter
                            // We update its proportional remaining debt power
                            protocolCheckpoint.quarterPower = data[3]
                                .mul(
                                block.timestamp.sub(START_TIME.add(data[1].mul(EPOCH_DURATION).sub(EPOCH_DURATION)))
                            )
                                .div(data[2]);
                        }
                    }
                }
            }
            isProtocolPerQuarter[data[1]] = true;
        } else {
            // Quarter checkpoint already created
            // We update the power of the quarter by adding the new difference between last quarter
            // checkpoint and this checkpoint
            protocolCheckpoint.quarterPower = protocolCheckpoint.quarterPower.add(data[3]);
            miningProtocolPower = miningProtocolPower.add(data[3]);
        }
    }

    /**
     * Updates the strategy power per quarter for rewards calculations of each strategy out of the whole protocol
     * @param _strategy    Strategy address
     */
    function _updateStrategyPowerPerQuarter(address _strategy) private {
        uint256[] memory data = new uint256[](5);
        // data[0]: executedAt, data[1]: updatedAt, data[2]: time difference, data[3]: quarter, data[4]: debtPower
        (, , , , data[0], , data[1]) = IStrategy(_strategy).getStrategyState();
        if (data[1] < START_TIME) {
            // We check the initialization only for beta gardens, quarter = 1
            StrategyPerQuarter storage betaStrategyCheckpoint = strategyPerQuarter[_strategy][1];
            if (betaStrategyCheckpoint.betaInitializedAt == 0) {
                betaStrategyCheckpoint.betaInitializedAt = block.timestamp;
            }
            // Only for strategies starting before mining and still executing, get proportional
            // Exited strategies before the mining starts, are not eligible of this standard setup
            data[1] = betaStrategyCheckpoint.betaInitializedAt;
        }
        data[2] = block.timestamp.sub(data[1]);
        data[3] = _getQuarter(block.timestamp);
        StrategyPerQuarter storage strategyCheckpoint = strategyPerQuarter[_strategy][data[3]];
        // We calculate the debt Power since last checkpoint (if any)
        data[4] = strategyPrincipal[_strategy].mul(data[2]);
        if (!strategyCheckpoint.initialized) {
            // The strategy quarter is not yet initialized then we create it
            // If it the first checkpoint in the first executing epoch - keep power 0
            if (data[3] > _getQuarter(data[0])) {
                // Each time a running strategy has a new checkpoint on a new (different) epoch than
                // previous checkpoints.
                // debtPower is the proportional power of the strategy for this quarter from previous checkpoint
                // We need to iterate since last checkpoint
                (uint256 numQuarters, uint256 startingQuarter) = _getRewardsWindow(data[1], block.timestamp);

                // There were intermediate epochs without checkpoints - we need to create their corresponding
                //  checkpoints and update the last one
                // We have to update all the quarters including where the previous checkpoint is and
                // the one where we are now
                for (uint256 i = 0; i < numQuarters; i++) {
                    StrategyPerQuarter storage newCheckpoint = strategyPerQuarter[_strategy][startingQuarter.add(i)];
                    uint256 slotEnding = START_TIME.add(startingQuarter.add(i).mul(EPOCH_DURATION));
                    if (i == 0) {
                        // We are in the first quarter to update, we add the proportional pending part
                        newCheckpoint.quarterPower = newCheckpoint.quarterPower.add(
                            data[4].mul(slotEnding.sub(data[1])).div(data[2])
                        );
                    } else if (i > 0 && i.add(1) < numQuarters) {
                        // We are updating an intermediate quarter
                        newCheckpoint.quarterPower = data[4].mul(EPOCH_DURATION).div(data[2]);
                        newCheckpoint.initialized = true;
                    } else {
                        // We are updating the current quarter of this strategy checkpoint
                        newCheckpoint.quarterPower = data[4]
                            .mul(block.timestamp.sub(START_TIME.add(data[3].mul(EPOCH_DURATION).sub(EPOCH_DURATION))))
                            .div(data[2]);
                    }
                }
            }
            strategyCheckpoint.initialized = true;
        } else {
            // We are in the same quarter than previous checkpoints for this strategy
            // We update the power of the quarter by adding the new difference between
            // last quarter checkpoint and this checkpoint
            strategyCheckpoint.quarterPower = strategyCheckpoint.quarterPower.add(data[4]);
        }
    }

    /**
     * Safe BABL rewards (Mining program) token transfer.
     * It handle cases when in case of rounding errors, RewardsDistributor might not have enough BABL.
     * @param _to               The receiver address of the contributor to send
     * @param _amount           The amount of BABL tokens to be rewarded during this claim
     * returns the amount of tokens transferred
     */
    function _safeBABLTransfer(address _to, uint96 _amount) private returns (uint256) {
        uint256 bablBal = babltoken.balanceOf(address(this));
        uint256 amountToSend = _amount > bablBal ? bablBal : _amount;
        SafeERC20.safeTransfer(babltoken, _to, amountToSend);
        return amountToSend;
    }

    /**
     * Set a customized profit rewards
     * @param _garden           Address of the garden
     * @param _strategistShare  New sharing profit % for strategist
     * @param _stewardsShare    New sharing profit % for stewards
     * @param _lpShare          New sharing profit % for lp
     */
    function _setProfitRewards(
        address _garden,
        uint256 _strategistShare,
        uint256 _stewardsShare,
        uint256 _lpShare
    ) internal {
        _require(_strategistShare.add(_stewardsShare).add(_lpShare) == 95e16, Errors.PROFIT_SHARING_MISMATCH);
        // [0]: _strategistProfit , [1]: _stewardsProfit, [2]: _lpProfit
        if (
            _strategistShare != strategistProfitPercentage ||
            _stewardsShare != stewardsProfitPercentage ||
            _lpShare != lpsProfitPercentage
        ) {
            // Different from standard %
            gardenCustomProfitSharing[_garden] = true;
            gardenProfitSharing[_garden][0] = _strategistShare;
            gardenProfitSharing[_garden][1] = _stewardsShare;
            gardenProfitSharing[_garden][2] = _lpShare;
        }
    }

    /* ========== Internal View functions ========== */

    /**
     * Get an estimation of user rewards for active strategies
     * @param _garden               Address of the garden
     * @param _strategy             Address of the strategy to estimate rewards
     * @param _strategist           Address of the strategist
     * @param _contributor          Address of the garden contributor
     * @param _contributorPower     Contributor power in a specific time
     * @param _strategyDetails      Details of the strategy in that specific moment
     * @param _profitData           Array of profit Data (if profit as well distance)
     * @return Array of size 7 with the following distribution:
     * rewards[0]: Strategist BABL
     * rewards[1]: Strategist Profit
     * rewards[2]: Steward BABL
     * rewards[3]: Steward Profit
     * rewards[4]: LP BABL
     * rewards[5]: total BABL
     * rewards[6]: total Profits
     * rewards[7]: Creator bonus
     */
    function _getRewardsPerRole(
        address _garden,
        address _strategy,
        address _strategist,
        address _contributor,
        uint256 _contributorPower,
        uint256[] memory _strategyDetails,
        bool[] memory _profitData
    ) internal view returns (uint256[] memory) {
        uint256[] memory rewards = new uint256[](8);
        // Get strategist BABL rewards in case the contributor is also the strategist of the strategy
        rewards[0] = _strategist == _contributor ? _getStrategyStrategistBabl(_strategyDetails, _profitData) : 0;
        // Get strategist profit
        rewards[1] = (_strategist == _contributor && _profitData[0] == true)
            ? _getStrategyStrategistProfits(_garden, _strategyDetails[10])
            : 0;
        // Get steward rewards
        rewards[2] = _getStrategyStewardBabl(_strategy, _contributor, _strategyDetails, _profitData);
        // If not profits _getStrategyStewardsProfits should not execute
        rewards[3] = _profitData[0] == true
            ? _getStrategyStewardProfits(_garden, _strategy, _contributor, _strategyDetails, _profitData)
            : 0;
        // Get LP rewards
        // Contributor power is fluctuating along the way for each new deposit
        rewards[4] = _getStrategyLPBabl(_strategyDetails[9], _contributorPower);
        // Total BABL including creator bonus (if any)
        rewards[5] = _getCreatorBonus(_garden, _contributor, rewards[0].add(rewards[2]).add(rewards[4]));
        // Total profit
        rewards[6] = rewards[1].add(rewards[3]);
        // Creator bonus
        rewards[7] = rewards[5] > (rewards[0].add(rewards[2]).add(rewards[4]))
            ? rewards[5].sub(rewards[0].add(rewards[2]).add(rewards[4]))
            : 0;
        return rewards;
    }

    function _getNFTPercentage(
        uint256 _stakedAt,
        uint256 _executedAt,
        uint256 _exitedAt
    ) internal view returns (uint256) {
        if (_stakedAt <= _executedAt && _executedAt > 0) {
            // NFT staked before the strategy was executed
            // gets 100% of Prophet bonuses
            return 1e18;
        } else if (_stakedAt < _exitedAt && _exitedAt > 0) {
            // NFT staked after the strategy was executed + strategy finished
            // gets proportional
            return (_exitedAt.sub(_stakedAt)).preciseDiv(_exitedAt.sub(_executedAt));
        } else if (_stakedAt < block.timestamp && _exitedAt == 0) {
            // Strategy still live
            // gets proportional
            return (block.timestamp.sub(_stakedAt)).preciseDiv(block.timestamp.sub(_executedAt));
        } else {
            // Strategy finalized before staking the NFT
            // NFT is not eligible then for this strategy
            return 0;
        }
    }

    /**
     * Get the rewards for a specific contributor activately contributing in strategies of a specific garden
     * @param _garden               Garden address responsible of the strategies to calculate rewards
     * @param _strategy             Strategy address
     * @param _contributor          Contributor address
     * @param _initialDepositAt     User initial deposit timestamp
     * @param _claimedAt            User last claim timestamp

     * @return Array of size 7 with the following distribution:
     * rewards[0]: Strategist BABL 
     * rewards[1]: Strategist Profit
     * rewards[2]: Steward BABL
     * rewards[3]: Steward Profit
     * rewards[4]: LP BABL
     * rewards[5]: total BABL
     * rewards[6]: total Profits
     */
    function _getStrategyProfitsAndBABL(
        address _garden,
        address _strategy,
        address _contributor,
        uint256 _initialDepositAt,
        uint256 _claimedAt
    ) private view returns (uint256[] memory) {
        _require(address(IStrategy(_strategy).garden()) == _garden, Errors.STRATEGY_GARDEN_MISMATCH);
        uint256[] memory rewards = new uint256[](8);

        (address strategist, uint256[] memory strategyDetails, bool[] memory profitData) =
            IStrategy(_strategy).getStrategyRewardsContext();

        // strategyDetails array mapping:
        // strategyDetails[0]: executedAt
        // strategyDetails[1]: exitedAt
        // strategyDetails[2]: updatedAt
        // strategyDetails[3]: enteredAt
        // strategyDetails[4]: totalPositiveVotes
        // strategyDetails[5]: totalNegativeVotes
        // strategyDetails[6]: capitalAllocated
        // strategyDetails[7]: capitalReturned
        // strategyDetails[8]: expectedReturn
        // strategyDetails[9]: strategyRewards
        // strategyDetails[10]: profitValue
        // strategyDetails[11]: distanceValue
        // profitData array mapping:
        // profitData[0]: profit
        // profitData[1]: distance

        // Positive strategies not yet claimed
        // Users might get BABL rewards if they join the garden before the strategy ends
        // Contributor power will check their exact contribution (avoiding flashloans)
        if (strategyDetails[1] > _claimedAt && strategyDetails[1] > _initialDepositAt && _initialDepositAt != 0) {
            // Get the contributor power until the the strategy exit timestamp
            uint256 contributorPower = getContributorPower(_garden, _contributor, strategyDetails[1]);
            rewards = _getRewardsPerRole(
                _garden,
                _strategy,
                strategist,
                _contributor,
                contributorPower,
                strategyDetails,
                profitData
            );
            // add Prophets NFT bonus if staked in the garden
            rewards = _boostRewards(_garden, _contributor, rewards, strategyDetails);
        }

        return rewards;
    }

    /**
     * Get the BABL rewards (Mining program) for a Steward profile
     * @param _strategy             Strategy address
     * @param _contributor          Contributor address
     * @param _strategyDetails      Strategy details data
     * @param _profitData           Strategy profit data
     */
    function _getStrategyStewardBabl(
        address _strategy,
        address _contributor,
        uint256[] memory _strategyDetails,
        bool[] memory _profitData
    ) private view returns (uint256) {
        // Assumptions:
        // It executes in all cases as non profited strategies can also give BABL rewards to those who voted against

        int256 userVotes = IStrategy(_strategy).getUserVotes(_contributor);
        uint256 totalVotes = _strategyDetails[4].add(_strategyDetails[5]);

        uint256 bablCap;
        // Get proportional voter (stewards) rewards in case the contributor was also a steward of the strategy
        uint256 babl;
        if (userVotes > 0 && _profitData[0] == true && _profitData[1] == true) {
            // Voting in favor of the execution of the strategy with profits and positive distance
            // Negative votes in this case will not receive BABL so we divide only by positive votes
            babl = _strategyDetails[9].multiplyDecimal(stewardsBABLPercentage).preciseMul(
                uint256(userVotes).preciseDiv(_strategyDetails[4])
            );
        } else if (userVotes > 0 && _profitData[0] == true && _profitData[1] == false) {
            // Voting in favor positive profits but below expected return
            babl = _strategyDetails[9].multiplyDecimal(stewardsBABLPercentage).preciseMul(
                uint256(userVotes).preciseDiv(totalVotes)
            );
            // We discount the error of expected return vs real returns
            babl = babl.sub(babl.preciseMul(_strategyDetails[11].preciseDiv(_strategyDetails[8])));
        } else if (userVotes > 0 && _profitData[0] == false) {
            // Voting in favor of a non profitable strategy get nothing
            babl = 0;
        } else if (userVotes < 0 && _profitData[1] == false) {
            // Voting against a strategy that got results below expected return provides rewards
            // to the voter (helping the protocol to only have good strategies)
            // If no profit at all, the whole steward benefit goes to those voting against
            uint256 votesAccounting = _profitData[0] ? totalVotes : _strategyDetails[5];
            babl = _strategyDetails[9].multiplyDecimal(stewardsBABLPercentage).preciseMul(
                uint256(Math.abs(userVotes)).preciseDiv(votesAccounting)
            );

            bablCap = babl.mul(2); // Max cap
            // We add a bonus inverse to the error of expected return vs real returns
            babl = babl.add(babl.preciseMul(_strategyDetails[11].preciseDiv(_strategyDetails[8])));
            if (babl > bablCap) babl = bablCap; // We limit 2x by a Cap
        } else if (userVotes < 0 && _profitData[1] == true) {
            babl = 0;
        }
        return babl;
    }

    /**
     * Get the rewards for a Steward profile
     * @param _garden           Garden address
     * @param _strategy         Strategy address
     * @param _contributor      Contributor address
     * @param _strategyDetails  Strategy details data
     * @param _profitData       Strategy profit data
     */
    function _getStrategyStewardProfits(
        address _garden,
        address _strategy,
        address _contributor,
        uint256[] memory _strategyDetails,
        bool[] memory _profitData
    ) private view returns (uint256 stewardBabl) {
        // Assumptions:
        // Assumption that the strategy got profits. Should not execute otherwise.
        // Get proportional voter (stewards) rewards in case the contributor was also a steward of the strategy
        int256 userVotes = IStrategy(_strategy).getUserVotes(_contributor);
        uint256 totalVotes = _strategyDetails[4].add(_strategyDetails[5]);

        uint256 profitShare =
            gardenCustomProfitSharing[_garden] ? gardenProfitSharing[_garden][1] : stewardsProfitPercentage;
        if (userVotes > 0) {
            // If the strategy got profits equal or above expected return only positive votes counts,
            // so we divide by only positive
            // Otherwise, we divide by all total votes as also voters against will get some profits
            // if the strategy returned less than expected
            uint256 accountingVotes = _profitData[1] ? _strategyDetails[4] : totalVotes;
            stewardBabl = _strategyDetails[10].multiplyDecimal(profitShare).preciseMul(uint256(userVotes)).preciseDiv(
                accountingVotes
            );
        } else if ((userVotes < 0) && _profitData[1] == false) {
            stewardBabl = _strategyDetails[10]
                .multiplyDecimal(profitShare)
                .preciseMul(uint256(Math.abs(userVotes)))
                .preciseDiv(totalVotes);
        } else if ((userVotes < 0) && _profitData[1] == true) {
            // Voted against a very profit strategy above expected returns, get no profit at all
            stewardBabl = 0;
        }
    }

    /**
     * Get the BABL rewards (Mining program) for a Strategist profile
     * @param _strategyDetails          Strategy details data
     * @param _profitData               Strategy details data
     */
    function _getStrategyStrategistBabl(uint256[] memory _strategyDetails, bool[] memory _profitData)
        private
        view
        returns (uint256)
    {
        // Assumptions:
        // We assume that the contributor is the strategist. Should not execute this function otherwise.
        uint256 babl;
<<<<<<< HEAD
        uint256 bablCap;
        babl = _strategyDetails[9].multiplyDecimal(strategistBABLPercentage);
=======
        babl = _strategyDetails[9].multiplyDecimal(strategistBABLPercentage); // Standard calculation to be ponderated
>>>>>>> 5805ad79
        if (_profitData[0] == true && _profitData[1] == true) {
            uint256 bablCap = babl.mul(2); // Cap x2
            // Strategist get a bonus based on the profits with a max cap of x2
            babl = babl.preciseMul(_strategyDetails[7].preciseDiv(_strategyDetails[6]));
            if (babl > bablCap) {
                babl = bablCap;
            }
            return babl;
        } else if (_profitData[0] == true && _profitData[1] == false) {
            //under expectations
            // The more the results are close to the expected the less penalization it might have
            return babl.sub(babl.sub(babl.preciseMul(_strategyDetails[7].preciseDiv(_strategyDetails[8]))));
        } else {
            // No positive profit, no BABL assigned to the strategist role
            return 0;
        }
    }

    /**
     * Get the rewards for a Strategist profile
     * @param _garden           Garden address
     * @param _profitValue      Strategy profit value
     */
    function _getStrategyStrategistProfits(address _garden, uint256 _profitValue) private view returns (uint256) {
        // Assumptions:
        // Only executes if the contributor was the strategist of the strategy
        // AND the strategy had profits
        uint256 profitShare =
            gardenCustomProfitSharing[_garden] ? gardenProfitSharing[_garden][0] : strategistProfitPercentage;
        return _profitValue.multiplyDecimal(profitShare);
    }

    /**
     * Get the BABL rewards (Mining program) for a LP profile
     * @param _strategyRewards      Strategy rewards
     * @param _contributorPower     Contributor power
     */
    function _getStrategyLPBabl(uint256 _strategyRewards, uint256 _contributorPower) private view returns (uint256) {
        uint256 babl;
        // All params must have 18 decimals precision
        babl = _strategyRewards.multiplyDecimal(lpsBABLPercentage).preciseMul(_contributorPower);
        return babl;
    }

    function _getGardenAndContributor(address _garden, address _contributor) private view returns (uint256[] memory) {
        uint256[] memory powerData = new uint256[](9);
        ContributorPerGarden storage contributor = contributorPerGarden[_garden][_contributor];
        GardenPowerByTimestamp storage garden = gardenPowerByTimestamp[_garden][0];

        // powerData[0]: lastDepositAt (contributor)
        // powerData[1]: initialDepositAt (contributor)
        // powerData[2]: balance (contributor)
        // powerData[3]: power (contributor)
        // powerData[4]: avgBalance (contributor)
        // powerData[5]: lastDepositAt (garden)
        // powerData[6]: accGardenPower (garden)
        // powerData[7]: avgGardenBalance (garden)
        // powerData[8]: totalSupply (garden)
        powerData[0] = contributor.lastDepositAt;
        powerData[1] = contributor.initialDepositAt;
        powerData[2] = ERC20(_garden).balanceOf(_contributor);
        powerData[3] = contributor.tsContributions[0].power;
        powerData[4] = contributor.tsContributions[0].avgBalance;
        powerData[5] = garden.lastDepositAt;
        powerData[6] = garden.accGardenPower;
        powerData[7] = garden.avgGardenBalance;
        powerData[8] = ERC20(_garden).totalSupply();
        return powerData;
    }

    /**
     * Calculates the BABL rewards supply for each quarter
     * @param _quarter      Number of the epoch (quarter)
     */
    function _tokenSupplyPerQuarter(uint256 _quarter) internal pure returns (uint96) {
        _require(_quarter >= 1, Errors.QUARTERS_MIN_1);
        if (_quarter >= 513) {
            return 0; // Avoid math overflow
        } else {
            uint256 firstFactor = (SafeDecimalMath.unit().add(DECAY_RATE)).powDecimal(_quarter.sub(1));
            uint256 supplyForQuarter = Q1_REWARDS.divideDecimal(firstFactor);
            return Safe3296.safe96(supplyForQuarter, 'overflow 96 bits');
        }
    }

    /**
     * Calculates the quarter number for a specific time since START_TIME
     * @param _now      Timestamp to calculate its quarter
     */
    function _getQuarter(uint256 _now) internal view returns (uint256) {
        // Avoid underflow for active strategies during mining activation
        uint256 quarter = _now >= START_TIME ? (_now.sub(START_TIME).preciseDivCeil(EPOCH_DURATION)).div(1e18) : 0;
        return quarter.add(1);
    }

    /**
     * Calculates the range (starting quarter and ending quarter since START_TIME)
     * @param _from   Starting timestamp
     * @param _to     Ending timestamp
     */
    function _getRewardsWindow(uint256 _from, uint256 _to) internal view returns (uint256, uint256) {
        // Avoid underflow for active strategies during mining activation
        if (_from < START_TIME) {
            _from = START_TIME;
        }
        uint256 quarters = (_to.sub(_from).preciseDivCeil(EPOCH_DURATION)).div(1e18);

        uint256 startingQuarter = (_from.sub(START_TIME).preciseDivCeil(EPOCH_DURATION)).div(1e18);
        uint256 endingQuarter = (_to.sub(START_TIME).preciseDivCeil(EPOCH_DURATION)).div(1e18);

        if (
            startingQuarter != endingQuarter &&
            endingQuarter == startingQuarter.add(1) &&
            _to.sub(_from) < EPOCH_DURATION
        ) {
            quarters = quarters.add(1);
        }
        return (quarters.add(1), startingQuarter.add(1));
    }

    /**
     * Gives creator bonus to the user and returns original + bonus
     * @param _garden               Address of the garden
     * @param _contributor          Address of the contributor
     * @param _contributorBABL      BABL obtained in the strategy
     */
    function _getCreatorBonus(
        address _garden,
        address _contributor,
        uint256 _contributorBABL
    ) private view returns (uint256) {
        IGarden garden = IGarden(_garden);
        bool isCreator = garden.creator() == _contributor;
        uint8 creatorCount = garden.creator() != address(0) ? 1 : 0;
        for (uint8 i = 0; i < 4; i++) {
            address _extraCreator = garden.extraCreators(i);
            if (_extraCreator != address(0)) {
                creatorCount++;
                isCreator = isCreator || _extraCreator == _contributor;
            }
        }
        // Get a multiplier bonus in case the contributor is the garden creator
        if (creatorCount == 0) {
            // If there is no creator divide the creator bonus across al members
            return
                _contributorBABL.add(
                    _contributorBABL.multiplyDecimal(gardenCreatorBonus).div(IGarden(_garden).totalContributors())
                );
        } else {
            if (isCreator) {
                // Check other creators and divide by number of creators or members if creator address is 0
                return _contributorBABL.add(_contributorBABL.multiplyDecimal(gardenCreatorBonus).div(creatorCount));
            }
        }
        return _contributorBABL;
    }

    function _estimateStrategyRewards(address _strategy)
        internal
        view
        returns (
            address strategist,
            uint256[] memory strategyDetails,
            bool[] memory profitData
        )
    {
        // strategyDetails array mapping:
        // strategyDetails[0]: executedAt
        // strategyDetails[1]: exitedAt
        // strategyDetails[2]: updatedAt
        // strategyDetails[3]: enteredAt
        // strategyDetails[4]: totalPositiveVotes
        // strategyDetails[5]: totalNegativeVotes
        // strategyDetails[6]: capitalAllocated
        // strategyDetails[7]: capitalReturned
        // strategyDetails[8]: expectedReturn
        // strategyDetails[9]: strategyRewards
        // strategyDetails[10]: profitValue
        // strategyDetails[11]: distanceValue
        // profitData array mapping:
        // profitData[0]: profit
        // profitData[1]: distance

        (strategist, strategyDetails, profitData) = IStrategy(_strategy).getStrategyRewardsContext();
        if (strategyDetails[9] != 0 || strategyDetails[0] == 0) {
            // Already finished and got rewards or not executed yet (not active)
            return (strategist, strategyDetails, profitData);
        }
        // Strategy has not finished yet, lets try to estimate its mining rewards
        // As the strategy has not ended we replace the capital returned value by the NAV
        strategyDetails[7] = IStrategy(_strategy).getNAV();
        // We apply a 0.25% rounding error margin at NAV
        strategyDetails[7] = strategyDetails[7].sub(strategyDetails[7].multiplyDecimal(25e14));
        // Failsafe mode in case of wrong NAV (above 300%)
        strategyDetails[7] = strategyDetails[7].preciseDiv(strategyDetails[6]) > 3e18
            ? strategyDetails[6]
            : strategyDetails[7];
        profitData[0] = strategyDetails[7] >= strategyDetails[6] ? true : false;
        profitData[1] = strategyDetails[7] >= strategyDetails[8] ? true : false;
        strategyDetails[10] = profitData[0] ? strategyDetails[7].sub(strategyDetails[6]) : 0; // no profit
        // We consider that it potentially will have profits so the protocol will take profitFee
        // If 0 it does nothing
        strategyDetails[11] = profitData[1]
            ? strategyDetails[7].sub(strategyDetails[8])
            : strategyDetails[8].sub(strategyDetails[7]);
        // We take care about beta live strategies as they have a different start mining time != executedAt
        (uint256 numQuarters, uint256 startingQuarter) =
            _getRewardsWindow(
                (
                    (strategyDetails[0] > START_TIME && START_TIME != 0)
                        ? strategyDetails[0]
                        : strategyPerQuarter[_strategy][1].betaInitializedAt
                ),
                block.timestamp
            );
        // We create an array of quarters since the begining of the strategy
        // We then fill with known + unknown data that has to be figured out
        uint256[] memory strategyPower = new uint256[](numQuarters);
        uint256[] memory protocolPower = new uint256[](numQuarters);
        for (uint256 i = 0; i < numQuarters; i++) {
            // We take the info of each epoch from current checkpoints
            // array[0] for the first quarter power checkpoint of the strategy
            strategyPower[i] = strategyPerQuarter[_strategy][startingQuarter.add(i)].quarterPower;
            protocolPower[i] = protocolPerQuarter[startingQuarter.add(i)].quarterPower;
            _require(strategyPower[i] <= protocolPower[i], Errors.OVERFLOW_IN_POWER);
        }
        strategyPower = _updatePendingPower(
            strategyPower,
            numQuarters,
            startingQuarter,
            strategyDetails[2],
            strategyPrincipal[_strategy]
        );
        protocolPower = _updatePendingPower(
            protocolPower,
            numQuarters,
            startingQuarter,
            miningUpdatedAt,
            miningProtocolPrincipal
        );
        strategyDetails[9] = _harvestStrategyRewards(
            strategyPower,
            protocolPower,
            startingQuarter,
            numQuarters,
            strategyDetails[7].preciseDiv(strategyDetails[6])
        );
    }

    function _harvestStrategyRewards(
        uint256[] memory _strategyPower,
        uint256[] memory _protocolPower,
        uint256 _startingQuarter,
        uint256 _numQuarters,
        uint256 _percentageProfit
    ) internal view returns (uint256) {
        uint256 strategyRewards;
        uint256 percentage = 1e18;
        for (uint256 i = 0; i < _numQuarters; i++) {
            if (i.add(1) == _numQuarters) {
                // last quarter - we need to take proportional supply for that timeframe despite
                // the epoch has not finished yet
                uint256 slotEnding = START_TIME.add(_startingQuarter.add(i).mul(EPOCH_DURATION));
                percentage = block.timestamp.sub(slotEnding.sub(EPOCH_DURATION)).preciseDiv(
                    slotEnding.sub(slotEnding.sub(EPOCH_DURATION))
                );
            }
            uint256 rewardsPerQuarter =
                _strategyPower[i]
                    .preciseDiv(_protocolPower[i] == 0 ? 1 : _protocolPower[i])
                    .preciseMul(uint256(_tokenSupplyPerQuarter(_startingQuarter.add(i))))
                    .preciseMul(percentage);
            strategyRewards = strategyRewards.add(rewardsPerQuarter);
        }
        // Set the max cap bonus x2
        uint256 maxRewards = strategyRewards.preciseMul(2e18);
        // Apply rewards weight related to principal and profit
        strategyRewards = strategyRewards.preciseMul(bablPrincipalWeight).add(
            strategyRewards.preciseMul(bablProfitWeight).preciseMul(_percentageProfit)
        );
        // Check max cap
        if (strategyRewards >= maxRewards) {
            strategyRewards = maxRewards;
        }
        return strategyRewards;
    }

    function _updatePendingPower(
        uint256[] memory _powerToUpdate,
        uint256 _numQuarters,
        uint256 _startingQuarter,
        uint256 _updatedAt,
        uint256 _principal
    ) internal view returns (uint256[] memory) {
        uint256 lastQuarter = _getQuarter(_updatedAt); // quarter of last update
        uint256 currentQuarter = _getQuarter(block.timestamp); // current quarter
        uint256 timeDiff = block.timestamp.sub(_updatedAt); // 1sec to avoid division by zero
        // We check the pending power to be accounted until now, since last update for protocol and strategy
        uint256 powerDebt = _principal.mul(timeDiff);
        if (powerDebt > 0) {
            for (uint256 i = 0; i < _numQuarters; i++) {
                uint256 slotEnding = START_TIME.add(_startingQuarter.add(i).mul(EPOCH_DURATION));
                if (i == 0 && lastQuarter == _startingQuarter && lastQuarter < currentQuarter) {
                    // We are in the first quarter to update, we add the proportional pending part
                    _powerToUpdate[i] = _powerToUpdate[i].add(powerDebt.mul(slotEnding.sub(_updatedAt)).div(timeDiff));
                } else if (i > 0 && i.add(1) < _numQuarters && lastQuarter <= _startingQuarter.add(i)) {
                    // We are updating an intermediate quarter
                    // Should have 0 inside before updating
                    _powerToUpdate[i] = _powerToUpdate[i].add(powerDebt.mul(EPOCH_DURATION).div(timeDiff));
                } else if (_startingQuarter.add(i) == currentQuarter) {
                    // We are updating the current quarter of this strategy checkpoint or the last to update
                    // It can be a multiple quarter strategy or the only one that need proportional time
                    if (lastQuarter == currentQuarter) {
                        // Just add the powerDebt being in the same epoch, no need to get proportional
                        _powerToUpdate[i] = _powerToUpdate[i].add(powerDebt);
                    } else {
                        // should have 0 inside before updating in case of different epoch since last update
                        _powerToUpdate[i] = _powerToUpdate[i].add(
                            powerDebt.mul(block.timestamp.sub(slotEnding.sub(EPOCH_DURATION))).div(timeDiff)
                        );
                    }
                }
            }
        }
        return _powerToUpdate;
    }
}

contract RewardsDistributorV10 is RewardsDistributor {}<|MERGE_RESOLUTION|>--- conflicted
+++ resolved
@@ -1395,12 +1395,7 @@
         // Assumptions:
         // We assume that the contributor is the strategist. Should not execute this function otherwise.
         uint256 babl;
-<<<<<<< HEAD
-        uint256 bablCap;
-        babl = _strategyDetails[9].multiplyDecimal(strategistBABLPercentage);
-=======
         babl = _strategyDetails[9].multiplyDecimal(strategistBABLPercentage); // Standard calculation to be ponderated
->>>>>>> 5805ad79
         if (_profitData[0] == true && _profitData[1] == true) {
             uint256 bablCap = babl.mul(2); // Cap x2
             // Strategist get a bonus based on the profits with a max cap of x2
