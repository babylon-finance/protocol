/*
    Copyright 2021 Babylon Finance

    Licensed under the Apache License, Version 2.0 (the "License");
    you may not use this file except in compliance with the License.
    You may obtain a copy of the License at

    http://www.apache.org/licenses/LICENSE-2.0

    Unless required by applicable law or agreed to in writing, software
    distributed under the License is distributed on an "AS IS" BASIS,
    WITHOUT WARRANTIES OR CONDITIONS OF ANY KIND, either express or implied.
    See the License for the specific language governing permissions and
    limitations under the License.

    SPDX-License-Identifier: Apache License, Version 2.0
*/
pragma solidity 0.7.6;

import {IERC20} from '@openzeppelin/contracts/token/ERC20/IERC20.sol';

import {IBabController} from './IBabController.sol';

/**
 * @title IStrategyGarden
 *
 * Interface for functions of the garden
 */
interface IStrategyGarden {
    /* ============ Write ============ */

    function finalizeStrategy(
        uint256 _profits,
        int256 _returns,
        uint256 _burningAmount
    ) external;

    function allocateCapitalToStrategy(uint256 _capital) external;

    function expireCandidateStrategy(address _strategy) external;

    function addStrategy(
        string memory _name,
        string memory _symbol,
        uint256[] calldata _stratParams,
        uint8[] calldata _opTypes,
        address[] calldata _opIntegrations,
        bytes calldata _opEncodedDatas
    ) external;

    function payKeeper(address payable _keeper, uint256 _fee) external;
}

/**
 * @title IAdminGarden
 *
 * Interface for amdin functions of the Garden
 */
interface IAdminGarden {
    /* ============ Write ============ */
    function initialize(
        address _reserveAsset,
        IBabController _controller,
        address _creator,
        string memory _name,
        string memory _symbol,
        uint256[] calldata _gardenParams,
        uint256 _initialContribution,
        bool[] memory _publicGardenStrategistsStewards
    ) external payable;

    function makeGardenPublic() external;

    function transferCreatorRights(address _newCreator, uint8 _index) external;

    function addExtraCreators(address[4] memory _newCreators) external;

    function setPublicRights(bool _publicStrategist, bool _publicStewards) external;

<<<<<<< HEAD
    function updateGardenParams(uint256[9] memory _newParams) external;

    function delegateGardenVote(address _token, address _address) external;
=======
    function updateGardenParams(uint256[11] memory _newParams) external;
>>>>>>> 0c027fa2
}

/**
 * @title IGarden
 *
 * Interface for operating with a Garden.
 */
interface ICoreGarden {
    /* ============ Constructor ============ */

    /* ============ View ============ */

    function privateGarden() external view returns (bool);

    function publicStrategists() external view returns (bool);

    function publicStewards() external view returns (bool);

    function controller() external view returns (IBabController);

    function creator() external view returns (address);

    function isGardenStrategy(address _strategy) external view returns (bool);

    function getContributor(address _contributor)
        external
        view
        returns (
            uint256,
            uint256,
            uint256,
            uint256,
            uint256,
            uint256,
            uint256,
            uint256,
            uint256,
            uint256
        );

    function reserveAsset() external view returns (address);

    function totalContributors() external view returns (uint256);

    function gardenInitializedAt() external view returns (uint256);

    function minContribution() external view returns (uint256);

    function depositHardlock() external view returns (uint256);

    function minLiquidityAsset() external view returns (uint256);

    function minStrategyDuration() external view returns (uint256);

    function maxStrategyDuration() external view returns (uint256);

    function reserveAssetRewardsSetAside() external view returns (uint256);

    function absoluteReturns() external view returns (int256);

    function totalStake() external view returns (uint256);

    function minVotesQuorum() external view returns (uint256);

    function minVoters() external view returns (uint256);

    function maxDepositLimit() external view returns (uint256);

    function strategyCooldownPeriod() external view returns (uint256);

    function getStrategies() external view returns (address[] memory);

    function extraCreators(uint256 index) external view returns (address);

    function getFinalizedStrategies() external view returns (address[] memory);

    function strategyMapping(address _strategy) external view returns (bool);

    function getLockedBalance(address _contributor) external view returns (uint256);

    function keeperDebt() external view returns (uint256);

    function totalKeeperFees() external view returns (uint256);

    function lastPricePerShare() external view returns (uint256);

    function lastPricePerShareTS() external view returns (uint256);

    function pricePerShareDecayRate() external view returns (uint256);

    function pricePerShareDelta() external view returns (uint256);

    /* ============ Write ============ */

    function deposit(
        uint256 _reserveAssetQuantity,
        uint256 _minGardenTokenReceiveQuantity,
        address _to,
        bool mintNFT
    ) external payable;

    function depositBySig(
        uint256 _amountIn,
        uint256 _minAmountOut,
        bool _mintNft,
        uint256 _nonce,
        uint256 _maxFee,
        uint256 _pricePerShare,
        uint256 _fee,
        uint8 v,
        bytes32 r,
        bytes32 s
    ) external;

    function withdraw(
        uint256 _gardenTokenQuantity,
        uint256 _minReserveReceiveQuantity,
        address payable _to,
        bool _withPenalty,
        address _unwindStrategy
    ) external;

    function withdrawBySig(
        uint256 _gardenTokenQuantity,
        uint256 _minReserveReceiveQuantity,
        uint256 _nonce,
        uint256 _maxFee,
        bool _withPenalty,
        address _unwindStrategy,
        uint256 _pricePerShare,
        uint256 _strategyNAV,
        uint256 _fee,
        uint8 v,
        bytes32 r,
        bytes32 s
    ) external;

    function claimReturns(address[] calldata _finalizedStrategies) external;

    function claimRewardsBySig(
        uint256 _babl,
        uint256 _profits,
        uint256 _nonce,
        uint256 _maxFee,
        uint256 _fee,
        uint8 v,
        bytes32 r,
        bytes32 s
    ) external;
}

interface IERC20Metadata {
    function name() external view returns (string memory);
}

interface IGarden is ICoreGarden, IAdminGarden, IStrategyGarden, IERC20, IERC20Metadata {}<|MERGE_RESOLUTION|>--- conflicted
+++ resolved
@@ -77,13 +77,9 @@
 
     function setPublicRights(bool _publicStrategist, bool _publicStewards) external;
 
-<<<<<<< HEAD
-    function updateGardenParams(uint256[9] memory _newParams) external;
-
     function delegateGardenVote(address _token, address _address) external;
-=======
+
     function updateGardenParams(uint256[11] memory _newParams) external;
->>>>>>> 0c027fa2
 }
 
 /**
