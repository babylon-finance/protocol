/*
    Copyright 2021 Babylon Finance

    Licensed under the Apache License, Version 2.0 (the "License");
    you may not use this file except in compliance with the License.
    You may obtain a copy of the License at

    http://www.apache.org/licenses/LICENSE-2.0

    Unless required by applicable law or agreed to in writing, software
    distributed under the License is distributed on an "AS IS" BASIS,
    WITHOUT WARRANTIES OR CONDITIONS OF ANY KIND, either express or implied.
    See the License for the specific language governing permissions and
    limitations under the License.

    SPDX-License-Identifier: Apache License, Version 2.0
*/
pragma solidity 0.7.6;

import {IERC20} from '@openzeppelin/contracts/token/ERC20/IERC20.sol';

import {IBabController} from './IBabController.sol';

/**
 * @title IStrategyGarden
 *
 * Interface for functions of the garden
 */
interface IStrategyGarden {
    /* ============ Write ============ */

    function finalizeStrategy(
        uint256 _profits,
        int256 _returns,
        uint256 _burningAmount
    ) external;

    function allocateCapitalToStrategy(uint256 _capital) external;

    function expireCandidateStrategy(address _strategy) external;

    function addStrategy(
        string memory _name,
        string memory _symbol,
        uint256[] calldata _stratParams,
        uint8[] calldata _opTypes,
        address[] calldata _opIntegrations,
        bytes calldata _opEncodedDatas
    ) external;

    function payKeeper(address payable _keeper, uint256 _fee) external;
}

/**
 * @title IAdminGarden
 *
 * Interface for amdin functions of the Garden
 */
interface IAdminGarden {
    /* ============ Write ============ */
    function initialize(
        address _reserveAsset,
        IBabController _controller,
        address _creator,
        string memory _name,
        string memory _symbol,
        uint256[] calldata _gardenParams,
        uint256 _initialContribution,
        bool[] memory _publicGardenStrategistsStewards
    ) external payable;

    function makeGardenPublic() external;

    function transferCreatorRights(address _newCreator, uint8 _index) external;

    function addExtraCreators(address[4] memory _newCreators) external;

    function setPublicRights(bool _publicStrategist, bool _publicStewards) external;

<<<<<<< HEAD
    function delegateGardenVote(address _token, address _address) external;
=======
    function updateCreators(address _newCreator, address[4] memory _newCreators) external;
>>>>>>> afe5b3e2

    function updateGardenParams(uint256[11] memory _newParams) external;
}

/**
 * @title IGarden
 *
 * Interface for operating with a Garden.
 */
interface ICoreGarden {
    /* ============ Constructor ============ */

    /* ============ View ============ */

    function privateGarden() external view returns (bool);

    function publicStrategists() external view returns (bool);

    function publicStewards() external view returns (bool);

    function controller() external view returns (IBabController);

    function creator() external view returns (address);

    function isGardenStrategy(address _strategy) external view returns (bool);

    function getContributor(address _contributor)
        external
        view
        returns (
            uint256,
            uint256,
            uint256,
            uint256,
            uint256,
            uint256,
            uint256,
            uint256,
            uint256,
            uint256
        );

    function reserveAsset() external view returns (address);

    function totalContributors() external view returns (uint256);

    function gardenInitializedAt() external view returns (uint256);

    function minContribution() external view returns (uint256);

    function depositHardlock() external view returns (uint256);

    function minLiquidityAsset() external view returns (uint256);

    function minStrategyDuration() external view returns (uint256);

    function maxStrategyDuration() external view returns (uint256);

    function reserveAssetRewardsSetAside() external view returns (uint256);

    function absoluteReturns() external view returns (int256);

    function totalStake() external view returns (uint256);

    function minVotesQuorum() external view returns (uint256);

    function minVoters() external view returns (uint256);

    function maxDepositLimit() external view returns (uint256);

    function strategyCooldownPeriod() external view returns (uint256);

    function getStrategies() external view returns (address[] memory);

    function extraCreators(uint256 index) external view returns (address);

    function getFinalizedStrategies() external view returns (address[] memory);

    function strategyMapping(address _strategy) external view returns (bool);

    function getLockedBalance(address _contributor) external view returns (uint256);

    function keeperDebt() external view returns (uint256);

    function totalKeeperFees() external view returns (uint256);

    function lastPricePerShare() external view returns (uint256);

    function lastPricePerShareTS() external view returns (uint256);

    function pricePerShareDecayRate() external view returns (uint256);

    function pricePerShareDelta() external view returns (uint256);

    /* ============ Write ============ */

    function deposit(
        uint256 _reserveAssetQuantity,
        uint256 _minGardenTokenReceiveQuantity,
        address _to,
        bool mintNFT
    ) external payable;

    function depositBySig(
        uint256 _amountIn,
        uint256 _minAmountOut,
        bool _mintNft,
        uint256 _nonce,
        uint256 _maxFee,
        uint256 _pricePerShare,
        uint256 _fee,
        uint8 v,
        bytes32 r,
        bytes32 s
    ) external;

    function withdraw(
        uint256 _gardenTokenQuantity,
        uint256 _minReserveReceiveQuantity,
        address payable _to,
        bool _withPenalty,
        address _unwindStrategy
    ) external;

    function withdrawBySig(
        uint256 _gardenTokenQuantity,
        uint256 _minReserveReceiveQuantity,
        uint256 _nonce,
        uint256 _maxFee,
        bool _withPenalty,
        address _unwindStrategy,
        uint256 _pricePerShare,
        uint256 _strategyNAV,
        uint256 _fee,
        uint8 v,
        bytes32 r,
        bytes32 s
    ) external;

    function claimReturns(address[] calldata _finalizedStrategies) external;

    function claimRewardsBySig(
        uint256 _babl,
        uint256 _profits,
        uint256 _nonce,
        uint256 _maxFee,
        uint256 _fee,
        uint8 v,
        bytes32 r,
        bytes32 s
    ) external;
}

interface IERC20Metadata {
    function name() external view returns (string memory);
}

interface IGarden is ICoreGarden, IAdminGarden, IStrategyGarden, IERC20, IERC20Metadata {}<|MERGE_RESOLUTION|>--- conflicted
+++ resolved
@@ -77,11 +77,9 @@
 
     function setPublicRights(bool _publicStrategist, bool _publicStewards) external;
 
-<<<<<<< HEAD
     function delegateGardenVote(address _token, address _address) external;
-=======
+
     function updateCreators(address _newCreator, address[4] memory _newCreators) external;
->>>>>>> afe5b3e2
 
     function updateGardenParams(uint256[11] memory _newParams) external;
 }
