/*
    Copyright 2021 Babylon Finance.

    Licensed under the Apache License, Version 2.0 (the "License");
    you may not use this file except in compliance with the License.
    You may obtain a copy of the License at

    http://www.apache.org/licenses/LICENSE-2.0

    Unless required by applicable law or agreed to in writing, software
    distributed under the License is distributed on an "AS IS" BASIS,
    WITHOUT WARRANTIES OR CONDITIONS OF ANY KIND, either express or implied.
    See the License for the specific language governing permissions and
    limitations under the License.

    SPDX-License-Identifier: Apache License, Version 2.0
*/
pragma solidity 0.7.6;

/**
 * @title IBabController
 * @author Babylon Finance
 *
 * Interface for interacting with BabController
 */
interface IBabController {
    /* ============ Functions ============ */

    function createGarden(
        address _reserveAsset,
        string memory _name,
        string memory _symbol,
        string memory _tokenURI,
        uint256 _seed,
        uint256[] calldata _gardenParams,
        uint256 _initialContribution
    ) external payable returns (address);

    function removeGarden(address _garden) external;

    function addReserveAsset(address _reserveAsset) external;

    function removeReserveAsset(address _reserveAsset) external;

    function disableGarden(address _garden) external;

    function editPriceOracle(address _priceOracle) external;

    function editIshtarGate(address _ishtarGate) external;

    function editGardenValuer(address _gardenValuer) external;

    function editRewardsDistributor(address _rewardsDistributor) external;

    function editTreasury(address _newTreasury) external;

    function editGardenFactory(address _newGardenFactory) external;

    function editStrategyFactory(address _newStrategyFactory) external;

    function editUniswapFactory(address _newUniswapFactory) external;

    function addIntegration(string memory _name, address _integration) external;

    function editIntegration(string memory _name, address _integration) external;

    function removeIntegration(string memory _name) external;

    function setOperation(uint8 _kind, address _operation) external;

    function setDefaultTradeIntegration(address _newDefaultTradeIntegation) external;

    function addKeeper(address _keeper) external;

    function addKeepers(address[] memory _keepers) external;

    function removeKeeper(address _keeper) external;

    function enableGardenTokensTransfers() external;

    function enableBABLMiningProgram() external;

    function setAllowPublicGardens() external;

<<<<<<< HEAD
    function editLiquidityReserve(address _reserve, uint256 _minRiskyPairLiquidityEth) external;
=======
    function maxContributorsPerGarden() external view returns (uint256);

    function gardenCreationIsOpen() external view returns (bool);

    function openPublicGardenCreation() external;

    function setMaxContributorsPerGarden(uint256 _newMax) external;

    function editLiquidityMinimum(uint256 _minRiskyPairLiquidityEth) external;
>>>>>>> 59611e49

    function owner() external view returns (address);

    function priceOracle() external view returns (address);

    function gardenValuer() external view returns (address);

    function rewardsDistributor() external view returns (address);

    function gardenFactory() external view returns (address);

    function treasury() external view returns (address);

    function ishtarGate() external view returns (address);

    function strategyFactory() external view returns (address);

    function defaultTradeIntegration() external view returns (address);

    function protocolDepositGardenTokenFee() external view returns (uint256);

    function protocolWithdrawalGardenTokenFee() external view returns (uint256);

    function gardenTokensTransfersEnabled() external view returns (bool);

    function bablMiningProgramEnabled() external view returns (bool);

    function allowPublicGardens() external view returns (bool);

    function enabledOperations(uint256 _kind) external view returns (address);

    function getProfitSharing()
        external
        view
        returns (
            uint256,
            uint256,
            uint256
        );

    function getBABLSharing()
        external
        view
        returns (
            uint256,
            uint256,
            uint256,
            uint256
        );

    function getGardens() external view returns (address[] memory);

    function getOperations() external view returns (address[20] memory);

    function isGarden(address _garden) external view returns (bool);

    function getIntegrationByName(string memory _name) external view returns (address);

    function getIntegrationWithHash(bytes32 _nameHashP) external view returns (address);

    function isValidReserveAsset(address _reserveAsset) external view returns (bool);

    function isValidKeeper(address _keeper) external view returns (bool);

    function isSystemContract(address _contractAddress) external view returns (bool);

    function isValidIntegration(string memory _name, address _integration) external view returns (bool);

    function getMinCooldownPeriod() external view returns (uint256);

    function getMaxCooldownPeriod() external view returns (uint256);

    function protocolPerformanceFee() external view returns (uint256);

    function protocolManagementFee() external view returns (uint256);

    function minLiquidityPerReserve(address _reserve) external view returns (uint256);

    function uniswapFactory() external view returns (address);
}<|MERGE_RESOLUTION|>--- conflicted
+++ resolved
@@ -82,9 +82,8 @@
 
     function setAllowPublicGardens() external;
 
-<<<<<<< HEAD
     function editLiquidityReserve(address _reserve, uint256 _minRiskyPairLiquidityEth) external;
-=======
+
     function maxContributorsPerGarden() external view returns (uint256);
 
     function gardenCreationIsOpen() external view returns (bool);
@@ -92,9 +91,6 @@
     function openPublicGardenCreation() external;
 
     function setMaxContributorsPerGarden(uint256 _newMax) external;
-
-    function editLiquidityMinimum(uint256 _minRiskyPairLiquidityEth) external;
->>>>>>> 59611e49
 
     function owner() external view returns (address);
 
