--- conflicted
+++ resolved
@@ -113,11 +113,9 @@
     function getMaxCooldownPeriod() external view returns (uint256);
 
     function getProtocolPerformanceFee() external view returns (uint256);
-<<<<<<< HEAD
+
     function getProtocolManagementFee() external view returns (uint256);
-=======
 
->>>>>>> bcf0f6ac
     function getProtocolDepositGardenTokenFee() external view returns (uint256);
 
     function getProtocolWithdrawalGardenTokenFee() external view returns (uint256);
