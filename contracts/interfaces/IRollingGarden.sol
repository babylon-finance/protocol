/*
    Copyright 2021 Babylon Finance

    Licensed under the Apache License, Version 2.0 (the "License");
    you may not use this file except in compliance with the License.
    You may obtain a copy of the License at

    http://www.apache.org/licenses/LICENSE-2.0

    Unless required by applicable law or agreed to in writing, software
    distributed under the License is distributed on an "AS IS" BASIS,
    WITHOUT WARRANTIES OR CONDITIONS OF ANY KIND, either express or implied.
    See the License for the specific language governing permissions and
    limitations under the License.

    SPDX-License-Identifier: Apache License, Version 2.0
*/
pragma solidity 0.7.4;

import {IERC20} from '@openzeppelin/contracts/token/ERC20/IERC20.sol';
import {IGarden} from './IGarden.sol';

/**
 * @title IGarden
 * @author Babylon Finance
 *
 * Interface for operating with SetTokens.
 */
interface IRollingGarden is IERC20, IGarden {
    function start(
        uint256 _maxDepositLimit,
        uint256 _minGardenTokenSupply,
        uint256 _minLiquidityAsset,
        uint256 _depositHardlock,
        uint256 _minContribution,
        uint256 _strategyCooldownPeriod,
        uint256 _strategyCreatorProfitPercentage,
        uint256 _strategyVotersProfitPercentage,
        uint256 _gardenCreatorProfitPercentage,
        uint256 _minVotersQuorum,
        uint256 _minIdeaDuration,
        uint256 _maxIdeaDuration
    ) external;

    function deposit(
        uint256 _reserveAssetQuantity,
        uint256 _minGardenTokenReceiveQuantity,
        address _to
    ) external payable;

    function withdraw(
        uint256 _gardenTokenQuantity,
        uint256 _minReserveReceiveQuantity,
        address payable _to
    ) external;

    function claimReturns(address[] calldata _finalizedStrategies) external;

    function getProfitsAndBabl(address[] calldata _finalizedStrategies) external view returns (uint256, uint96);

    function setDepositLimit(uint256 limit) external;

    function getExpectedReserveWithdrawalQuantity(uint256 _gardenTokenQuantity) external view returns (uint256);

    function getLockedBalance(address _contributor) external view returns (uint256);

    function isDepositValid(address _reserveAsset, uint256 _reserveAssetQuantity) external view returns (bool);

    function isWithdrawalValid(address _reserveAsset, uint256 _gardenTokenQuantity) external view returns (bool);

    function reenableEthForStrategies() external;

    function burnAssetsFromSenderAndMintToReserve(address _contributor, uint256 _quantity) external;

<<<<<<< HEAD
=======
    function curateStrategy(uint8 _strategyIndex, int256 _amount) external;

    function finalizeStrategy(uint256 _strategyIndex) external;

>>>>>>> 4cdbf8d0
    function canWithdrawEthAmount(uint256 _amount) external view returns (bool);
}<|MERGE_RESOLUTION|>--- conflicted
+++ resolved
@@ -72,12 +72,5 @@
 
     function burnAssetsFromSenderAndMintToReserve(address _contributor, uint256 _quantity) external;
 
-<<<<<<< HEAD
-=======
-    function curateStrategy(uint8 _strategyIndex, int256 _amount) external;
-
-    function finalizeStrategy(uint256 _strategyIndex) external;
-
->>>>>>> 4cdbf8d0
     function canWithdrawEthAmount(uint256 _amount) external view returns (bool);
 }