--- conflicted
+++ resolved
@@ -559,7 +559,6 @@
         if (curveRegistry.get_pool_from_lp_token(_tokenOut) != address(0)) {
             return getPrice(_tokenIn, USDC).preciseDiv(curveRegistry.get_virtual_price_from_lp_token(_tokenOut));
         }
-<<<<<<< HEAD
 
         // Yearn vaults
         if (_isYearnVault(_tokenIn)) {
@@ -584,19 +583,6 @@
             return price;
         }
 
-=======
-
-        // Yearn vaults
-        if (_isYearnVault(_tokenIn)) {
-            return IYearnVault(_tokenIn).pricePerShare().preciseDiv(getPrice(IYearnVault(_tokenIn).token(), _tokenOut));
-        }
-
-        if (_isYearnVault(_tokenOut)) {
-            return
-                getPrice(_tokenIn, IYearnVault(_tokenOut).token()).preciseMul(IYearnVault(_tokenOut).pricePerShare());
-        }
-
->>>>>>> 7bfafab7
         uint256 uniPrice = 0;
         // Curve Pair through WBTC
         if (_tokenIn != WBTC && _tokenOut != WBTC) {
@@ -649,7 +635,6 @@
                 }
             }
         }
-<<<<<<< HEAD
         // Direct UNI3
         price = _getUNIV3Price(_tokenIn, _tokenOut);
         if (price != 0) {
@@ -667,20 +652,6 @@
             uint256 divisor = _getUNIV3Price(_tokenOut, DAI);
             if (divisor != 0) {
                 return _getUNIV3Price(_tokenIn, DAI).preciseDiv(divisor);
-=======
-        // UniV3 through WETH
-        if (_tokenIn != WETH && _tokenOut != WETH) {
-            price = _getUNIV3Price(_tokenIn, WETH).preciseDiv(_getUNIV3Price(_tokenOut, WETH));
-            if (price != 0) {
-                return price;
-            }
-        }
-        // UniV3 through DAI
-        if (_tokenIn != DAI && _tokenOut != DAI) {
-            price = _getUNIV3Price(_tokenIn, DAI).preciseDiv(_getUNIV3Price(_tokenOut, DAI));
-            if (price != 0) {
-                return price;
->>>>>>> 7bfafab7
             }
         }
         // Use only univ2 for UI
@@ -835,11 +806,7 @@
         ICurveRegistry curveRegistry = ICurveRegistry(curveAddressProvider.get_registry());
         (int128 i, int128 j, ) = curveRegistry.get_coin_indices(_curvePool, _tokenIn, _tokenOut);
         uint256 price = 0;
-<<<<<<< HEAD
-        if (_curvePool == 0x80466c64868E1ab14a1Ddf27A676C3fcBE638Fe5) {
-=======
         if (_curvePool == TRI_CURVE_POOL) {
->>>>>>> 7bfafab7
             price = ICurvePoolV3(_curvePool).get_dy(
                 uint256(i),
                 uint256(j),
@@ -854,11 +821,7 @@
         }
         price = price.mul(10**(18 - (_tokenOut == ETH_ADD_CURVE ? 18 : ERC20(_tokenOut).decimals())));
         uint256 delta = price.preciseMul(CURVE_SLIPPAGE);
-<<<<<<< HEAD
-        if (price < uint(1e18).add(delta) && price > uint(1e18).sub(delta)) {
-=======
         if (price < uint256(1e18).add(delta) && price > uint256(1e18).sub(delta)) {
->>>>>>> 7bfafab7
             return price;
         }
         return 0;
