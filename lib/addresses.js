--- conflicted
+++ resolved
@@ -422,8 +422,6 @@
         cvxpool: '0xCA3D9F45FfA69ED454E66539298709cb2dB8cA61',
       },
       {
-<<<<<<< HEAD
-=======
         name: 'mim',
         crvpool: '0x5a6A4D54456819380173272A5E8E9B9904BdF41B',
         cvxpool: '0xabB54222c2b77158CC975a2b715a3d703c256F05',
@@ -449,13 +447,10 @@
         cvxpool: '0x2d2006135e682984a8a2eB74F5C87c2251cC71E9',
       },
       {
->>>>>>> ae817013
         name: 'tricrypto2',
         crvpool: '0xD51a44d3FaE010294C616388b506AcdA1bfAAE46',
         cvxpool: '0x903C9974aAA431A765e60bC07aF45f0A1B3b61fb',
       },
-<<<<<<< HEAD
-=======
       {
         name: 'crveth',
         crvpool: '0x8301AE4fc9c624d1D396cbDAa1ed877821D7C511',
@@ -471,7 +466,6 @@
         crvpool: '0x98638FAcf9a3865cd033F36548713183f6996122',
         cvxpool: '0xe87f447ef9B76905A25ab8160c7EF66864f4984A',
       },
->>>>>>> ae817013
       // Don't work
       // {
       //   name: 'seth',
@@ -983,10 +977,7 @@
   tokens: {
     DAI: '0x6B175474E89094C44Da98b954EedeAC495271d0F',
     FRAX: '0x853d955acef822db058eb8505911ed77f175b99e',
-<<<<<<< HEAD
-=======
     FEI: '0x956F47F50A910163D8BF957Cf5846D573E7f87CA',
->>>>>>> ae817013
     DPI: '0x1494ca1f11d487c2bbe4543e90080aeba4ba3c2b',
     CDAI: '0x5d3a536e4d6dbd6114cc1ead35777bab948e3643',
     TUSD: '0x0000000000085d4780B73119b644AE5ecd22b376',
