--- conflicted
+++ resolved
@@ -8,12 +8,8 @@
     finalizeStrategy,
     injectFakeProfits,
   } = require('../../test/fixtures/StrategyHelper');
-<<<<<<< HEAD
-  const [owner, signer1, signer2, signer3] = await ethers.getSigners();
-=======
   const [deployer, keeper, owner, signer1, signer2, signer3] = await ethers.getSigners();
 
->>>>>>> 7ddc156b
   const gardenParams = [
     ethers.utils.parseEther('20'), // Max Deposit Limit
     1, // Min Garden Token Supply
