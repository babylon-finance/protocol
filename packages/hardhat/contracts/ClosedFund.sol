--- conflicted
+++ resolved
@@ -308,15 +308,11 @@
         uint256 _minReserveReceiveQuantity,
         address payable _to
     ) external nonReentrant onlyContributor(msg.sender) onlyActive {
-<<<<<<< HEAD
-        require(block.timestamp >= fundEndsBy, "Withdrawals are disabled until fund ends");
-=======
         require(block.timestamp >= fundCurrentActiveWindowStartedAt.add(fundActiveWindow) &&
           block.timestamp < fundCurrentActiveWindowStartedAt.add(fundActiveWindow).add(fundWithdrawalWindow),
           "Fund is not in the withdrawal window"
         );
         // require(block.timestamp > fundEndsBy, "Withdrawals are disabled until fund ends");
->>>>>>> b7413c22
         require(
             _fundTokenQuantity <= balanceOf(msg.sender),
             "Withdrawal amount <= to deposited amount"
