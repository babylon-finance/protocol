--- conflicted
+++ resolved
@@ -25,16 +25,9 @@
     "0x922018674c12a7f0d394ebeef9b58f186cde13c1",
     []
   );
-<<<<<<< HEAD
-
-  await folioController.editFundValuer(fundValuer.address);
-  await folioController.editPriceOracle(priceOracle.address);
-
-=======
   // Sets the price oracle and fundvaluer address
   folioController.editPriceOracle(priceOracle.address);
   folioController.editFundValuer(fundValuer.address);
->>>>>>> a4175592
   const AaveIntegration = await ethers.getContractFactory(
     "AaveIntegration",
     owner
