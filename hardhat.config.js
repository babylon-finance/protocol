require('dotenv/config');
require('@babel/register');
require('@nomiclabs/hardhat-ethers');
require('@openzeppelin/hardhat-upgrades');
require('@nomiclabs/hardhat-waffle');
require('@nomiclabs/hardhat-etherscan');

require('hardhat-deploy');
require('hardhat-contract-sizer');
require('hardhat-docgen');
require('hardhat-gas-reporter');
require('hardhat-log-remover');
require('hardhat-watcher');

require('@tenderly/hardhat-tenderly');
require('solidity-coverage');

require('./lib/plugins/upgrades');
require('./lib/plugins/gasnow');
require('./lib/plugins/utils');

require('./lib/tasks/node-ready');
require('./lib/tasks/export');
require('./lib/tasks/export-token-list');
require('./lib/tasks/gate');
require('./lib/tasks/increase-time');
require('./lib/tasks/upgrade-admin');
require('./lib/tasks/upgrade-beacon');
require('./lib/tasks/upgrade-multisig');
require('./lib/tasks/deploy-contract');
require('./lib/tasks/tvl');
require('./lib/tasks/users');
require('./lib/tasks/gardens');
require('./lib/tasks/stuck');
require('./lib/tasks/mining');
require('./lib/tasks/strategy-expire');
require('./lib/tasks/diff');

const OPTIMIZER = !(process.env.OPTIMIZER === 'false');

const ALCHEMY_KEY = process.env.ALCHEMY_KEY || '';
const DEPLOYER_PRIVATE_KEY =
  process.env.DEPLOYER_PRIVATE_KEY || '0000000000000000000000000000000000000000000000000000000000000000';

const OWNER_PRIVATE_KEY =
  process.env.OWNER_PRIVATE_KEY || '0000000000000000000000000000000000000000000000000000000000000000';

const defaultNetwork = 'hardhat';
<<<<<<< HEAD
const BLOCK_NUMBER = process.env.BLOCK_NUMBER || 13927000; // old 13171630 new 13665320
=======
const BLOCK_NUMBER = process.env.BLOCK_NUMBER || 14198000; // old 13171630 new 13665320
>>>>>>> ae817013

const CHAIN_IDS = {
  hardhat: 1337,
  kovan: 42,
  goerli: 5,
  mainnet: 1,
  rinkeby: 4,
  ropsten: 3,
};

module.exports = {
  defaultNetwork,

  gasReporter: {
    currency: 'USD',
    coinmarketcap: 'f903b99d-e117-4e55-a7a8-ff5dd8ad5bed',
    enabled: !!process.env.REPORT_GAS,
  },

  networks: {
    hardhat: {
      chainId: CHAIN_IDS.hardhat,
      blockGasLimit: 0x1fffffffffffff,
      allowUnlimitedContractSize: true,
      forking: {
        url: `https://eth-mainnet.alchemyapi.io/v2/${ALCHEMY_KEY}`,
        blockNumber: +BLOCK_NUMBER,
      },
      saveDeployments: true,
      gas: 9e6,
      initialBaseFeePerGas: 0,
    },
    mainnet: {
      chainId: CHAIN_IDS.mainnet,
      url: `https://eth-mainnet.alchemyapi.io/v2/${ALCHEMY_KEY}`,
      accounts: [`0x${DEPLOYER_PRIVATE_KEY}`, `0x${OWNER_PRIVATE_KEY}`],
      saveDeployments: true,
    },
    rinkeby: {
      chainId: CHAIN_IDS.rinkeby,
      url: `https://eth-rinkeby.alchemyapi.io/v2/${ALCHEMY_KEY}`,
      accounts: [`0x${DEPLOYER_PRIVATE_KEY}`, `0x${OWNER_PRIVATE_KEY}`],
      saveDeployments: true,
    },
  },
  namedAccounts: {
    deployer: {
      default: 0,
      [CHAIN_IDS.mainnet]: 0,
      [CHAIN_IDS.kovan]: 0,
      [CHAIN_IDS.ropsten]: 0,
      [CHAIN_IDS.goerli]: 0,
      [CHAIN_IDS.rinkeby]: 0,
    },
    owner: {
      default: 1,
      [CHAIN_IDS.mainnet]: 1,
      [CHAIN_IDS.kovan]: 1,
      [CHAIN_IDS.ropsten]: 1,
      [CHAIN_IDS.goerli]: 1,
      [CHAIN_IDS.rinkeby]: 1,
    },
  },
  solidity: {
    compilers: [
      {
        version: '0.7.6',
        settings: {
          optimizer: {
            enabled: OPTIMIZER,
            runs: 999,
          },
        },
      },
      {
        version: '0.8.2',
        settings: {
          optimizer: {
            enabled: OPTIMIZER,
            runs: 999,
          },
        },
      },
    ],
    overrides: {
      '@uniswap/v3-core/contracts/libraries/FullMath.sol': {
        version: '0.7.6',
        settings: {},
      },
      '@uniswap/v3-core/contracts/libraries/TickMath.sol': {
        version: '0.7.6',
        settings: {},
      },
      '@uniswap/v3-periphery/contracts/libraries/PoolAddress.sol': {
        version: '0.7.6',
        settings: {},
      },
    },
  },
  etherscan: {
    apiKey: 'JA61NTCWBMPN56AT7TFQ3IMPHH2M2NHSJJ',
  },
  tenderly: {
    username: 'babylon_finance',
    project: 'babylon',
  },
  paths: {
    tests: './test/unit',
    sources: './contracts',
    integrations: './contracts/integrations',
    artifacts: './artifacts',
    deploy: 'deployments/migrations',
    deployments: 'deployments/artifacts',
  },
  mocha: {
    timeout: 9999999,
  },

  watcher: {
    test: {
      tasks: [{ command: 'test', params: { testFiles: ['{path}'] } }],
      files: ['./test/**/*'],
      verbose: true,
    },
  },
};<|MERGE_RESOLUTION|>--- conflicted
+++ resolved
@@ -46,11 +46,7 @@
   process.env.OWNER_PRIVATE_KEY || '0000000000000000000000000000000000000000000000000000000000000000';
 
 const defaultNetwork = 'hardhat';
-<<<<<<< HEAD
-const BLOCK_NUMBER = process.env.BLOCK_NUMBER || 13927000; // old 13171630 new 13665320
-=======
 const BLOCK_NUMBER = process.env.BLOCK_NUMBER || 14198000; // old 13171630 new 13665320
->>>>>>> ae817013
 
 const CHAIN_IDS = {
   hardhat: 1337,
