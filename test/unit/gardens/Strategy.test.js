--- conflicted
+++ resolved
@@ -736,20 +736,12 @@
       await injectFakeProfits(long4, eth(200));
       await finalizeStrategy(long4);
       const treasuryBalance4 = await wethToken.balanceOf(heart.address);
-<<<<<<< HEAD
-      expect(treasuryBalance4).to.be.closeTo(from('33737903640157303'), treasuryBalance4.div(20));
-=======
       expect(treasuryBalance4).to.be.closeTo(from('34274913096817798'), treasuryBalance4.div(20));
->>>>>>> f012c062
 
       await injectFakeProfits(long5, eth(222));
       await finalizeStrategy(long5);
       const treasuryBalance5 = await wethToken.balanceOf(heart.address);
-<<<<<<< HEAD
-      expect(treasuryBalance5).to.be.closeTo(from('36998685764437278'), treasuryBalance5.div(20));
-=======
       expect(treasuryBalance5).to.be.closeTo(from('37725670567317321'), treasuryBalance5.div(20));
->>>>>>> f012c062
     });
 
     it('capital returned should equals profits; param 1 + param 2 + protocol performance fee 5%', async function () {
