--- conflicted
+++ resolved
@@ -706,13 +706,8 @@
       const end = start + 7776000 / 3;
       // Despite malicious contributor deposit new 5ETH to increase its position, 11ETH out of 17 ETH (64%) (conviction deposit) it only gets 36% of contribution power within the time period as most of the period had 50%
       await expect(await rewardsDistributor.getContributorPower(garden1.address, signer3.address, end)).to.be.closeTo(
-<<<<<<< HEAD
-        eth('0.381525010225665767'),
-        eth('0.02'),
-=======
         eth('0.391316254722209097'),
         eth('0.06'),
->>>>>>> 1807fa74
       );
     });
     it('contributor power is calculated correctly for different users in the same garden with the same power ', async function () {
