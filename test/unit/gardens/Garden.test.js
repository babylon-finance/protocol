--- conflicted
+++ resolved
@@ -1296,14 +1296,10 @@
       const toBurn = value2 * 1.75; // Quadratic penalty for bad strategists
       const finalStrategistBalance = await garden1.balanceOf(signer1.address);
       const finalReducedBalance = InitialStrategistBalance.toString() - toBurn.toString();
-<<<<<<< HEAD
-      await expect(finalStrategistBalance).to.be.closeTo(finalReducedBalance.toString(), 300);
-=======
       await expect(finalStrategistBalance).to.be.closeTo(
         finalReducedBalance.toString(),
         ethers.utils.parseEther('0.005'),
       );
->>>>>>> 4a8c8f5e
     });
 
     it('strategist or voters can withdraw garden tokens during strategy execution if they have enough unlocked amount in their balance and not trying to withdraw the equivalent votes associated to a running strategy', async function () {
