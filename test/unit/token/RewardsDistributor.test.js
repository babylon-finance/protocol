--- conflicted
+++ resolved
@@ -127,11 +127,8 @@
   let uniswapV3TradeIntegration;
   let masterSwapper;
   let mardukGate;
-<<<<<<< HEAD
   let keeper;
-=======
   let nft;
->>>>>>> cf9b8050
 
   async function createStrategies(strategies) {
     const retVal = [];
@@ -248,11 +245,8 @@
       dai,
       usdc,
       weth,
-<<<<<<< HEAD
       keeper,
-=======
       nft,
->>>>>>> cf9b8050
     } = await setupTests()());
 
     await bablToken.connect(owner).enableTokensTransfers();
