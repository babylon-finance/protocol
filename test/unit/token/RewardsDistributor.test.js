const { expect } = require('chai');
const { deployments } = require('hardhat');
const { deploy } = deployments;
const { fund } = require('lib/whale');
const {
  ONE_DAY_IN_SECONDS,
  ONE_ETH,
  GARDEN_PARAMS_STABLE,
  USDC_GARDEN_PARAMS,
  STRATEGY_EXECUTE_MAP,
} = require('lib/constants');
const {
  increaseBlock,
  increaseTime,
  normalizeDecimals,
  getERC20,
  getContract,
  parse,
  from,
  eth,
} = require('utils/test-helpers');

const { impersonateAddress } = require('lib/rpc');
const addresses = require('lib/addresses');

const {
  createStrategy,
  executeStrategy,
  injectFakeProfits,
  substractFakeProfits,
  finalizeStrategyImmediate,
  finalizeStrategyAfterQuarter,
  finalizeStrategyAfter2Quarters,
  finalizeStrategyAfter30Days,
  finalizeStrategyAfter2Years,
  finalizeStrategyAfter3Quarters,
  USDC_STRATEGY_PARAMS,
  DAI_STRATEGY_PARAMS,
} = require('fixtures/StrategyHelper.js');
const {
  createGarden,
  transferFunds,
  depositFunds,
  getRewardsSig,
  getRewardsSigHash,
} = require('fixtures/GardenHelper');

const { setupTests } = require('fixtures/GardenFixture');
const { ADDRESS_ZERO } = require('../../../lib/constants');

async function getAndValidateProtocolTimestamp(rewardsDistributor, timestamp, protocolPerTimestamp) {
  const [principal, time, quarterBelonging, timeListPointer, power] = await rewardsDistributor.checkProtocol(timestamp);
  const obj = { principal, time, quarterBelonging, timeListPointer, power };

  expect(obj.principal).to.be.closeTo(
    ethers.BigNumber.from(protocolPerTimestamp.principal),
    ethers.BigNumber.from(protocolPerTimestamp.principal).div(100),
  ); // 1% slippage
  expect(obj.time).to.eq(protocolPerTimestamp.time);
  expect(obj.quarterBelonging).to.eq(protocolPerTimestamp.quarterBelonging);
  expect(obj.timeListPointer).to.eq(protocolPerTimestamp.timeListPointer);
  // TODO: Check for power
  // expect(obj.power).to.eq(protocolPerTimestamp.power);

  return obj;
}

async function getAndValidateQuarter(rewardsDistributor, quarter, quarterObj) {
  const [quarterPrincipal, quarterNumber, quarterPower, supplyPerQuarter] = await rewardsDistributor.checkQuarter(
    quarter,
  );
  const obj = { quarterPrincipal, quarterNumber, quarterPower, supplyPerQuarter };

  expect(obj.quarterPrincipal).to.be.closeTo(
    ethers.BigNumber.from(quarterObj.quarterPrincipal),
    ethers.BigNumber.from(quarterObj.quarterPrincipal).div(100),
  ); // 1% slippage
  expect(obj.quarterNumber).to.eq(quarterObj.quarterNumber);
  // TODO: Check for power
  // expect(obj.quarterPower).to.eq(quarterObj.quarterPower);
  expect(obj.supplyPerQuarter).to.eq(quarterObj.supplyPerQuarter);

  return obj;
}

async function getAndValidateProtocolTimestampAndQuarter(rewardsDistributor, timestamp, protocolObj) {
  /**
  await getAndValidateProtocolTimestamp(rewardsDistributor, timestamp, {
    principal: protocolObj.principal,
    time: timestamp,
    quarterBelonging: protocolObj.quarter,
    timeListPointer: protocolObj.timeListPointer,
    power: protocolObj.power,
  });
  await getAndValidateQuarter(rewardsDistributor, protocolObj.quarter, {
    quarterPrincipal: protocolObj.principal,
    quarterNumber: protocolObj.quarter,
    quarterPower: protocolObj.power,
    supplyPerQuarter: await rewardsDistributor.tokenSupplyPerQuarter(protocolObj.quarter),
  });
   */
}

async function getStrategyState(strategy) {
  const [address, active, dataSet, finalized, executedAt, exitedAt, updatedAt] = await strategy.getStrategyState();

  return { address, active, dataSet, finalized, executedAt, exitedAt, updatedAt };
}

describe('RewardsDistributor', function () {
  let owner;
  let signer1;
  let signer2;
  let signer3;
  let babController;
  let bablToken;
  let rewardsDistributor;
  let ishtarGate;
  let garden1;
  let garden2;
  let daiGarden;
  let usdcGarden;
  let usdc;
  let dai;
  let weth;
  let priceOracle;
  let uniswapV3TradeIntegration;
  let masterSwapper;
  let mardukGate;
  let keeper;
  let nft;

  async function createStrategies(strategies) {
    const retVal = [];
    for (let i = 0; i < strategies.length; i++) {
      const strategy = await createStrategy(
        'buy',
        'vote',
        [signer1, signer2, signer3],
        masterSwapper.address,
        strategies[i].garden,
      );
      retVal.push(strategy);
    }
    return retVal;
  }

  async function getStrategyRewards(strategy, now, quarterStart, quarterEnd, powerRatio) {
    let rewards = 0;
    let timePercent = 0;
    // We calculate the profit of the strategy
    const allocated = await strategy.capitalAllocated();
    const returned = await strategy.capitalReturned();
    let supply;

    const profit = ethers.BigNumber.from(returned).mul(ONE_ETH).div(ethers.BigNumber.from(allocated));
    const [, , , , , exitedAt] = await strategy.getStrategyState();
    [supply] = await rewardsDistributor.checkMining(quarterStart, strategy.address);
    const bablSupplyQ1 = supply[9];

    if (quarterStart !== quarterEnd) {
      // More than 1 quarter
      const bablTokenQi = [];
      const supplyPerQuarter = [];
      for (let i = 0; i <= quarterEnd - quarterStart; i++) {
        [supply] = await rewardsDistributor.checkMining(quarterStart + i, strategy.address);
        supplyPerQuarter[i] = supply[9];
        if (i === 0) {
          // First
          timePercent = ONE_ETH;
          bablTokenQi[i] = powerRatio[i]
            .mul(supplyPerQuarter[i])
            .mul(timePercent)
            .div(ONE_ETH)
            .mul(ONE_ETH)
            .div(ONE_ETH)
            .div(ONE_ETH);
          rewards = bablTokenQi[i];
        } else if (i > 0 && i <= quarterEnd - quarterStart - 1) {
          // intermediate quarters
          timePercent = ONE_ETH;
          bablTokenQi[i] = powerRatio[i]
            .mul(supplyPerQuarter[i])
            .mul(timePercent)
            .div(ONE_ETH)
            .mul(ONE_ETH)
            .div(ONE_ETH)
            .div(ONE_ETH);
          rewards = rewards.add(bablTokenQi[i]);
        } else if (i === quarterEnd - quarterStart) {
          // last quarter
          timePercent = ethers.BigNumber.from(
            exitedAt.toNumber() - (now + 90 * ONE_DAY_IN_SECONDS * (quarterStart + i - 1)),
          )
            .mul(ONE_ETH)
            .div(ethers.BigNumber.from(90 * ONE_DAY_IN_SECONDS));
          bablTokenQi[i] = powerRatio[i]
            .mul(supplyPerQuarter[i])
            .mul(timePercent)
            .div(ONE_ETH)
            .mul(ONE_ETH)
            .div(ONE_ETH)
            .div(ONE_ETH);
          rewards = rewards.add(bablTokenQi[i]);
        }
      }
    } else if (quarterStart === quarterEnd) {
      // The same quarter
      const timePercent = ethers.BigNumber.from(exitedAt.toNumber() - now)
        .mul(ONE_ETH)
        .div(ethers.BigNumber.from(90 * ONE_DAY_IN_SECONDS));
      const bablTokensQ1 = powerRatio[0]
        .mul(bablSupplyQ1)
        .mul(timePercent)
        .div(ONE_ETH)
        .mul(ONE_ETH)
        .div(ONE_ETH)
        .div(ONE_ETH);
      rewards = bablTokensQ1;
    }
    // Default params profitWeight = 65% and principalWeigth = 35%
    rewards = from(rewards).mul(35).div(100).add(from(rewards).mul(65).div(100).mul(profit).div(ONE_ETH));
    return rewards;
  }

  beforeEach(async () => {
    ({
      owner,
      signer1,
      signer2,
      signer3,
      garden1,
      garden2,
      daiGarden,
      usdcGarden,
      usdc,
      babController,
      bablToken,
      rewardsDistributor,
      ishtarGate,
      uniswapV3TradeIntegration,
      priceOracle,
      masterSwapper,
      mardukGate,
      dai,
      usdc,
      weth,
      keeper,
      nft,
    } = await setupTests()());

    await bablToken.connect(owner).enableTokensTransfers();
  });

  describe('Deployment', function () {
    it('should successfully deploy BABL Mining Rewards Distributor contract', async function () {
      const deployedc = await rewardsDistributor.deployed(bablToken.address, babController.address);
      expect(!!deployedc).to.equal(true);
    });
  });
  describe('Strategy BABL Mining Rewards Calculation', async function () {
    it('can NOT change BABL % share if it does not sum 100%', async function () {
      const [
        BABL_STRATEGIST_SHARE,
        BABL_STEWARD_SHARE,
        BABL_LP_SHARE,
        CREATOR_BONUS,
        ,
      ] = await rewardsDistributor.getBABLMiningParameters();
      const BABL_STRATEGIST_SHARE_1 = eth('0.15');
      const BABL_STEWARD_SHARE_1 = eth('0.15');
      const BABL_LP_SHARE_1 = eth('0.15');
      const CREATOR_BONUS_1 = eth('0.15');
      await expect(
        rewardsDistributor
          .connect(owner)
          .setBABLMiningParameters(
            BABL_STRATEGIST_SHARE_1,
            BABL_STEWARD_SHARE_1,
            BABL_LP_SHARE_1,
            CREATOR_BONUS_1,
            eth('0.60'),
            eth('0.40'),
          ),
      ).to.be.revertedWith('BAB#101');
      const [
        NEW_BABL_STRATEGIST_SHARE,
        NEW_BABL_STEWARD_SHARE,
        NEW_BABL_LP_SHARE,
        NEW_CREATOR_BONUS,
        ,
      ] = await rewardsDistributor.getBABLMiningParameters();
      expect(NEW_BABL_STRATEGIST_SHARE).to.equal(BABL_STRATEGIST_SHARE);
      expect(NEW_BABL_STEWARD_SHARE).to.equal(BABL_STEWARD_SHARE);
      expect(NEW_BABL_LP_SHARE).to.equal(BABL_LP_SHARE);
      expect(NEW_CREATOR_BONUS).to.equal(CREATOR_BONUS);
    });
    it('can change BABL % share ', async function () {
      const [
        BABL_STRATEGIST_SHARE,
        BABL_STEWARD_SHARE,
        BABL_LP_SHARE,
        CREATOR_BONUS,
        ,
      ] = await rewardsDistributor.getBABLMiningParameters();
      const BABL_STRATEGIST_SHARE_1 = eth('0.08');
      const BABL_STEWARD_SHARE_1 = eth('0.12');
      const BABL_LP_SHARE_1 = eth('0.80');
      const CREATOR_BONUS_1 = eth('0.10');
      expect(BABL_STRATEGIST_SHARE).to.not.be.equal(BABL_STRATEGIST_SHARE_1);
      await expect(
        rewardsDistributor
          .connect(owner)
          .setBABLMiningParameters(
            BABL_STRATEGIST_SHARE_1,
            BABL_STEWARD_SHARE_1,
            BABL_LP_SHARE_1,
            CREATOR_BONUS_1,
            eth('0.60'),
            eth('0.40'),
          ),
      ).not.to.be.reverted;
      const [
        NEW_BABL_STRATEGIST_SHARE,
        NEW_BABL_STEWARD_SHARE,
        NEW_BABL_LP_SHARE,
        NEW_CREATOR_BONUS,
        ,
      ] = await rewardsDistributor.getBABLMiningParameters();
      expect(NEW_BABL_STRATEGIST_SHARE).to.equal(BABL_STRATEGIST_SHARE_1);
      expect(NEW_BABL_STEWARD_SHARE).to.equal(BABL_STEWARD_SHARE_1);
      expect(NEW_BABL_LP_SHARE).to.equal(BABL_LP_SHARE_1);
      expect(NEW_CREATOR_BONUS).to.equal(CREATOR_BONUS_1);
    });
    it('should protect from overflow returning 0 supply in totalSupplyPerQuarter >= 513 (128 years)', async function () {
      let [supply] = await rewardsDistributor.checkMining(455, ADDRESS_ZERO);
      await expect(supply[9]).to.be.equal(2);
      [supply] = await rewardsDistributor.checkMining(462, ADDRESS_ZERO);
      await expect(supply[9]).to.be.equal(1);
      [supply] = await rewardsDistributor.checkMining(463, ADDRESS_ZERO);
      await expect(supply[9]).to.be.equal(0);
      [supply] = await rewardsDistributor.checkMining(512, ADDRESS_ZERO);
      await expect(supply[9]).to.be.equal(0);
      // At 513 quarter the formula had an overflow, now it is fixed and still provides 0 tokens (it really provides 0 tokens since epoch 463 ahead but we avoid the overflow at 513).
      [supply] = await rewardsDistributor.checkMining(513, ADDRESS_ZERO);
      await expect(supply[9]).to.be.equal(0);
      [supply] = await rewardsDistributor.checkMining(700, ADDRESS_ZERO);
      await expect(supply[9]).to.be.equal(0);
    });
    it('should estimate BABL rewards for a strategy along the time in case of 1 strategy with negative profit and total duration of 1 quarter', async function () {
      const [long] = await createStrategies([{ garden: garden1 }]);
      await executeStrategy(long, ONE_ETH);
      const estimatedBABL1 = await rewardsDistributor.estimateStrategyRewards(long.address);
      await increaseTime(ONE_DAY_IN_SECONDS * 30);
      const estimatedBABL2 = await rewardsDistributor.estimateStrategyRewards(long.address);
      await increaseTime(ONE_DAY_IN_SECONDS * 40);
      const estimatedBABL3 = await rewardsDistributor.estimateStrategyRewards(long.address);
      await finalizeStrategyImmediate(long);
      const estimatedBABL4 = await rewardsDistributor.estimateStrategyRewards(long.address);
      const rewards = await long.strategyRewards();
      expect(estimatedBABL3).to.be.gt(estimatedBABL2);
      expect(estimatedBABL2).to.be.gt(estimatedBABL1);
      expect(rewards).to.be.closeTo(estimatedBABL3, estimatedBABL3.div(50)); // 2%
      expect(estimatedBABL4).to.be.equal(0);
    });
    it('should estimate BABL rewards correctly in case of 2 strategies one starting after the first one', async function () {
      const [long1, long2] = await createStrategies([{ garden: garden1 }, { garden: garden1 }]);

      await executeStrategy(long1, ONE_ETH);
      const estimatedBABL1Long1 = await rewardsDistributor.estimateStrategyRewards(long1.address);
      await increaseTime(ONE_DAY_IN_SECONDS * 30);
      const estimatedBABL2Long1 = await rewardsDistributor.estimateStrategyRewards(long1.address);
      await executeStrategy(long2, ONE_ETH);
      const estimatedBABL3Long1 = await rewardsDistributor.estimateStrategyRewards(long1.address);
      const estimatedBABL3Long2 = await rewardsDistributor.estimateStrategyRewards(long2.address);
      await increaseTime(ONE_DAY_IN_SECONDS * 40);
      const estimatedBABL4Long1 = await rewardsDistributor.estimateStrategyRewards(long1.address);
      const estimatedBABL4Long2 = await rewardsDistributor.estimateStrategyRewards(long2.address);
      await finalizeStrategyImmediate(long1);
      await finalizeStrategyImmediate(long2);
      const estimatedBABL5Long1 = await rewardsDistributor.estimateStrategyRewards(long1.address);
      const estimatedBABL5Long2 = await rewardsDistributor.estimateStrategyRewards(long2.address);
      const rewardsLong1 = await long1.strategyRewards();
      const rewardsLong2 = await long2.strategyRewards();
      expect(estimatedBABL4Long1).to.be.gt(estimatedBABL3Long1);
      expect(estimatedBABL4Long1).to.be.gt(estimatedBABL4Long2);

      expect(estimatedBABL3Long1).to.be.gt(estimatedBABL2Long1);
      expect(estimatedBABL3Long1).to.be.gt(estimatedBABL3Long2);
      expect(estimatedBABL2Long1).to.be.gt(estimatedBABL1Long1);
      expect(rewardsLong1).to.be.closeTo(estimatedBABL4Long1, estimatedBABL4Long1.div(50)); // 2%
      expect(rewardsLong2).to.be.closeTo(estimatedBABL4Long2, estimatedBABL4Long2.div(50)); // 2%
      expect(rewardsLong1).to.be.gt(rewardsLong2);

      expect(estimatedBABL5Long1).to.be.equal(0);
      expect(estimatedBABL5Long2).to.be.equal(0);
    });
    it('should estimate BABL rewards for a user along the time in case of 1 strategy with negative profit and total duration of 1 quarter', async function () {
      const [long] = await createStrategies([{ garden: garden1 }]);
      await executeStrategy(long, ONE_ETH);
      const estimatedSigner1BABL1 = await rewardsDistributor.estimateUserRewards(long.address, signer1.address);
      const estimatedSigner2BABL1 = await rewardsDistributor.estimateUserRewards(long.address, signer2.address);

      await increaseTime(ONE_DAY_IN_SECONDS * 30);

      const estimatedSigner1BABL2 = await rewardsDistributor.estimateUserRewards(long.address, signer1.address);
      const estimatedSigner2BABL2 = await rewardsDistributor.estimateUserRewards(long.address, signer2.address);

      await increaseTime(ONE_DAY_IN_SECONDS * 40);
      const estimatedSigner1BABL3 = await rewardsDistributor.estimateUserRewards(long.address, signer1.address);
      const estimatedSigner2BABL3 = await rewardsDistributor.estimateUserRewards(long.address, signer2.address);

      await finalizeStrategyImmediate(long);
      const getRewardsSigner1BABL4 = await rewardsDistributor.getRewards(garden1.address, signer1.address, [
        long.address,
      ]);
      const getRewardsSigner2BABL4 = await rewardsDistributor.getRewards(garden1.address, signer2.address, [
        long.address,
      ]);

      await increaseTime(ONE_DAY_IN_SECONDS * 365);
      const estimatedSigner1BABL5 = await rewardsDistributor.estimateUserRewards(long.address, signer1.address);
      const estimatedSigner2BABL5 = await rewardsDistributor.estimateUserRewards(long.address, signer2.address);

      expect(estimatedSigner1BABL1[5]).to.be.lt(estimatedSigner1BABL2[5]);
      expect(estimatedSigner2BABL1[5]).to.be.lt(estimatedSigner2BABL2[5]);
      expect(estimatedSigner1BABL2[5]).to.be.lt(estimatedSigner1BABL3[5]);
      expect(estimatedSigner2BABL2[5]).to.be.lt(estimatedSigner2BABL3[5]);
      expect(estimatedSigner1BABL3[5]).to.be.closeTo(getRewardsSigner1BABL4[5], estimatedSigner1BABL3[5].div(50)); // 2%
      expect(estimatedSigner2BABL3[5]).to.be.closeTo(getRewardsSigner2BABL4[5], estimatedSigner2BABL3[5].div(50)); // 2%
      // No profit strategy, no BABL for strategist or stewards
      expect(estimatedSigner1BABL3[0]).to.equal(0); // Strategist
      expect(estimatedSigner1BABL3[2]).to.equal(0); // Steward
      expect(estimatedSigner2BABL3[0]).to.equal(0); // signer 2 is also not the strategist
      expect(estimatedSigner2BABL3[2]).to.equal(0); // Steward
      // Estimations are 0 when the strategy already finished
      expect(estimatedSigner1BABL5[5]).to.be.equal(0);
      expect(estimatedSigner2BABL5[5]).to.be.equal(0);
    });
    it('should estimate BABL rewards for a user along the time in case of 1 strategy with positive profit and total duration of 1 quarter', async function () {
      const [long] = await createStrategies([{ garden: garden1 }]);

      await executeStrategy(long, ONE_ETH);
      await injectFakeProfits(long, ONE_ETH.mul(222));
      const estimatedSigner1BABL1 = await rewardsDistributor.estimateUserRewards(long.address, signer1.address);
      const estimatedSigner2BABL1 = await rewardsDistributor.estimateUserRewards(long.address, signer2.address);
      await increaseTime(ONE_DAY_IN_SECONDS * 30);
      const estimatedSigner1BABL2 = await rewardsDistributor.estimateUserRewards(long.address, signer1.address);
      const estimatedSigner2BABL2 = await rewardsDistributor.estimateUserRewards(long.address, signer2.address);
      await increaseTime(ONE_DAY_IN_SECONDS * 40);
      const estimatedSigner1BABL3 = await rewardsDistributor.estimateUserRewards(long.address, signer1.address);
      const estimatedSigner2BABL3 = await rewardsDistributor.estimateUserRewards(long.address, signer2.address);
      await finalizeStrategyImmediate(long);
      const getSigner1BABL4 = await rewardsDistributor.getRewards(garden1.address, signer1.address, [long.address]);
      const getSigner2BABL4 = await rewardsDistributor.getRewards(garden1.address, signer2.address, [long.address]);
      await increaseTime(ONE_DAY_IN_SECONDS * 365);
      const estimatedSigner1BABL5 = await rewardsDistributor.estimateUserRewards(long.address, signer1.address);
      const estimatedSigner2BABL5 = await rewardsDistributor.estimateUserRewards(long.address, signer2.address);
      const getSigner1BABL5 = await rewardsDistributor.getRewards(garden1.address, signer1.address, [long.address]);
      const getSigner2BABL5 = await rewardsDistributor.getRewards(garden1.address, signer2.address, [long.address]);
      expect(estimatedSigner1BABL1[5]).to.be.lt(estimatedSigner1BABL2[5]);
      expect(estimatedSigner2BABL1[5]).to.be.lt(estimatedSigner2BABL2[5]);
      expect(estimatedSigner1BABL2[5]).to.be.lt(estimatedSigner1BABL3[5]);
      expect(estimatedSigner2BABL2[5]).to.be.lt(estimatedSigner2BABL3[5]);
      expect(estimatedSigner1BABL3[5]).to.be.closeTo(getSigner1BABL4[5], estimatedSigner1BABL3[5].div(50)); // 2%
      expect(estimatedSigner2BABL3[5]).to.be.closeTo(getSigner2BABL4[5], estimatedSigner2BABL3[5].div(50)); // 2%
      // No profit strategy, no BABL for strategist or stewards
      expect(estimatedSigner1BABL3[0]).to.be.gt(0); // Strategist
      expect(estimatedSigner1BABL3[2]).to.be.gt(0); // Steward
      expect(estimatedSigner2BABL3[0]).to.equal(0); // signer 2 is also not the strategist
      expect(estimatedSigner2BABL3[2]).to.be.gt(0); // Steward

      // Once the strategy ends, estimation is 0
      expect(estimatedSigner1BABL5[0]).to.be.equal(0);
      expect(estimatedSigner2BABL5[0]).to.be.equal(0);
      expect(estimatedSigner1BABL5[2]).to.be.equal(0);
      expect(estimatedSigner2BABL5[2]).to.be.equal(0);
      const returned = await long.capitalReturned();
      const allocated = await long.capitalAllocated();

      const profit = returned.sub(allocated);
      const rewardsStrategist = profit.mul(10).div(100);
      const rewardsStewards = profit.mul(5).div(100);
      // Profit rewards to set aside
      expect(getSigner1BABL5[1]).to.equal(rewardsStrategist);
      expect(getSigner1BABL5[3].add(getSigner2BABL5[3])).to.be.closeTo(rewardsStewards, 5);
      expect(await garden1.reserveAssetRewardsSetAside()).to.be.closeTo(rewardsStrategist.add(rewardsStewards), 5);
      // TODO Fix Contributor Power after long distances (it does not work right after long distances
      // since last deposit and checking back to the past long distance)
    });
    it('should estimate BABL rewards for a user along the time in case of 1 strategy with positive profit and total duration of 3 quarters', async function () {
      const [long] = await createStrategies([{ garden: garden1 }]);

      await executeStrategy(long, ONE_ETH);
      await injectFakeProfits(long, ONE_ETH.mul(222));
      const estimatedSigner1BABL1 = await rewardsDistributor.estimateUserRewards(long.address, signer1.address);
      const estimatedSigner2BABL1 = await rewardsDistributor.estimateUserRewards(long.address, signer2.address);
      await increaseTime(ONE_DAY_IN_SECONDS * 90);
      const estimatedSigner1BABL2 = await rewardsDistributor.estimateUserRewards(long.address, signer1.address);
      const estimatedSigner2BABL2 = await rewardsDistributor.estimateUserRewards(long.address, signer2.address);
      await increaseTime(ONE_DAY_IN_SECONDS * 120);
      const estimatedSigner1BABL3 = await rewardsDistributor.estimateUserRewards(long.address, signer1.address);
      const estimatedSigner2BABL3 = await rewardsDistributor.estimateUserRewards(long.address, signer2.address);
      await finalizeStrategyImmediate(long);
      const estimatedSigner1BABL4 = await rewardsDistributor.estimateUserRewards(long.address, signer1.address);
      const estimatedSigner2BABL4 = await rewardsDistributor.estimateUserRewards(long.address, signer2.address);
      const getSigner1BABL4 = await rewardsDistributor.getRewards(garden1.address, signer1.address, [long.address]);
      const getSigner2BABL4 = await rewardsDistributor.getRewards(garden1.address, signer2.address, [long.address]);
      await increaseTime(ONE_DAY_IN_SECONDS * 365);
      const estimatedSigner1BABL5 = await rewardsDistributor.estimateUserRewards(long.address, signer1.address);
      const estimatedSigner2BABL5 = await rewardsDistributor.estimateUserRewards(long.address, signer2.address);
      const getSigner1BABL5 = await rewardsDistributor.getRewards(garden1.address, signer1.address, [long.address]);
      const getSigner2BABL5 = await rewardsDistributor.getRewards(garden1.address, signer2.address, [long.address]);
      expect(estimatedSigner1BABL1[5]).to.be.lt(estimatedSigner1BABL2[5]);
      expect(estimatedSigner2BABL1[5]).to.be.lt(estimatedSigner2BABL2[5]);
      expect(estimatedSigner1BABL2[5]).to.be.lt(estimatedSigner1BABL3[5]);
      expect(estimatedSigner2BABL2[5]).to.be.lt(estimatedSigner2BABL3[5]);
      expect(estimatedSigner1BABL3[5]).to.be.closeTo(getSigner1BABL4[5], estimatedSigner1BABL3[5].div(50)); // 2%
      expect(estimatedSigner2BABL3[5]).to.be.closeTo(getSigner2BABL4[5], estimatedSigner2BABL3[5].div(50)); // 2%
      // No profit strategy, no BABL for strategist or stewards
      expect(estimatedSigner1BABL3[0]).to.be.gt(0); // Strategist
      expect(estimatedSigner1BABL3[2]).to.be.gt(0); // Steward
      expect(estimatedSigner2BABL3[0]).to.equal(0); // signer 2 is also not the strategist
      expect(estimatedSigner2BABL3[2]).to.be.gt(0); // Steward
      // After the strategy ends, estimation is back to 0
      expect(estimatedSigner1BABL4[0]).to.be.equal(estimatedSigner1BABL5[0]);
      expect(estimatedSigner2BABL4[0]).to.be.equal(estimatedSigner2BABL5[0]);
      expect(estimatedSigner1BABL4[2]).to.be.equal(estimatedSigner1BABL5[2]);
      expect(estimatedSigner2BABL4[2]).to.be.equal(estimatedSigner2BABL5[2]);
      const returned = await long.capitalReturned();
      const allocated = await long.capitalAllocated();
      const profit = returned.sub(allocated);
      const rewardsStrategist = profit.mul(10).div(100);
      const rewardsStewards = profit.mul(5).div(100);
      // Profit rewards to set aside
      expect(getSigner1BABL5[1]).to.equal(rewardsStrategist);
      expect(getSigner1BABL5[3].add(getSigner2BABL5[3])).to.be.closeTo(rewardsStewards, 5);
      expect(await garden1.reserveAssetRewardsSetAside()).to.be.closeTo(rewardsStrategist.add(rewardsStewards), 5);

      // TODO Fix Contributor Power after long distances (it does not work right after long distances)
      /* expect(estimatedSigner1BABL4[2]).to.be.equal(estimatedSigner1BABL5[2]);
      expect(estimatedSigner2BABL4[2]).to.be.equal(estimatedSigner2BABL5[2]);
      expect(estimatedSigner1BABL4[3]).to.be.equal(estimatedSigner1BABL5[3]);
      expect(estimatedSigner2BABL4[3]).to.be.equal(estimatedSigner2BABL5[3]); */
    });
    it('should estimate BABL rewards for a user along the time in case of 2 strategies (1 with positive profit) and total duration of 3 quarters', async function () {
      const [long1, long2] = await createStrategies([{ garden: garden1 }, { garden: garden1 }]);

      await executeStrategy(long1, ONE_ETH);
      await executeStrategy(long2, ONE_ETH);

      await injectFakeProfits(long1, ONE_ETH.mul(222));

      const estimatedSigner1BABL1Long1 = await rewardsDistributor.estimateUserRewards(long1.address, signer1.address);
      const estimatedSigner2BABL1Long1 = await rewardsDistributor.estimateUserRewards(long1.address, signer2.address);
      const estimatedSigner1BABL1Long2 = await rewardsDistributor.estimateUserRewards(long2.address, signer1.address);
      const estimatedSigner2BABL1Long2 = await rewardsDistributor.estimateUserRewards(long2.address, signer2.address);
      await increaseTime(ONE_DAY_IN_SECONDS * 90);
      const estimatedSigner1BABL2Long1 = await rewardsDistributor.estimateUserRewards(long1.address, signer1.address);
      const estimatedSigner2BABL2Long1 = await rewardsDistributor.estimateUserRewards(long1.address, signer2.address);
      const estimatedSigner1BABL2Long2 = await rewardsDistributor.estimateUserRewards(long2.address, signer1.address);
      const estimatedSigner2BABL2Long2 = await rewardsDistributor.estimateUserRewards(long2.address, signer2.address);
      await increaseTime(ONE_DAY_IN_SECONDS * 120);
      const estimatedSigner1BABL3Long1 = await rewardsDistributor.estimateUserRewards(long1.address, signer1.address);
      const estimatedSigner2BABL3Long1 = await rewardsDistributor.estimateUserRewards(long1.address, signer2.address);
      const estimatedSigner1BABL3Long2 = await rewardsDistributor.estimateUserRewards(long2.address, signer1.address);
      const estimatedSigner2BABL3Long2 = await rewardsDistributor.estimateUserRewards(long2.address, signer2.address);
      await finalizeStrategyImmediate(long1);
      await finalizeStrategyImmediate(long2);
      const estimatedSigner1BABL4Long1 = await rewardsDistributor.estimateUserRewards(long1.address, signer1.address);
      const estimatedSigner2BABL4Long1 = await rewardsDistributor.estimateUserRewards(long1.address, signer2.address);
      const getSigner1BABL4Long1 = await rewardsDistributor.getRewards(garden1.address, signer1.address, [
        long1.address,
      ]);
      const getSigner2BABL4Long1 = await rewardsDistributor.getRewards(garden1.address, signer2.address, [
        long1.address,
      ]);
      const estimatedSigner1BABL4Long2 = await rewardsDistributor.estimateUserRewards(long2.address, signer1.address);
      const estimatedSigner2BABL4Long2 = await rewardsDistributor.estimateUserRewards(long2.address, signer2.address);
      const getSigner1BABL4Long2 = await rewardsDistributor.getRewards(garden1.address, signer1.address, [
        long2.address,
      ]);
      const getSigner2BABL4Long2 = await rewardsDistributor.getRewards(garden1.address, signer2.address, [
        long2.address,
      ]);
      expect(estimatedSigner1BABL4Long1[0]).to.equal(0);
      expect(estimatedSigner1BABL4Long1[2]).to.equal(0);
      expect(estimatedSigner1BABL4Long1[4]).to.equal(0);
      expect(estimatedSigner1BABL4Long1[5]).to.equal(0);
      expect(estimatedSigner2BABL4Long1[0]).to.equal(0);
      expect(estimatedSigner2BABL4Long1[2]).to.equal(0);
      expect(estimatedSigner2BABL4Long1[4]).to.equal(0);
      expect(estimatedSigner2BABL4Long1[5]).to.equal(0);

      expect(estimatedSigner1BABL4Long2[0]).to.equal(0);
      expect(estimatedSigner1BABL4Long2[2]).to.equal(0);
      expect(estimatedSigner1BABL4Long2[4]).to.equal(0);
      expect(estimatedSigner1BABL4Long2[5]).to.equal(0);
      expect(estimatedSigner2BABL4Long2[0]).to.equal(0);
      expect(estimatedSigner2BABL4Long2[2]).to.equal(0);
      expect(estimatedSigner2BABL4Long2[4]).to.equal(0);
      expect(estimatedSigner2BABL4Long2[5]).to.equal(0);

      expect(estimatedSigner1BABL3Long1[0]).to.be.closeTo(getSigner1BABL4Long1[0], getSigner1BABL4Long1[0].div(50));
      expect(estimatedSigner1BABL3Long1[2]).to.be.closeTo(getSigner1BABL4Long1[2], getSigner1BABL4Long1[2].div(50));
      expect(estimatedSigner1BABL3Long1[4]).to.be.closeTo(getSigner1BABL4Long1[4], getSigner1BABL4Long1[4].div(50));
      expect(estimatedSigner1BABL3Long1[5]).to.be.closeTo(getSigner1BABL4Long1[5], getSigner1BABL4Long1[5].div(50));
      expect(estimatedSigner2BABL3Long1[0]).to.be.closeTo(getSigner2BABL4Long1[0], getSigner2BABL4Long1[0].div(50));
      expect(estimatedSigner2BABL3Long1[2]).to.be.closeTo(getSigner2BABL4Long1[2], getSigner2BABL4Long1[2].div(50));
      expect(estimatedSigner2BABL3Long1[4]).to.be.closeTo(getSigner2BABL4Long1[4], getSigner2BABL4Long1[4].div(50));
      expect(estimatedSigner2BABL3Long1[5]).to.be.closeTo(getSigner2BABL4Long1[5], getSigner2BABL4Long1[5].div(50));

      expect(estimatedSigner1BABL3Long2[0]).to.be.closeTo(getSigner1BABL4Long2[0], getSigner1BABL4Long2[0].div(50));
      expect(estimatedSigner1BABL3Long2[2]).to.be.closeTo(getSigner1BABL4Long2[2], getSigner1BABL4Long2[2].div(50));
      expect(estimatedSigner1BABL3Long2[4]).to.be.closeTo(getSigner1BABL4Long2[4], getSigner1BABL4Long2[4].div(50));
      expect(estimatedSigner1BABL3Long2[5]).to.be.closeTo(getSigner1BABL4Long2[5], getSigner1BABL4Long2[5].div(50));
      expect(estimatedSigner2BABL3Long2[0]).to.be.closeTo(getSigner2BABL4Long2[0], getSigner2BABL4Long2[0].div(50));
      expect(estimatedSigner2BABL3Long2[2]).to.be.closeTo(getSigner2BABL4Long2[2], getSigner2BABL4Long2[2].div(50));
      expect(estimatedSigner2BABL3Long2[4]).to.be.closeTo(getSigner2BABL4Long2[4], getSigner2BABL4Long2[4].div(50));
      expect(estimatedSigner2BABL3Long2[5]).to.be.closeTo(getSigner2BABL4Long2[5], getSigner2BABL4Long2[5].div(50));

      await increaseTime(ONE_DAY_IN_SECONDS * 365);
      const estimatedSigner1BABL5Long1 = await rewardsDistributor.estimateUserRewards(long1.address, signer1.address);
      const estimatedSigner2BABL5Long1 = await rewardsDistributor.estimateUserRewards(long1.address, signer2.address);
      const getSigner1BABL5Long1 = await rewardsDistributor.getRewards(garden1.address, signer1.address, [
        long1.address,
      ]);
      const getSigner2BABL5Long1 = await rewardsDistributor.getRewards(garden1.address, signer2.address, [
        long1.address,
      ]);
      const estimatedSigner1BABL5Long2 = await rewardsDistributor.estimateUserRewards(long2.address, signer1.address);
      const estimatedSigner2BABL5Long2 = await rewardsDistributor.estimateUserRewards(long2.address, signer2.address);
      expect(estimatedSigner1BABL1Long1[5]).to.be.lt(estimatedSigner1BABL2Long1[5]);
      expect(estimatedSigner2BABL1Long1[5]).to.be.lt(estimatedSigner2BABL2Long1[5]);
      expect(estimatedSigner1BABL2Long1[5]).to.be.lt(estimatedSigner1BABL3Long1[5]);
      expect(estimatedSigner2BABL2Long1[5]).to.be.lt(estimatedSigner2BABL3Long1[5]);

      expect(estimatedSigner1BABL1Long2[5]).to.be.lt(estimatedSigner1BABL2Long2[5]);
      expect(estimatedSigner2BABL1Long2[5]).to.be.lt(estimatedSigner2BABL2Long2[5]);
      expect(estimatedSigner1BABL2Long2[5]).to.be.lt(estimatedSigner1BABL3Long2[5]);
      expect(estimatedSigner2BABL2Long2[5]).to.be.lt(estimatedSigner2BABL3Long2[5]);

      // Long 1 Strategy with profits, strategist and stewards get BABL
      expect(estimatedSigner1BABL3Long1[0]).to.be.gt(0); // Strategist
      expect(estimatedSigner1BABL3Long1[2]).to.be.gt(0); // Steward
      expect(estimatedSigner2BABL3Long1[0]).to.equal(0); // signer 2 is also not the strategist
      expect(estimatedSigner2BABL3Long1[2]).to.be.gt(0); // Steward
      // Long2 got no profits at all, no BABL rewards to strategist or stewards
      expect(estimatedSigner1BABL3Long2[0]).to.equal(0); // Strategist
      expect(estimatedSigner1BABL3Long2[2]).to.equal(0); // Steward
      expect(estimatedSigner2BABL3Long2[0]).to.equal(0); // signer 2 is also not the strategist
      expect(estimatedSigner2BABL3Long2[2]).to.equal(0); // Steward

      // Once the strategy has finished, its estimation is back to 0
      expect(estimatedSigner1BABL4Long1[0]).to.be.equal(estimatedSigner1BABL5Long1[0]);
      expect(estimatedSigner2BABL4Long1[0]).to.be.equal(estimatedSigner2BABL5Long1[0]);
      expect(estimatedSigner1BABL4Long1[2]).to.be.equal(estimatedSigner1BABL5Long1[2]);
      expect(estimatedSigner2BABL4Long1[2]).to.be.equal(estimatedSigner2BABL5Long1[2]);
      expect(estimatedSigner1BABL4Long2[0]).to.be.equal(estimatedSigner1BABL5Long2[0]);
      expect(estimatedSigner2BABL4Long2[0]).to.be.equal(estimatedSigner2BABL5Long2[0]);
      expect(estimatedSigner1BABL4Long2[2]).to.be.equal(estimatedSigner1BABL5Long2[2]);
      expect(estimatedSigner2BABL4Long2[2]).to.be.equal(estimatedSigner2BABL5Long2[2]);
      const returnedLong1 = await long1.capitalReturned();
      const allocatedLong1 = await long1.capitalAllocated();
      const profitLong1 = returnedLong1.sub(allocatedLong1);
      const rewardsStrategistLong1 = profitLong1.mul(10).div(100);
      const rewardsStewardsLong1 = profitLong1.mul(5).div(100);
      // Profit rewards to set aside
      expect(getSigner1BABL5Long1[1]).to.equal(rewardsStrategistLong1);
      expect(getSigner1BABL5Long1[3].add(getSigner2BABL5Long1[3])).to.be.closeTo(rewardsStewardsLong1, 5);
      expect(await garden1.reserveAssetRewardsSetAside()).to.be.closeTo(
        rewardsStrategistLong1.add(rewardsStewardsLong1),
        5,
      );
      // TODO Fix Contributor Power after long distances (it does not work right after long distances back and forth)
      /* expect(estimatedSigner1BABL4Long1[2]).to.be.equal(estimatedSigner1BABL5Long1[2]);
      expect(estimatedSigner2BABL4Long1[2]).to.be.equal(estimatedSigner2BABL5Long1[2]);
      expect(estimatedSigner1BABL4Long1[3]).to.be.equal(estimatedSigner1BABL5Long1[3]);
      expect(estimatedSigner2BABL4Long1[3]).to.be.equal(estimatedSigner2BABL5Long1[3]); */
      /* expect(estimatedSigner1BABL4Long2[2]).to.be.equal(estimatedSigner1BABL5Long2[2]);
      expect(estimatedSigner2BABL4Long2[2]).to.be.equal(estimatedSigner2BABL5Long2[2]);
      expect(estimatedSigner1BABL4Long2[3]).to.be.equal(estimatedSigner1BABL5Long2[3]);
      expect(estimatedSigner2BABL4Long2[3]).to.be.equal(estimatedSigner2BABL5Long2[3]); */
    });
    it('should estimate BABL rewards for a user along the time in case of 2 strategies (1 with positive profit) and total duration of 3 quarters but the second starts later', async function () {
      const [long1, long2] = await createStrategies([{ garden: garden1 }, { garden: garden1 }]);

      await executeStrategy(long1, ONE_ETH);
      await injectFakeProfits(long1, ONE_ETH.mul(222));
      await increaseTime(ONE_DAY_IN_SECONDS * 90);
      await executeStrategy(long2, ONE_ETH);
      const estimatedSigner1BABL2Long1 = await rewardsDistributor.estimateUserRewards(long1.address, signer1.address);
      const estimatedSigner1BABL2Long2 = await rewardsDistributor.estimateUserRewards(long2.address, signer1.address);
      await increaseTime(ONE_DAY_IN_SECONDS * 120);
      const estimatedSigner1BABL3Long1 = await rewardsDistributor.estimateUserRewards(long1.address, signer1.address);
      const estimatedSigner1BABL3Long2 = await rewardsDistributor.estimateUserRewards(long2.address, signer1.address);
      await finalizeStrategyImmediate(long1);
      await finalizeStrategyImmediate(long2);
      const estimatedSigner1BABL4Long1 = await rewardsDistributor.estimateUserRewards(long1.address, signer1.address);
      const getSigner1BABL4Long1 = await rewardsDistributor.getRewards(garden1.address, signer1.address, [
        long1.address,
      ]);
      const estimatedSigner1BABL4Long2 = await rewardsDistributor.estimateUserRewards(long2.address, signer1.address);
      const getSigner1BABL4Long2 = await rewardsDistributor.getRewards(garden1.address, signer1.address, [
        long2.address,
      ]);
      // Once we activate the other strategy, the estimation must go up (cannot be reduced)
      expect(estimatedSigner1BABL2Long1[0]).to.be.lt(estimatedSigner1BABL3Long1[0]);
      expect(estimatedSigner1BABL2Long1[2]).to.be.lt(estimatedSigner1BABL3Long1[2]);
      expect(estimatedSigner1BABL2Long1[4]).to.be.lt(estimatedSigner1BABL3Long1[4]);
      expect(estimatedSigner1BABL2Long1[5]).to.be.lt(estimatedSigner1BABL3Long1[5]);

      expect(estimatedSigner1BABL2Long2[0]).to.equal(0);
      expect(estimatedSigner1BABL2Long2[2]).to.equal(0);
      expect(estimatedSigner1BABL2Long2[4]).to.equal(0);
      expect(estimatedSigner1BABL2Long2[5]).to.equal(0);
      // TODO The accuracy if other strategies are fluctuating is high
      expect(estimatedSigner1BABL3Long1[5]).to.be.closeTo(getSigner1BABL4Long1[5], getSigner1BABL4Long1[5].div(50)); // 2%
      expect(estimatedSigner1BABL3Long2[5]).to.be.closeTo(getSigner1BABL4Long2[5], getSigner1BABL4Long2[5].div(50)); // 2%
      expect(estimatedSigner1BABL4Long1[5]).to.be.equal(0);
      expect(estimatedSigner1BABL4Long2[5]).to.be.equal(0);
    });
    it('should calculate correct BABL in case of 1 strategy with negative profit and total duration of 1 quarter', async function () {
      // Mining program has to be enabled before the strategy starts its execution

      const block = await ethers.provider.getBlock();
      const now = block.timestamp;

      const [long1] = await createStrategies([{ garden: garden1 }]);
      await executeStrategy(long1, ONE_ETH);

      const { updatedAt } = await getStrategyState(long1);
      // Check principal normalized to DAI
      const pricePerToken = await priceOracle.connect(owner).getPrice(addresses.tokens.WETH, addresses.tokens.DAI);
      const principalInDAI = pricePerToken.mul(ONE_ETH).div(ONE_ETH);
      await getAndValidateProtocolTimestampAndQuarter(rewardsDistributor, updatedAt, {
        principal: principalInDAI,
        quarter: 1,
        timeListPointer: 0,
      });
      await finalizeStrategyAfter30Days(long1);

      const { exitedAt } = await getStrategyState(long1);
      await getAndValidateProtocolTimestampAndQuarter(rewardsDistributor, exitedAt, {
        principal: 0,
        quarter: 1,
        timeListPointer: 1,
      });

      const value = await getStrategyRewards(long1, now, 1, 1, [ethers.utils.parseEther('1')]);
      const rewards = await long1.strategyRewards();
      expect(rewards).to.be.closeTo(value, ethers.utils.parseEther('50'));
    });
    it('should calculate correct BABL in an active strategy that was unwind before finishing (2 quarters)', async function () {
      // Mining program has to be enabled before the strategy starts its execution

      const block = await ethers.provider.getBlock();
      const now = block.timestamp;
      const strategyContract = await createStrategy(
        'buy',
        'vote',
        [signer1, signer2, signer3],
        uniswapV3TradeIntegration.address,
        garden1,
      );
      expect(await weth.balanceOf(garden1.address)).to.be.gt(ethers.utils.parseEther('2'));

      await executeStrategy(strategyContract, { amount: ONE_ETH.mul(2) });

      expect(await weth.balanceOf(garden1.address)).to.be.closeTo(ONE_ETH.mul(3), ONE_ETH.div(100));
      expect(await strategyContract.capitalAllocated()).to.equal(ethers.utils.parseEther('2'));
      await increaseTime(ONE_DAY_IN_SECONDS * 70);
      await strategyContract.connect(owner).unwindStrategy(ONE_ETH, await strategyContract.getNAV());

      expect(await strategyContract.capitalAllocated()).to.equal(ethers.utils.parseEther('1'));
      expect(await weth.balanceOf(garden1.address)).to.be.gt(ethers.utils.parseEther('1'));
      await increaseTime(ONE_DAY_IN_SECONDS * 70);
      await finalizeStrategyAfter30Days(strategyContract);
      const value = await getStrategyRewards(strategyContract, now, 1, 2, [
        ethers.utils.parseEther('1'),
        ethers.utils.parseEther('1'),
      ]);
      const rewards = await strategyContract.strategyRewards();
      expect(rewards).to.be.closeTo(value, ethers.utils.parseEther('50'));
    });
    it('should calculate correct BABL in case of 1 strategy with negative profit and total duration of 1 quarter but crossing edges (2 quarters)', async function () {
      // Mining program has to be enabled before the strategy starts its execution

      const block = await ethers.provider.getBlock();
      const now = block.timestamp;

      // We try to hack the calculation of rewards taking time from 2 different epochs with a strategy lasting less than 1 epoch in total
      await increaseTime(ONE_DAY_IN_SECONDS * 70);

      const [long1] = await createStrategies([{ garden: garden1 }]);
      await executeStrategy(long1, ONE_ETH);

      await finalizeStrategyAfter30Days(long1);

      // Check protocol checkpoints are updated accordingly
      const { exitedAt } = await getStrategyState(long1);
      await getAndValidateProtocolTimestampAndQuarter(rewardsDistributor, exitedAt, {
        principal: 0,
        quarter: 2,
        timeListPointer: 1,
      });
      const value = await getStrategyRewards(long1, now, 1, 2, [
        ethers.utils.parseEther('1'),
        ethers.utils.parseEther('1'),
      ]);
      const rewards = await long1.strategyRewards();
      expect(rewards).to.be.closeTo(value, ethers.utils.parseEther('50'));
    });

    it('should calculate correct BABL in case of 1 strategy with positive profit and with total duration of 1 quarter', async function () {
      // Mining program has to be enabled before the strategy starts its execution

      const block = await ethers.provider.getBlock();
      const now = block.timestamp;

      const [long1] = await createStrategies([{ garden: garden1 }]);

      await executeStrategy(long1, ONE_ETH);

      await injectFakeProfits(long1, ONE_ETH.mul(222));

      await finalizeStrategyAfter30Days(long1);

      const { exitedAt } = await getStrategyState(long1);

      await getAndValidateProtocolTimestampAndQuarter(rewardsDistributor, exitedAt, {
        principal: 0,
        quarter: 1,
        timeListPointer: 1,
      });

      const value = await getStrategyRewards(long1, now, 1, 1, [ethers.utils.parseEther('1')]);
      const rewards = await long1.strategyRewards();
      expect(rewards).to.be.closeTo(value, ethers.utils.parseEther('50'));
    });
    it('should not count malicious injected profit in BABL rewards calculation in case of 1 strategy with positive profit and with total duration of 1 quarter', async function () {
      // Mining program has to be enabled before the strategy starts its execution

      const block = await ethers.provider.getBlock();
      const now = block.timestamp;

      const [long1] = await createStrategies([{ garden: garden1 }]);
      await executeStrategy(long1, ONE_ETH);

      await injectFakeProfits(long1, ONE_ETH.mul(222));

      // Here we inject malicious reserveAsset
      const whaleAddress = '0x2f0b23f53734252bda2277357e97e1517d6b042a';
      const whaleSigner = await impersonateAddress(whaleAddress);
      await weth.connect(whaleSigner).transfer(signer1.address, ONE_ETH.mul(100), {
        gasPrice: 0,
      });
      await weth.connect(signer1).transfer(long1.address, ONE_ETH.mul(100));
      await finalizeStrategyAfter30Days(long1);

      const { exitedAt } = await getStrategyState(long1);

      await getAndValidateProtocolTimestampAndQuarter(rewardsDistributor, exitedAt, {
        principal: 0,
        quarter: 1,
        timeListPointer: 1,
      });

      const value = await getStrategyRewards(long1, now, 1, 1, [ethers.utils.parseEther('1')]);
      const rewards = await long1.strategyRewards();
      expect(rewards).to.be.closeTo(value, ethers.utils.parseEther('50'));
    });

    it('should calculate correct BABL in case of 2 strategies with total duration of 1 quarter', async function () {
      // Mining program has to be enabled before the strategy starts its execution

      const block = await ethers.provider.getBlock();
      const now = block.timestamp;
      const [long1, long2] = await createStrategies([{ garden: garden1 }, { garden: garden1 }]);

      await executeStrategy(long1, ONE_ETH);
      await executeStrategy(long2, ONE_ETH.mul(2));

      await finalizeStrategyAfter30Days(long1);

      const { exitedAt } = await getStrategyState(long1);

      // Check principal normalized to DAI
      const pricePerToken = await priceOracle.connect(owner).getPrice(addresses.tokens.WETH, addresses.tokens.DAI);
      const principalInDAI = pricePerToken.mul(ONE_ETH).div(ONE_ETH);
      await getAndValidateProtocolTimestampAndQuarter(rewardsDistributor, exitedAt, {
        principal: principalInDAI,
        quarter: 1,
        timeListPointer: 2,
      });

      await finalizeStrategyAfter30Days(long2);

      const { exitedAt: long2exitedAt } = await getStrategyState(long2);

      await getAndValidateProtocolTimestampAndQuarter(rewardsDistributor, long2exitedAt, {
        principal: 0,
        quarter: 1,
        timeListPointer: 3,
      });

      const valueLong1 = await getStrategyRewards(long1, now, 1, 1, [ethers.utils.parseEther('0.5094881121')]);
      const valueLong2 = await getStrategyRewards(long2, now, 1, 1, [ethers.utils.parseEther('0.658179225')]);

      const rewardsLong1 = await long1.strategyRewards();
      const rewardsLong2 = await long2.strategyRewards();

      expect(rewardsLong1).to.be.closeTo(valueLong1, valueLong1.div(100));
      expect(rewardsLong2).to.be.closeTo(valueLong2, valueLong2.div(100));
    });

    it('should calculate correct BABL in case of 3 strategies with total duration of 1 quarter', async function () {
      // Mining program has to be enabled before the strategy starts its execution

      const block = await ethers.provider.getBlock();
      const now = block.timestamp;

      const [long1, long2, long3] = await createStrategies([
        { garden: garden1 },
        { garden: garden1 },
        { garden: garden1 },
      ]);

      await executeStrategy(long1, ONE_ETH);
      await executeStrategy(long2, ONE_ETH);
      await executeStrategy(long3, ONE_ETH);

      const { updatedAt } = await getStrategyState(long3);
      // Check principal normalized to DAI
      const pricePerToken = await priceOracle.connect(owner).getPrice(addresses.tokens.WETH, addresses.tokens.DAI);
      const principalInDAI = pricePerToken.mul(ONE_ETH.mul(3)).div(ONE_ETH);
      await getAndValidateProtocolTimestampAndQuarter(rewardsDistributor, updatedAt, {
        principal: principalInDAI,
        quarter: 1,
        timeListPointer: 2,
      });

      increaseTime(ONE_DAY_IN_SECONDS * 30);

      await finalizeStrategyImmediate(long1);
      await finalizeStrategyImmediate(long2);
      await finalizeStrategyImmediate(long3);
      const { exitedAt: exitedAtLong3 } = await getStrategyState(long3);
      await getAndValidateProtocolTimestampAndQuarter(rewardsDistributor, exitedAtLong3, {
        principal: 0,
        quarter: 1,
        timeListPointer: 5,
      });

      const valueLong1 = await getStrategyRewards(long1, now, 1, 1, [ethers.utils.parseEther('0.3457485554')]);
      const valueLong2 = await getStrategyRewards(long2, now, 1, 1, [ethers.utils.parseEther('0.3339235916')]);
      const valueLong3 = await getStrategyRewards(long3, now, 1, 1, [ethers.utils.parseEther('0.322751593')]);

      const rewardsLong1 = await long1.strategyRewards();
      const rewardsLong2 = await long2.strategyRewards();
      const rewardsLong3 = await long3.strategyRewards();

      expect(rewardsLong1).to.be.closeTo(valueLong1, valueLong1.div(100));
      expect(rewardsLong2).to.be.closeTo(valueLong2, valueLong2.div(100));
      expect(rewardsLong3).to.be.closeTo(valueLong3, valueLong3.div(100));
    });

    it('should calculate correct BABL in case of 5 strategies of 2 different Gardens with total duration of less than 1 quarter', async function () {
      // Mining program has to be enabled before the strategy starts its execution

      const block = await ethers.provider.getBlock();
      const now = block.timestamp;

      const [long1, long2, long3, long4, long5] = await createStrategies([
        { garden: garden1 },
        { garden: garden1 },
        { garden: garden2 },
        { garden: garden2 },
        { garden: garden2 },
      ]);

      await executeStrategy(long1, ONE_ETH);
      await executeStrategy(long2, ONE_ETH);
      await executeStrategy(long3, ONE_ETH);
      await executeStrategy(long4, ONE_ETH);
      await executeStrategy(long5, ONE_ETH);

      const { updatedAt } = await getStrategyState(long5);
      const pricePerToken = await priceOracle.connect(owner).getPrice(addresses.tokens.WETH, addresses.tokens.DAI);
      const principalInDAI = pricePerToken.mul(ONE_ETH.mul(5)).div(ONE_ETH);

      await getAndValidateProtocolTimestampAndQuarter(rewardsDistributor, updatedAt, {
        principal: principalInDAI,
        quarter: 1,
        timeListPointer: 4,
      });

      increaseTime(ONE_DAY_IN_SECONDS * 30);

      await finalizeStrategyImmediate(long1);
      const { exitedAt: exitedAtLong1 } = await getStrategyState(long1);
      await getAndValidateProtocolTimestampAndQuarter(rewardsDistributor, exitedAtLong1, {
        principal: pricePerToken.mul(ONE_ETH.mul(4)).div(ONE_ETH),
        quarter: 1,
        timeListPointer: 5,
      });
      await finalizeStrategyImmediate(long2);
      const { exitedAt: exitedAtLong2 } = await getStrategyState(long2);
      await getAndValidateProtocolTimestampAndQuarter(rewardsDistributor, exitedAtLong2, {
        principal: pricePerToken.mul(ONE_ETH.mul(3)).div(ONE_ETH),
        quarter: 1,
        timeListPointer: 6,
      });

      await finalizeStrategyImmediate(long3);
      const { exitedAt: exitedAtLong3 } = await getStrategyState(long3);
      await getAndValidateProtocolTimestampAndQuarter(rewardsDistributor, exitedAtLong3, {
        principal: pricePerToken.mul(ONE_ETH.mul(2)).div(ONE_ETH),
        quarter: 1,
        timeListPointer: 7,
      });

      await finalizeStrategyImmediate(long4);
      const { exitedAt: exitedAtLong4 } = await getStrategyState(long4);
      await getAndValidateProtocolTimestampAndQuarter(rewardsDistributor, exitedAtLong4, {
        principal: pricePerToken.mul(ONE_ETH.mul(1)).div(ONE_ETH),
        quarter: 1,
        timeListPointer: 8,
      });

      await finalizeStrategyImmediate(long5);
      const { exitedAt: exitedAtLong5 } = await getStrategyState(long5);
      await getAndValidateProtocolTimestampAndQuarter(rewardsDistributor, exitedAtLong5, {
        principal: 0,
        quarter: 1,
        timeListPointer: 9,
      });

      const valueLong1 = await getStrategyRewards(long1, now, 1, 1, [ethers.utils.parseEther('0.214363301')]);
      const valueLong2 = await getStrategyRewards(long2, now, 1, 1, [ethers.utils.parseEther('0.2073570029')]);
      const valueLong3 = await getStrategyRewards(long3, now, 1, 1, [ethers.utils.parseEther('0.2006124084')]);
      const valueLong4 = await getStrategyRewards(long4, now, 1, 1, [ethers.utils.parseEther('0.1941064651')]);
      const valueLong5 = await getStrategyRewards(long5, now, 1, 1, [ethers.utils.parseEther('0.1878178833')]);

      const rewardsLong1 = await long1.strategyRewards();
      const rewardsLong2 = await long2.strategyRewards();
      const rewardsLong3 = await long3.strategyRewards();
      const rewardsLong4 = await long4.strategyRewards();
      const rewardsLong5 = await long5.strategyRewards();

      expect(rewardsLong1).to.be.closeTo(valueLong1, valueLong1.div(100));
      expect(rewardsLong2).to.be.closeTo(valueLong2, valueLong2.div(100));
      expect(rewardsLong3).to.be.closeTo(valueLong3, valueLong3.div(100));
      expect(rewardsLong4).to.be.closeTo(valueLong4, valueLong4.div(100));
      expect(rewardsLong5).to.be.closeTo(valueLong5, valueLong5.div(100));
    });

    it('should calculate correct BABL in case of 1 strategy with total duration of 2 quarters', async function () {
      const [miningData] = await rewardsDistributor.checkMining(1, ADDRESS_ZERO);
      const now = miningData[0];
<<<<<<< HEAD
=======

>>>>>>> 2625b8b9
      const [long1] = await createStrategies([{ garden: garden1 }]);

      await executeStrategy(long1, ONE_ETH);

      await finalizeStrategyAfter2Quarters(long1);

      const valueLong1 = await getStrategyRewards(long1, now.toNumber(), 1, 3, [
        ethers.utils.parseEther('1'),
        ethers.utils.parseEther('1'),
        ethers.utils.parseEther('1'),
      ]);
      const rewardsLong1 = await long1.strategyRewards();
      expect(rewardsLong1).to.be.closeTo(valueLong1, ethers.utils.parseEther('0.05'));
    });

    it('should calculate correct BABL in the future (10 years) in case of 1 strategy with total duration of 2 quarters', async function () {
      // Mining program has to be enabled before the strategy starts its execution

      const block = await ethers.provider.getBlock();
      const now = block.timestamp;

      // We go to the future 10 years
      increaseTime(ONE_DAY_IN_SECONDS * 3650);

      const [long1] = await createStrategies([{ garden: garden1 }]);

      await executeStrategy(long1, ONE_ETH);

      await finalizeStrategyAfter2Quarters(long1);
      const { exitedAt } = await getStrategyState(long1);

      await getAndValidateProtocolTimestampAndQuarter(rewardsDistributor, exitedAt, {
        principal: 0,
        quarter: 43,
        timeListPointer: 1,
      });

      const valueLong1 = await getStrategyRewards(long1, now, 41, 43, [
        ethers.utils.parseEther('1'),
        ethers.utils.parseEther('1'),
        ethers.utils.parseEther('1'),
      ]);
      const rewardsLong1 = await long1.strategyRewards();
      expect(rewardsLong1).to.be.closeTo(valueLong1, ethers.utils.parseEther('0.05'));
    });

    it('should calculate correct BABL rewards in case of 1 strategy with total duration of 3 quarters', async function () {
      const [miningData] = await rewardsDistributor.checkMining(1, ADDRESS_ZERO);
      const now = miningData[0];

      const [long1] = await createStrategies([{ garden: garden1 }]);

      await executeStrategy(long1, ONE_ETH);

      await finalizeStrategyAfter3Quarters(long1);
      const { exitedAt } = await getStrategyState(long1);

      await getAndValidateProtocolTimestampAndQuarter(rewardsDistributor, exitedAt, {
        principal: 0,
        quarter: 4,
        timeListPointer: 1,
      });

      const valueLong1 = await getStrategyRewards(long1, now.toNumber(), 1, 4, [
        ethers.utils.parseEther('1'),
        ethers.utils.parseEther('1'),
        ethers.utils.parseEther('1'),
        ethers.utils.parseEther('1'),
      ]);
      const rewardsLong1 = await long1.strategyRewards();
      expect(rewardsLong1).to.be.closeTo(valueLong1, ethers.utils.parseEther('0.05'));

      expect(rewardsLong1).to.be.closeTo('144440195353450221812071', rewardsLong1.div(100));
    });

    it('should calculate correct BABL in case of 5 strategies of 2 different Gardens with different timings along 3 quarters', async function () {
      // Mining program has to be enabled before the strategy starts its execution

      const block = await ethers.provider.getBlock();
      const now = block.timestamp;

      const [long1, long2, long3, long4, long5] = await createStrategies([
        { garden: garden1 },
        { garden: garden1 },
        { garden: garden2 },
        { garden: garden2 },
        { garden: garden2 },
      ]);

      await executeStrategy(long1, ONE_ETH);
      await executeStrategy(long2, ONE_ETH);
      await executeStrategy(long3, ONE_ETH);
      await executeStrategy(long4, ONE_ETH);
      await executeStrategy(long5, ONE_ETH);

      increaseTime(ONE_DAY_IN_SECONDS * 30);

      await finalizeStrategyAfterQuarter(long1);
      await finalizeStrategyAfter2Quarters(long2);
      await finalizeStrategyAfterQuarter(long3);
      await finalizeStrategyAfter2Quarters(long4);
      await finalizeStrategyAfter3Quarters(long5);
      const { exitedAt } = await getStrategyState(long5);

      await getAndValidateProtocolTimestampAndQuarter(rewardsDistributor, exitedAt, {
        principal: 0,
        quarter: 10,
        timeListPointer: 9,
      });
      const powerLong1 = [ethers.utils.parseEther('0.2053968535'), ethers.utils.parseEther('0.2000000000')];
      const powerLong2 = [
        ethers.utils.parseEther('0.2026984162'),
        ethers.utils.parseEther('0.2272712659'),
        ethers.utils.parseEther('0.25'),
        ethers.utils.parseEther('0.25'),
      ];
      const powerLong3 = [
        ethers.utils.parseEther('0.1999999946'),
        ethers.utils.parseEther('0.2272712659'),
        ethers.utils.parseEther('0.25'),
        ethers.utils.parseEther('0.2939547169'),
        ethers.utils.parseEther('0.3333333333'),
      ];
      const powerLong4 = [
        ethers.utils.parseEther('0.1973015731'),
        ethers.utils.parseEther('0.2272712659'),
        ethers.utils.parseEther('0.25'),
        ethers.utils.parseEther('0.2939547169'),
        ethers.utils.parseEther('0.4160182432'),
        ethers.utils.parseEther('0.5'),
        ethers.utils.parseEther('0.5'),
      ];
      const powerLong5 = [
        ethers.utils.parseEther('0.1946031516'),
        ethers.utils.parseEther('0.2272712659'),
        ethers.utils.parseEther('0.25'),
        ethers.utils.parseEther('0.2939547169'),
        ethers.utils.parseEther('0.4160182432'),
        ethers.utils.parseEther('0.5'),
        ethers.utils.parseEther('0.7114415557'),
        ethers.utils.parseEther('1'),
        ethers.utils.parseEther('1'),
        ethers.utils.parseEther('1'),
      ];

      const valueLong1 = await getStrategyRewards(long1, now, 1, 2, powerLong1);
      const valueLong2 = await getStrategyRewards(long2, now, 1, 4, powerLong2);
      const valueLong3 = await getStrategyRewards(long3, now, 1, 5, powerLong3);
      const valueLong4 = await getStrategyRewards(long4, now, 1, 7, powerLong4);
      const valueLong5 = await getStrategyRewards(long5, now, 1, 10, powerLong5);

      const rewardsLong1 = await long1.strategyRewards();
      const rewardsLong2 = await long2.strategyRewards();
      const rewardsLong3 = await long3.strategyRewards();
      const rewardsLong4 = await long4.strategyRewards();
      const rewardsLong5 = await long5.strategyRewards();

      expect(rewardsLong1).to.be.closeTo(valueLong1, valueLong1.div(100));
      expect(rewardsLong2).to.be.closeTo(valueLong2, valueLong2.div(100));
      expect(rewardsLong3).to.be.closeTo(valueLong3, valueLong3.div(100));
      expect(rewardsLong4).to.be.closeTo(valueLong4, valueLong4.div(100));
      expect(rewardsLong5).to.be.closeTo(valueLong5, valueLong5.div(100));
    });

    it('should calculate correct BABL (in 10 Years from now) in case of 5 strategies of 2 different Gardens with different timings along 3 quarters', async function () {
      // Mining program has to be enabled before the strategy starts its execution

      const block = await ethers.provider.getBlock();
      const now = block.timestamp;

      const [long1, long2, long3, long4, long5] = await createStrategies([
        { garden: garden1 },
        { garden: garden1 },
        { garden: garden2 },
        { garden: garden2 },
        { garden: garden2 },
      ]);

      increaseTime(ONE_DAY_IN_SECONDS * 3650);

      await executeStrategy(long1, ONE_ETH);
      await executeStrategy(long2, ONE_ETH);
      await executeStrategy(long3, ONE_ETH);
      await executeStrategy(long4, ONE_ETH);
      await executeStrategy(long5, ONE_ETH);

      increaseTime(ONE_DAY_IN_SECONDS * 30);

      await finalizeStrategyAfterQuarter(long1);
      await finalizeStrategyAfter2Quarters(long2);
      await finalizeStrategyAfterQuarter(long3);
      await finalizeStrategyAfter2Quarters(long4);
      await finalizeStrategyAfter3Quarters(long5);
      const { exitedAt } = await getStrategyState(long5);

      await getAndValidateProtocolTimestampAndQuarter(rewardsDistributor, exitedAt, {
        principal: 0,
        quarter: 50,
        timeListPointer: 9,
      });

      const powerLong1 = [ethers.utils.parseEther('0.2127901644'), ethers.utils.parseEther('0.2000000000')];
      const powerLong2 = [
        ethers.utils.parseEther('0.2063950695'),
        ethers.utils.parseEther('0.2017925594'),
        ethers.utils.parseEther('0.25'),
        ethers.utils.parseEther('0.25'),
      ];
      const powerLong3 = [
        ethers.utils.parseEther('0.1999999746'),
        ethers.utils.parseEther('0.2017925594'),
        ethers.utils.parseEther('0.25'),
        ethers.utils.parseEther('0.2526885858'),
        ethers.utils.parseEther('0.3333333333'),
      ];
      const powerLong4 = [
        ethers.utils.parseEther('0.1936049432'),
        ethers.utils.parseEther('0.2017925594'),
        ethers.utils.parseEther('0.25'),
        ethers.utils.parseEther('0.2526885858'),
        ethers.utils.parseEther('0.3379181444'),
        ethers.utils.parseEther('0.5'),
        ethers.utils.parseEther('0.5'),
      ];
      const powerLong5 = [
        ethers.utils.parseEther('0.1872098483'),
        ethers.utils.parseEther('0.2017925594'),
        ethers.utils.parseEther('0.25'),
        ethers.utils.parseEther('0.2526885858'),
        ethers.utils.parseEther('0.3379181444'),
        ethers.utils.parseEther('0.5'),
        ethers.utils.parseEther('0.5099042139'),
        ethers.utils.parseEther('1'),
        ethers.utils.parseEther('1'),
        ethers.utils.parseEther('1'),
      ];

      const valueLong1 = await getStrategyRewards(long1, now, 41, 42, powerLong1);
      const valueLong2 = await getStrategyRewards(long2, now, 41, 44, powerLong2);
      const valueLong3 = await getStrategyRewards(long3, now, 41, 45, powerLong3);
      const valueLong4 = await getStrategyRewards(long4, now, 41, 47, powerLong4);
      const valueLong5 = await getStrategyRewards(long5, now, 41, 50, powerLong5);

      const rewardsLong1 = await long1.strategyRewards();
      const rewardsLong2 = await long2.strategyRewards();
      const rewardsLong3 = await long3.strategyRewards();
      const rewardsLong4 = await long4.strategyRewards();
      const rewardsLong5 = await long5.strategyRewards();

      expect(rewardsLong1).to.be.closeTo(valueLong1, valueLong1.div(100));
      expect(rewardsLong2).to.be.closeTo(valueLong2, valueLong2.div(100));
      expect(rewardsLong3).to.be.closeTo(valueLong3, valueLong3.div(100));
      expect(rewardsLong4).to.be.closeTo(valueLong4, valueLong4.div(100));
      expect(rewardsLong5).to.be.closeTo(valueLong5, valueLong5.div(100));

      expect(rewardsLong1).to.be.closeTo('217227459687116953608', rewardsLong1.div(100));
      expect(rewardsLong2).to.be.closeTo('432866381321524321541', rewardsLong2.div(100));
      expect(rewardsLong3).to.be.closeTo('550877848075216077400', rewardsLong3.div(100));
      expect(rewardsLong4).to.be.closeTo('855311059338348715428', rewardsLong4.div(100));
      expect(rewardsLong5).to.be.closeTo('1548564705482122746208', rewardsLong5.div(100));
    });

    it('should calculate correct BABL in case of 5 strategies of 2 different Gardens with different timings along 3 Years', async function () {
      // Mining program has to be enabled before the strategy starts its execution

      const [long1, long2, long3, long4, long5] = await createStrategies([
        { garden: garden1 },
        { garden: garden1 },
        { garden: garden2 },
        { garden: garden2 },
        { garden: garden2 },
      ]);

      await executeStrategy(long1, ONE_ETH);
      await executeStrategy(long2, ONE_ETH);
      await executeStrategy(long3, ONE_ETH);
      await executeStrategy(long4, ONE_ETH);
      await executeStrategy(long5, ONE_ETH);

      increaseTime(ONE_DAY_IN_SECONDS * 30);

      await finalizeStrategyAfterQuarter(long1);
      await finalizeStrategyAfter2Quarters(long2);
      await finalizeStrategyAfter2Years(long3);
      await finalizeStrategyAfter2Quarters(long4);
      await finalizeStrategyAfter3Quarters(long5);
      const { exitedAt } = await getStrategyState(long5);

      await getAndValidateProtocolTimestampAndQuarter(rewardsDistributor, exitedAt, {
        principal: 0,
        quarter: 17,
        timeListPointer: 9,
      });

      const rewardsLong1 = await long1.strategyRewards();
      const rewardsLong2 = await long2.strategyRewards();
      const rewardsLong3 = await long3.strategyRewards();
      const rewardsLong4 = await long4.strategyRewards();
      const rewardsLong5 = await long5.strategyRewards();

<<<<<<< HEAD
      const rewards1 = parse('14671.969613046743957495');
      const rewards2 = parse('36096.953845806641677925');
      const rewards3 = parse('104047.211350494729542019');
      const rewards4 = parse('117451.285407629161403613');
      const rewards5 = parse('147539.387931271969046346');
=======
      /* const rewards1 = parse('14671.966667585869371740');
      const rewards2 = parse('36096.951426471299806363');
      const rewards3 = parse('104047.210918636801712873');
      const rewards4 = parse('117451.286778501300195412');
      const rewards5 = parse('147539.390039545454842836'); */

      // If we change blocknumber to 13665320 to test NFT prophet staking
      const rewards1 = parse('14673.393319344954463656');
      const rewards2 = parse('36096.950984452786879400');
      const rewards3 = parse('104046.896057485702332952');
      const rewards4 = parse('117449.939320854562745237');
      const rewards5 = parse('147536.480743613679287247');
>>>>>>> 2625b8b9

      expect(rewardsLong1).to.be.closeTo(rewards1, eth('0.5'));
      expect(rewardsLong2).to.be.closeTo(rewards2, eth('0.5'));
      expect(rewardsLong3).to.be.closeTo(rewards3, eth('0.5'));
      expect(rewardsLong4).to.be.closeTo(rewards4, eth('0.5'));
      expect(rewardsLong5).to.be.closeTo(rewards5, eth('0.5'));
    });

    it('should calculate correct BABL in case of 5 (4 with positive profits) strategies of 2 different Gardens with different timings along 3 Years', async function () {
      // Mining program has to be enabled before the strategy starts its execution

      const [long1, long2, long3, long4, long5] = await createStrategies([
        { garden: garden1 },
        { garden: garden1 },
        { garden: garden2 },
        { garden: garden2 },
        { garden: garden2 },
      ]);

      await executeStrategy(long1, ONE_ETH);
      await executeStrategy(long2, ONE_ETH);
      await executeStrategy(long3, ONE_ETH);
      await executeStrategy(long4, ONE_ETH);
      await executeStrategy(long5, ONE_ETH);

      increaseTime(ONE_DAY_IN_SECONDS * 30);

      await injectFakeProfits(long1, ONE_ETH.mul(200));
      await finalizeStrategyAfterQuarter(long1);

      await finalizeStrategyAfter2Quarters(long2);

      await injectFakeProfits(long3, ONE_ETH.mul(200));
      await finalizeStrategyAfter2Years(long3);

      await injectFakeProfits(long4, ONE_ETH.mul(200));
      await finalizeStrategyAfter2Quarters(long4);

      await injectFakeProfits(long5, ONE_ETH.mul(222));
      await finalizeStrategyAfter3Quarters(long5);

      const rewardsLong1 = await long1.strategyRewards();
      const rewardsLong2 = await long2.strategyRewards();
      const rewardsLong3 = await long3.strategyRewards();
      const rewardsLong4 = await long4.strategyRewards();
      const rewardsLong5 = await long5.strategyRewards();

<<<<<<< HEAD
      const rewards1 = parse('15155.933452641217618416');
      const rewards2 = parse('36096.937332231609664089');
      const rewards3 = parse('107479.271390278235568100');
      const rewards4 = parse('121325.449840546307705846');
      const rewards5 = parse('152941.315065880026180203');
=======
      /* const rewards1 = parse('15155.933452641217618416');
      const rewards2 = parse('36096.936107085705229522');
      const rewards3 = parse('107479.271149546266710805');
      const rewards4 = parse('121325.449793500543897062');
      const rewards5 = parse('152941.315399184640553240'); */

      // If we change blocknumber to 13665320 to test NFT prophet staking
      const rewards1 = parse('15123.685155140945439330');
      const rewards2 = parse('36096.928651851330106962');
      const rewards3 = parse('107239.812891459833566632');
      const rewards4 = parse('121054.105410329289883519');
      const rewards5 = parse('152561.879804255854131469');
>>>>>>> 2625b8b9

      expect(rewardsLong1).to.be.closeTo(rewards1, eth('0.5'));
      expect(rewardsLong2).to.be.closeTo(rewards2, eth('0.5'));
      expect(rewardsLong3).to.be.closeTo(rewards3, eth('0.5'));
      expect(rewardsLong4).to.be.closeTo(rewards4, eth('0.5'));
      expect(rewardsLong5).to.be.closeTo(rewards5, eth('0.5'));
    });
  });

  describe('Capital reallocation and unwinding per garden-reserveAsset', function () {
    [
      { token: addresses.tokens.WETH, name: 'WETH' },
      //  { token: addresses.tokens.DAI, name: 'DAI' }, cannot trade the same asset DAI for DAI
      { token: addresses.tokens.USDC, name: 'USDC' },
      { token: addresses.tokens.WBTC, name: 'WBTC' },
    ].forEach(({ token, name }) => {
      it(`can reallocate and unwind capital of a strategy in a ${name} Garden`, async function () {
        // TODO update operation to use DAI
        // Mining program has to be enabled before the strategy starts its execution

        await transferFunds(token);

        const garden = await createGarden({ reserveAsset: token });
        await depositFunds(token, garden);
        const [strategyContract] = await createStrategies([{ garden: garden }]);

        const amount = STRATEGY_EXECUTE_MAP[token];

        await executeStrategy(strategyContract, { amount });
        // strategyData[6]: preAllocated
        // strategyData[7]: pricePerTokenUnit
        const [strategyData] = await rewardsDistributor.checkMining(1, strategyContract.address);

        expect(strategyData[6]).to.be.equal(amount);
        const reserveAssetContract = await getERC20(token);
        expect(await strategyContract.capitalAllocated()).to.equal(amount);
        await increaseTime(ONE_DAY_IN_SECONDS * 70);
        await increaseBlock(100);

        // We reallocate capital
        await executeStrategy(strategyContract, { amount: amount });
        const [strategyData1] = await rewardsDistributor.checkMining(1, strategyContract.address);
        expect(strategyData1[6]).to.be.equal(amount.mul(2));
        expect(strategyData1[7]).to.be.closeTo(strategyData[7], strategyData1[7].div(100));

        expect(await strategyContract.capitalAllocated()).to.equal(amount.mul(2));

        await increaseTime(ONE_DAY_IN_SECONDS * 70);
        await increaseBlock(50);
        // We unwind capital
        await strategyContract.connect(owner).unwindStrategy(amount, await strategyContract.getNAV());
        const [strategyData2] = await rewardsDistributor.checkMining(1, strategyContract.address);
        expect(strategyData2[6]).to.be.closeTo(amount, strategyData2[6].div(100));
        expect(strategyData2[7]).to.be.closeTo(strategyData[7], strategyData2[7].div(100));
        expect(await strategyContract.capitalAllocated()).to.equal(amount);

        await increaseTime(ONE_DAY_IN_SECONDS * 70);
        await increaseBlock(10);
        await finalizeStrategyAfter30Days(strategyContract);
        const [strategyData3] = await rewardsDistributor.checkMining(1, strategyContract.address);

        expect(strategyData3[6]).to.be.equal(0);
        expect(strategyData3[7]).to.be.closeTo(strategyData[7], strategyData3[7].div(100));
        expect(await reserveAssetContract.balanceOf(garden.address)).to.be.gte(amount);
      });
    });
  });
  describe('Deterministic contributor share and balance along the time', async function () {
    it('getPriorBalance is zero if just deposited to avoid flash loans', async function () {
      await garden1.connect(signer3).deposit(eth('1'), 1, signer3.getAddress(), false, {
        value: eth('1'),
      });
      const block = await ethers.provider.getBlock();

      const priorBalance = await rewardsDistributor.getContributorPerGarden(
        garden1.address,
        signer3.address,
        block.timestamp,
      );
      await expect(priorBalance[9].toString()).to.be.equal(eth('0'));
    });
    it('getPriorBalance is the balance the next block after depositing', async function () {
      await garden1.connect(signer3).deposit(eth('1'), 1, signer3.getAddress(), false, {
        value: eth('1'),
      });
      const block = await ethers.provider.getBlock();
      const priorBalance = await rewardsDistributor.getContributorPerGarden(
        garden1.address,
        signer3.address,
        block.timestamp,
      );
      await expect(priorBalance[9]).to.be.equal(eth('0'));
      await increaseBlock(1);
      const block2 = await ethers.provider.getBlock();
      const priorBalance2 = await rewardsDistributor.getContributorPerGarden(
        garden1.address,
        signer3.address,
        block2.timestamp,
      );
      await expect(priorBalance2[9]).to.be.equal(eth('1'));
    });
    it('getPriorBalance is providing the right balance for each deposits', async function () {
      const block = await ethers.provider.getBlock();
      const priorBalance = await rewardsDistributor.getContributorPerGarden(
        garden1.address,
        signer3.address,
        block.timestamp,
      );
      await expect(priorBalance[9]).to.be.equal(eth('0'));

      // 1st deposit
      await garden1.connect(signer3).deposit(eth('1'), 1, signer3.getAddress(), false, {
        value: eth('1'),
      });
      const block2 = await ethers.provider.getBlock();
      const priorBalance2 = await rewardsDistributor.getContributorPerGarden(
        garden1.address,
        signer3.address,
        block2.timestamp,
      );
      await expect(priorBalance2[9]).to.be.equal(eth('0'));

      await increaseBlock(1);
      const block3 = await ethers.provider.getBlock();
      const priorBalance3 = await rewardsDistributor.getContributorPerGarden(
        garden1.address,
        signer3.address,
        block3.timestamp,
      );
      await expect(priorBalance3[9]).to.be.equal(eth('1'));

      // 2nd deposit
      await garden1.connect(signer3).deposit(eth('1'), 1, signer3.getAddress(), false, {
        value: eth('1'),
      });
      const block4 = await ethers.provider.getBlock();
      const priorBalance4 = await rewardsDistributor.getContributorPerGarden(
        garden1.address,
        signer3.address,
        block4.timestamp,
      );
      await expect(priorBalance4[9]).to.be.equal(eth('1'));

      await increaseBlock(1);
      const block5 = await ethers.provider.getBlock();
      const priorBalance5 = await rewardsDistributor.getContributorPerGarden(
        garden1.address,
        signer3.address,
        block5.timestamp,
      );
      await expect(priorBalance5[9]).to.be.equal(eth('2'));
    });
    it('getPriorBalance can back to the future in a deterministic way ;)', async function () {
      const block1 = await ethers.provider.getBlock();
      const priorBalance1 = await rewardsDistributor.getContributorPerGarden(
        garden1.address,
        signer3.address,
        block1.timestamp,
      );
      await expect(priorBalance1[9]).to.be.equal(eth('0'));
      // 1st deposit
      await garden1.connect(signer3).deposit(eth('1'), 1, signer3.getAddress(), false, {
        value: eth('1'),
      });
      const block2 = await ethers.provider.getBlock();
      const priorBalance2 = await rewardsDistributor.getContributorPerGarden(
        garden1.address,
        signer3.address,
        block2.timestamp,
      );
      // flashloan protection worked
      await expect(priorBalance2[9]).to.be.equal(eth('0'));
      await increaseBlock(1);
      const block3 = await ethers.provider.getBlock();
      const priorBalance3 = await rewardsDistributor.getContributorPerGarden(
        garden1.address,
        signer3.address,
        block3.timestamp,
      );
      await expect(priorBalance3[9]).to.be.equal(eth('1'));
      // 2nd deposit
      await garden1.connect(signer3).deposit(eth('1'), 1, signer3.getAddress(), false, {
        value: eth('1'),
      });
      const block4 = await ethers.provider.getBlock();
      const priorBalance4 = await rewardsDistributor.getContributorPerGarden(
        garden1.address,
        signer3.address,
        block4.timestamp,
      );
      await expect(priorBalance4[9]).to.be.equal(eth('1'));
      await increaseBlock(1);
      const block5 = await ethers.provider.getBlock();
      const priorBalance5 = await rewardsDistributor.getContributorPerGarden(
        garden1.address,
        signer3.address,
        block5.timestamp,
      );
      await expect(priorBalance5[9]).to.be.equal(eth('2'));
      await increaseBlock(20);
      await increaseTime(ONE_DAY_IN_SECONDS * 365);

      // We now check past blocks
      const priorBalance6 = await rewardsDistributor.getContributorPerGarden(
        garden1.address,
        signer3.address,
        block1.timestamp,
      );
      await expect(priorBalance6[9]).to.be.equal(eth('0'));
      // As we are in the future, flashloan protection still works
      const priorBalance7 = await rewardsDistributor.getContributorPerGarden(
        garden1.address,
        signer3.address,
        block1.timestamp - 1,
      );
      await expect(priorBalance7[9]).to.be.equal(eth('0'));
      const priorBalance8 = await rewardsDistributor.getContributorPerGarden(
        garden1.address,
        signer3.address,
        block2.timestamp,
      );
      await expect(priorBalance8[9]).to.be.equal(eth('0'));
      const priorBalance9 = await rewardsDistributor.getContributorPerGarden(
        garden1.address,
        signer3.address,
        block3.timestamp,
      );
      await expect(priorBalance9[9]).to.be.equal(eth('1'));
      // As we are in the future, flashloan protection still works
      const priorBalance10 = await rewardsDistributor.getContributorPerGarden(
        garden1.address,
        signer3.address,
        block4.timestamp,
      );
      await expect(priorBalance10[9]).to.be.equal(eth('1'));
      const priorBalance11 = await rewardsDistributor.getContributorPerGarden(
        garden1.address,
        signer3.address,
        block5.timestamp,
      );
      await expect(priorBalance11[9]).to.be.equal(eth('2'));
    });
    it('getSafeUserSharePerStrategy if deposit was before strategy start', async function () {
      const token = addresses.tokens.WETH;
      const [long1] = await createStrategies([{ garden: garden1 }]);
      await transferFunds(token);
      await weth.connect(signer3).approve(garden1.address, eth(1), { gasPrice: 0 });
      await garden1.connect(signer3).deposit(eth(1), 1, signer3.getAddress(), false);
      const gardenBalance = await garden1.totalSupply();
      await executeStrategy(long1, ONE_ETH);
      await increaseTime(ONE_DAY_IN_SECONDS * 15);
      await finalizeStrategyAfterQuarter(long1);
      const signer1ShareLong1 = await rewardsDistributor.getSafeUserSharePerStrategy(
        garden1.address,
        signer1.address,
        long1.address,
      );
      const signer3ShareLong1 = await rewardsDistributor.getSafeUserSharePerStrategy(
        garden1.address,
        signer3.address,
        long1.address,
      );
      const precalculatedSigner1Share = eth(3).mul(eth()).div(gardenBalance);
      const precalculatedSigner3Share = eth(1).mul(eth()).div(gardenBalance);
      expect(signer1ShareLong1).to.be.closeTo(precalculatedSigner1Share, eth('0.0001')); // it has penalty
      expect(signer3ShareLong1).to.be.equal(precalculatedSigner3Share);
    });
    it('getSafeUserSharePerStrategy if deposit was after the strategy starts (a quarter of strategy duration)', async function () {
      const token = addresses.tokens.WETH;
      const [long1] = await createStrategies([{ garden: garden1 }]);
      await transferFunds(token);
      await executeStrategy(long1, ONE_ETH);
      await increaseTime(ONE_DAY_IN_SECONDS * 10);
      await weth.connect(signer3).approve(garden1.address, eth(1), { gasPrice: 0 });
      await garden1.connect(signer3).deposit(eth(1), 1, signer3.getAddress(), false);
      const gardenBalance = await garden1.totalSupply();
      await increaseTime(ONE_DAY_IN_SECONDS * 30);
      await finalizeStrategyImmediate(long1);
      const signer1ShareLong1 = await rewardsDistributor.getSafeUserSharePerStrategy(
        garden1.address,
        signer1.address,
        long1.address,
      );
      const signer3ShareLong1 = await rewardsDistributor.getSafeUserSharePerStrategy(
        garden1.address,
        signer3.address,
        long1.address,
      );
      const precalculatedSigner1Share = eth(3).mul(eth()).div(gardenBalance);
      const precalculatedSigner3Share = eth(1).mul(eth()).div(gardenBalance);
      expect(signer1ShareLong1).to.be.closeTo(precalculatedSigner1Share, eth('0.0001')); // it has penalty
      expect(signer3ShareLong1).to.be.closeTo(precalculatedSigner3Share.mul(3).div(4), eth('0.001'));
    });
    it('getSafeUserSharePerStrategy if deposit was after the strategy starts (half of strategy duration)', async function () {
      const token = addresses.tokens.WETH;
      const [long1] = await createStrategies([{ garden: garden1 }]);
      await transferFunds(token);
      await executeStrategy(long1, ONE_ETH);
      await increaseTime(ONE_DAY_IN_SECONDS * 20);
      await weth.connect(signer3).approve(garden1.address, eth(1), { gasPrice: 0 });
      await garden1.connect(signer3).deposit(eth(1), 1, signer3.getAddress(), false);
      const gardenBalance = await garden1.totalSupply();
      await increaseTime(ONE_DAY_IN_SECONDS * 20);
      await finalizeStrategyImmediate(long1);
      const signer1ShareLong1 = await rewardsDistributor.getSafeUserSharePerStrategy(
        garden1.address,
        signer1.address,
        long1.address,
      );
      const signer3ShareLong1 = await rewardsDistributor.getSafeUserSharePerStrategy(
        garden1.address,
        signer3.address,
        long1.address,
      );
      const precalculatedSigner1Share = eth(3).mul(eth()).div(gardenBalance);
      const precalculatedSigner3Share = eth(1).mul(eth()).div(gardenBalance);
      expect(signer1ShareLong1).to.be.closeTo(precalculatedSigner1Share, eth('0.0001')); // it has penalty
      expect(signer3ShareLong1).to.be.closeTo(precalculatedSigner3Share.div(2), eth('0.0001'));
    });
    it('getSafeUserSharePerStrategy if deposit was after the strategy starts (3/4 of strategy duration)', async function () {
      const token = addresses.tokens.WETH;
      const [long1] = await createStrategies([{ garden: garden1 }]);
      await transferFunds(token);
      await executeStrategy(long1, ONE_ETH);
      await increaseTime(ONE_DAY_IN_SECONDS * 30);
      await weth.connect(signer3).approve(garden1.address, eth(1), { gasPrice: 0 });
      await garden1.connect(signer3).deposit(eth(1), 1, signer3.getAddress(), false);
      const gardenBalance = await garden1.totalSupply();
      await increaseTime(ONE_DAY_IN_SECONDS * 10);
      await finalizeStrategyImmediate(long1);
      const signer1ShareLong1 = await rewardsDistributor.getSafeUserSharePerStrategy(
        garden1.address,
        signer1.address,
        long1.address,
      );
      const signer3ShareLong1 = await rewardsDistributor.getSafeUserSharePerStrategy(
        garden1.address,
        signer3.address,
        long1.address,
      );
      const precalculatedSigner1Share = eth(3).mul(eth()).div(gardenBalance);
      const precalculatedSigner3Share = eth(1).mul(eth()).div(gardenBalance);
      expect(signer1ShareLong1).to.be.closeTo(precalculatedSigner1Share, eth('0.0001')); // it has penalty
      expect(signer3ShareLong1).to.be.closeTo(precalculatedSigner3Share.div(4), eth('0.0001'));
    });
    it('getSafeUserSharePerStrategy gets prox to 0 if deposit was just before the end of the strategy', async function () {
      const token = addresses.tokens.WETH;
      const [long1] = await createStrategies([{ garden: garden1 }]);
      await transferFunds(token);
      await executeStrategy(long1, ONE_ETH);
      await increaseTime(ONE_DAY_IN_SECONDS * 40);
      await weth.connect(signer3).approve(garden1.address, eth(1), { gasPrice: 0 });
      await garden1.connect(signer3).deposit(eth(1), 1, signer3.getAddress(), false);
      const gardenBalance = await garden1.totalSupply();
      await finalizeStrategyImmediate(long1);
      const signer1ShareLong1 = await rewardsDistributor.getSafeUserSharePerStrategy(
        garden1.address,
        signer1.address,
        long1.address,
      );
      const signer3ShareLong1 = await rewardsDistributor.getSafeUserSharePerStrategy(
        garden1.address,
        signer3.address,
        long1.address,
      );
      const precalculatedSigner1Share = eth(3).mul(eth()).div(gardenBalance);
      // const precalculatedSigner3Share = eth(1).mul(eth()).div(gardenBalance);
      expect(signer1ShareLong1).to.be.closeTo(precalculatedSigner1Share, eth('0.0001')); // it has penalty
      expect(signer3ShareLong1).to.be.closeTo(eth(0), eth('0.0000001'));
    });
    it('getSafeUserSharePerStrategy gets prox to 0 if deposit just during start and finalization', async function () {
      const token = addresses.tokens.WETH;
      const [long1] = await createStrategies([{ garden: garden1 }]);
      await transferFunds(token);
      await weth.connect(signer3).approve(garden1.address, eth(5), { gasPrice: 0 });
      await garden1.connect(signer3).deposit(eth(1), 1, signer3.getAddress(), false);
      await executeStrategy(long1, ONE_ETH);
      // Quick in and out
      await increaseTime(5);
      await garden1
        .connect(signer3)
        .withdraw(await garden1.balanceOf(signer3.address), 1, signer3.getAddress(), false, ADDRESS_ZERO, {
          gasPrice: 0,
        });
      await increaseTime(ONE_DAY_IN_SECONDS * 40);
      await garden1.connect(signer3).deposit(eth(1), 1, signer3.getAddress(), false);
      await garden1.connect(signer3).deposit(eth(1), 1, signer3.getAddress(), false);
      const gardenBalance = await garden1.totalSupply();
      await finalizeStrategyImmediate(long1);
      const signer1ShareLong1 = await rewardsDistributor.getSafeUserSharePerStrategy(
        garden1.address,
        signer1.address,
        long1.address,
      );
      const signer3ShareLong1 = await rewardsDistributor.getSafeUserSharePerStrategy(
        garden1.address,
        signer3.address,
        long1.address,
      );
      // Withdraw everything
      await garden1
        .connect(signer3)
        .withdraw(await garden1.balanceOf(signer3.address), 1, signer3.getAddress(), false, ADDRESS_ZERO, {
          gasPrice: 0,
        });
      const signer3ShareLong12 = await rewardsDistributor.getSafeUserSharePerStrategy(
        garden1.address,
        signer3.address,
        long1.address,
      );
      const precalculatedSigner1Share = eth(3).mul(eth()).div(gardenBalance);
      expect(signer1ShareLong1).to.be.closeTo(precalculatedSigner1Share, eth('0.0001')); // it has penalty
      expect(signer3ShareLong1).to.be.closeTo(eth(0), eth('0.0000001'));
      // After withdrawing everything loose rewards with it
      expect(signer3ShareLong12).to.be.equal(0);
    });
    it('getSafeUserSharePerStrategy does consider burned tokens in a non profit strategy', async function () {
      const [long1, long2, long3, long4] = await createStrategies([
        { garden: garden1 },
        { garden: garden1 },
        { garden: garden1 },
        { garden: garden1 },
      ]);

      await executeStrategy(long1, ONE_ETH);
      await executeStrategy(long2, ONE_ETH);
      await executeStrategy(long3, ONE_ETH);
      await executeStrategy(long4, ONE_ETH);
      await injectFakeProfits(long1, ONE_ETH.mul(240));
      await finalizeStrategyAfterQuarter(long1);

      const signer1ShareLong1 = await rewardsDistributor.getSafeUserSharePerStrategy(
        garden1.address,
        signer1.address,
        long1.address,
      );
      increaseTime(ONE_DAY_IN_SECONDS * 10);

      await finalizeStrategyAfterQuarter(long2);
      const signer1ShareLong2 = await rewardsDistributor.getSafeUserSharePerStrategy(
        garden1.address,
        signer1.address,
        long2.address,
      );
      // It does count penalty for strategist but not for garden supply (only this time)
      // New strategies will get less supply (the real one)
      expect(signer1ShareLong2).to.be.lt(signer1ShareLong1);
      await injectFakeProfits(long3, ONE_ETH.mul(240));
      await finalizeStrategyAfterQuarter(long3);
      const signer1ShareLong3 = await rewardsDistributor.getSafeUserSharePerStrategy(
        garden1.address,
        signer1.address,
        long3.address,
      );
      expect(signer1ShareLong3).to.be.gt(signer1ShareLong2); // a bit
      await injectFakeProfits(long4, ONE_ETH.mul(240));
      await finalizeStrategyAfterQuarter(long4);
      const signer1ShareLong4 = await rewardsDistributor.getSafeUserSharePerStrategy(
        garden1.address,
        signer1.address,
        long4.address,
      );
      expect(signer1ShareLong4).to.be.equal(signer1ShareLong3); // just a bit
    });
    it('getSafeUserSharePerStrategy is deterministic despite we are in the future', async function () {
      const [long1, long2, long3, long4] = await createStrategies([
        { garden: garden1 },
        { garden: garden1 },
        { garden: garden1 },
        { garden: garden1 },
      ]);
      const token = addresses.tokens.WETH;
      await transferFunds(token);

      await executeStrategy(long1, ONE_ETH);
      await executeStrategy(long2, ONE_ETH);
      await executeStrategy(long3, ONE_ETH);
      await executeStrategy(long4, ONE_ETH);
      await injectFakeProfits(long1, ONE_ETH.mul(240));
      await finalizeStrategyAfterQuarter(long1);

      const signer1ShareLong1 = await rewardsDistributor.getSafeUserSharePerStrategy(
        garden1.address,
        signer1.address,
        long1.address,
      );
      increaseTime(ONE_DAY_IN_SECONDS * 10);
      await injectFakeProfits(long2, ONE_ETH.mul(240));
      await finalizeStrategyAfterQuarter(long2);
      const signer1ShareLong2 = await rewardsDistributor.getSafeUserSharePerStrategy(
        garden1.address,
        signer1.address,
        long2.address,
      );
      // It does count penalty for strategist but not for garden supply (only this time)
      // New strategies will get less supply (the real one)
      expect(signer1ShareLong2).to.be.equal(signer1ShareLong1);
      await injectFakeProfits(long3, ONE_ETH.mul(240));
      await finalizeStrategyAfterQuarter(long3);
      const signer1ShareLong3 = await rewardsDistributor.getSafeUserSharePerStrategy(
        garden1.address,
        signer1.address,
        long3.address,
      );
      expect(signer1ShareLong3).to.be.equal(signer1ShareLong2);
      await injectFakeProfits(long4, ONE_ETH.mul(240));
      await finalizeStrategyAfterQuarter(long4);
      const signer1ShareLong4 = await rewardsDistributor.getSafeUserSharePerStrategy(
        garden1.address,
        signer1.address,
        long4.address,
      );
      expect(signer1ShareLong4).to.be.equal(signer1ShareLong3);
      await increaseTime(ONE_DAY_IN_SECONDS * 365);
      const signer1ShareLong12 = await rewardsDistributor.getSafeUserSharePerStrategy(
        garden1.address,
        signer1.address,
        long1.address,
      );
      const signer1ShareLong22 = await rewardsDistributor.getSafeUserSharePerStrategy(
        garden1.address,
        signer1.address,
        long2.address,
      );
      const signer1ShareLong32 = await rewardsDistributor.getSafeUserSharePerStrategy(
        garden1.address,
        signer1.address,
        long3.address,
      );
      const signer1ShareLong42 = await rewardsDistributor.getSafeUserSharePerStrategy(
        garden1.address,
        signer1.address,
        long4.address,
      );

      expect(signer1ShareLong12).to.be.equal(signer1ShareLong1);
      expect(signer1ShareLong22).to.be.equal(signer1ShareLong2);
      expect(signer1ShareLong32).to.be.equal(signer1ShareLong3);
      expect(signer1ShareLong42).to.be.equal(signer1ShareLong4);
    });
    it('getSafeUserSharePerStrategy is deterministic but implements a protection mechanism from malicious strategists', async function () {
      const [long1, long2, long3, long4] = await createStrategies([
        { garden: garden1 },
        { garden: garden1 },
        { garden: garden1 },
        { garden: garden1 },
      ]);
      const token = addresses.tokens.WETH;
      await transferFunds(token);

      await executeStrategy(long1, ONE_ETH);
      await executeStrategy(long2, ONE_ETH);
      await executeStrategy(long3, ONE_ETH);
      await executeStrategy(long4, ONE_ETH);
      await injectFakeProfits(long1, ONE_ETH.mul(240));
      await finalizeStrategyAfterQuarter(long1);

      const signer1ShareLong1 = await rewardsDistributor.getSafeUserSharePerStrategy(
        garden1.address,
        signer1.address,
        long1.address,
      );
      increaseTime(ONE_DAY_IN_SECONDS * 10);

      await finalizeStrategyAfterQuarter(long2);
      const signer1ShareLong2 = await rewardsDistributor.getSafeUserSharePerStrategy(
        garden1.address,
        signer1.address,
        long2.address,
      );
      // It does count penalty for strategist but not for garden supply (only this time)
      // New strategies will get less supply (the real one)
      expect(signer1ShareLong2).to.be.lt(signer1ShareLong1);
      await injectFakeProfits(long3, ONE_ETH.mul(240));
      await finalizeStrategyAfterQuarter(long3);
      const signer1ShareLong3 = await rewardsDistributor.getSafeUserSharePerStrategy(
        garden1.address,
        signer1.address,
        long3.address,
      );
      expect(signer1ShareLong3).to.be.gt(signer1ShareLong2); // a bit
      await injectFakeProfits(long4, ONE_ETH.mul(240));
      await finalizeStrategyAfterQuarter(long4);
      const signer1ShareLong4 = await rewardsDistributor.getSafeUserSharePerStrategy(
        garden1.address,
        signer1.address,
        long4.address,
      );
      expect(signer1ShareLong4).to.be.equal(signer1ShareLong3);
      await increaseTime(ONE_DAY_IN_SECONDS * 365);
      const signer1ShareLong12 = await rewardsDistributor.getSafeUserSharePerStrategy(
        garden1.address,
        signer1.address,
        long1.address,
      );
      const signer1ShareLong22 = await rewardsDistributor.getSafeUserSharePerStrategy(
        garden1.address,
        signer1.address,
        long2.address,
      );
      const signer1ShareLong32 = await rewardsDistributor.getSafeUserSharePerStrategy(
        garden1.address,
        signer1.address,
        long3.address,
      );
      const signer1ShareLong42 = await rewardsDistributor.getSafeUserSharePerStrategy(
        garden1.address,
        signer1.address,
        long4.address,
      );

      // security limit to protect the protocol.
      // Strategist signer1 executed bad strategies so we cannot give him the checkpoint as it is along the time unless he deposit or withdraw
      // as burning is done without checkpoints
      expect(signer1ShareLong12).to.be.lt(signer1ShareLong1);
      expect(signer1ShareLong22).to.be.equal(signer1ShareLong2);
      expect(signer1ShareLong32).to.be.equal(signer1ShareLong3);
      expect(signer1ShareLong42).to.be.equal(signer1ShareLong4);
      await weth.connect(signer1).approve(garden1.address, eth(1), { gasPrice: 0 });
      await garden1.connect(signer1).deposit(eth(1), 1, signer1.getAddress(), false);
      // In the future it might be able to get the same user share that he deserve but will never take it
      // if running low on garden tokens or it does not create a new checkpoint (deposit or withdrawal)
      const signer1ShareLong13 = await rewardsDistributor.getSafeUserSharePerStrategy(
        garden1.address,
        signer1.address,
        long1.address,
      );
      expect(signer1ShareLong13).to.be.equal(signer1ShareLong1); // Strategist takes what it deserves but need to deposit more to compensate looses
    });
    it('getSafeUserSharePerStrategy does consider burned tokens with consecutive non profit strategies', async function () {
      // Mining program has to be enabled before the strategy starts its execution

      const [long1, long2, long3, long4] = await createStrategies([
        { garden: garden1 },
        { garden: garden1 },
        { garden: garden1 },
        { garden: garden1 },
      ]);

      await executeStrategy(long1, ONE_ETH);
      await executeStrategy(long2, ONE_ETH);
      await executeStrategy(long3, ONE_ETH);
      await executeStrategy(long4, ONE_ETH);
      await injectFakeProfits(long1, ONE_ETH.mul(240));
      await finalizeStrategyAfterQuarter(long1);

      const signer1ShareLong1 = await rewardsDistributor.getSafeUserSharePerStrategy(
        garden1.address,
        signer1.address,
        long1.address,
      );
      const signer2ShareLong1 = await rewardsDistributor.getSafeUserSharePerStrategy(
        garden1.address,
        signer2.address,
        long1.address,
      );
      increaseTime(ONE_DAY_IN_SECONDS * 10);

      await finalizeStrategyAfterQuarter(long2);
      const signer1ShareLong2 = await rewardsDistributor.getSafeUserSharePerStrategy(
        garden1.address,
        signer1.address,
        long2.address,
      );
      const signer2ShareLong2 = await rewardsDistributor.getSafeUserSharePerStrategy(
        garden1.address,
        signer2.address,
        long2.address,
      );
      // It does count penalty for strategist but not for garden supply (only this time)
      // New strategies will get less supply (the real one)
      expect(signer1ShareLong2).to.be.lt(signer1ShareLong1);
      // Burning does not affect LP within the same strategy finalization (they do not deserve that)
      // But there will be less garden supply next time, so its position is growing then from this moment
      // In contrary, strategist position is the other way around
      expect(signer2ShareLong2).to.be.equal(signer2ShareLong1);

      await finalizeStrategyAfterQuarter(long3);
      const signer1ShareLong3 = await rewardsDistributor.getSafeUserSharePerStrategy(
        garden1.address,
        signer1.address,
        long3.address,
      );
      const signer2ShareLong3 = await rewardsDistributor.getSafeUserSharePerStrategy(
        garden1.address,
        signer2.address,
        long3.address,
      );
      expect(signer1ShareLong3).to.be.lt(signer1ShareLong2);
      // There are less garden supply and signer 2 has the same tokens than before
      expect(signer2ShareLong3).to.be.gt(signer2ShareLong2);

      await injectFakeProfits(long4, ONE_ETH.mul(240));
      await finalizeStrategyAfterQuarter(long4);
      const signer1ShareLong4 = await rewardsDistributor.getSafeUserSharePerStrategy(
        garden1.address,
        signer1.address,
        long4.address,
      );
      const signer2ShareLong4 = await rewardsDistributor.getSafeUserSharePerStrategy(
        garden1.address,
        signer2.address,
        long4.address,
      );
      expect(signer1ShareLong4).to.be.gt(signer1ShareLong3); // just a bit
      // More burning tokens for the strategist in long3 means that LPs has higher % share in long4 finalization than in long3
      expect(signer2ShareLong4).to.be.gt(signer2ShareLong3);
    });
  });

  describe('Claiming Reserve Asset Rewards and BABL Rewards', function () {
    it('can claimRewardsBySig ', async function () {
      const amountIn = eth('1');
      const minAmountOut = eth('0.9');

      await fund([signer1.address, signer2.address], { tokens: [addresses.tokens.WETH] });

      const newGarden = await createGarden({ reserveAsset: addresses.tokens.WETH });
      await weth.connect(signer2).approve(newGarden.address, amountIn.mul(2), {
        gasPrice: 0,
      });

      await newGarden.connect(signer2).deposit(amountIn, minAmountOut, signer2.getAddress(), false);
      const [long1] = await createStrategies([{ garden: newGarden }]);

      await executeStrategy(long1, ONE_ETH);
      await injectFakeProfits(long1, ONE_ETH.mul(200));
      await finalizeStrategyAfterQuarter(long1);
      const rewardsSigner2 = await rewardsDistributor.getRewards(newGarden.address, signer2.address, [long1.address]);
      expect(rewardsSigner2[5]).to.be.gt(0); // BABL
      expect(rewardsSigner2[6]).to.be.gt(0); // Profit rewards as steward
      // WETH gardens pay rewards in ETH
      const signer2ETHBalanceBefore = await ethers.provider.getBalance(signer2.address);
      // Fee is going to be paid by burning garden tokens
      const signer2GardenBalanceBefore = await newGarden.balanceOf(signer2.address);
      // BABL Balance
      const signer2BABLBalanceBefore = await bablToken.balanceOf(signer2.address);

      const babl = rewardsSigner2[5];
      const profits = rewardsSigner2[6];
      const nonce = 2; // nonce is 2 as it deposited twice before
      const maxFee = 1;
      const fee = 1;
      const sig = await getRewardsSig(newGarden.address, signer2, babl, profits, nonce, maxFee);
      // Signer 2 claim rewards by sig
      await newGarden
        .connect(keeper)
        .claimRewardsBySig(babl, profits, nonce, maxFee, fee, sig.v, sig.r, sig.s, { gasPrice: 0 });
      // WETH gardens pay rewards in ETH
      const signer2ETHBalanceAfter = await ethers.provider.getBalance(signer2.address);
      const signer2GardenBalanceAfter = await newGarden.balanceOf(signer2.address);
      // BABL Balance
      const signer2BABLBalanceAfter = await bablToken.balanceOf(signer2.address);

      expect(signer2ETHBalanceAfter).to.be.gt(signer2ETHBalanceBefore);
      expect(signer2ETHBalanceAfter).to.be.closeTo(signer2ETHBalanceBefore.add(rewardsSigner2[6]).sub(fee), 1);
      expect(signer2GardenBalanceAfter).to.be.eq(signer2GardenBalanceBefore);
      expect(signer2BABLBalanceBefore).to.be.equal(0);
      expect(signer2BABLBalanceAfter).to.be.equal(rewardsSigner2[5]);
    });
    [
      {
        token: addresses.tokens.WETH,
        name: 'WETH',
        opts: {
          amountIn: eth(),
          minAmountOut: eth(),
          fee: eth(0.01),
          maxFee: eth(0.01),
        },
      },
      {
        token: addresses.tokens.USDC,
        name: 'USDC',
        opts: {
          amountIn: from(1000 * 1e6),
          minAmountOut: eth(1000),
          fee: from(100 * 1e6),
          maxFee: from(100 * 1e6),
        },
      },
    ].forEach(({ token, name, opts }) => {
      it(`can claimRewardsBySig with a Keeper fee into ${name} garden`, async function () {
        let signer2AssetBalanceBefore;
        let signer2AssetBalanceAfter;

        const { amountIn, minAmountOut, fee, maxFee } = opts;

        const erc20 = await getERC20(token);
        await fund([signer1.address, signer2.address], { tokens: [token] });

        const newGarden = await createGarden({ reserveAsset: token });
        await erc20.connect(signer2).approve(newGarden.address, amountIn, { gasPrice: 0 });
        await newGarden.connect(signer2).deposit(amountIn, minAmountOut, signer2.getAddress(), false, { gasPrice: 0 });

        const [long1] = await createStrategies([{ garden: newGarden }]);

        await executeStrategy(long1, ONE_ETH);
        await injectFakeProfits(long1, ONE_ETH.mul(200));
        await finalizeStrategyAfterQuarter(long1);
        const rewardsSigner2 = await rewardsDistributor.getRewards(newGarden.address, signer2.address, [long1.address]);
        expect(rewardsSigner2[5]).to.be.gt(0); // BABL
        expect(rewardsSigner2[6]).to.be.gt(0); // Profit rewards as steward
        // WETH gardens pay rewards in ETH
        if (token === addresses.tokens.WETH) {
          signer2AssetBalanceBefore = await ethers.provider.getBalance(signer2.address);
        } else {
          signer2AssetBalanceBefore = await erc20.balanceOf(signer2.address);
        }
        // BABL Balance
        const signer2BABLBalanceBefore = await bablToken.balanceOf(signer2.address);
        const babl = rewardsSigner2[5];
        const profits = rewardsSigner2[6];
        const nonce = 2; // nonce is 2 as it deposited twice before
        const sig = await getRewardsSig(newGarden.address, signer2, babl, profits, nonce, maxFee);
        // Should have enough remaining allowance (at least the fee) - we need to be sure before the tx
        await erc20.connect(signer2).approve(newGarden.address, fee, { gasPrice: 0 });
        // Signer 2 claim rewards by sig
        await newGarden
          .connect(keeper)
          .claimRewardsBySig(babl, profits, nonce, maxFee, fee, sig.v, sig.r, sig.s, { gasPrice: 0 });
        if (token === addresses.tokens.WETH) {
          signer2AssetBalanceAfter = await ethers.provider.getBalance(signer2.address);
        } else {
          signer2AssetBalanceAfter = await erc20.balanceOf(signer2.address);
        }

        const keeperBalanceAfter = await erc20.balanceOf(keeper.address);
        // BABL Balance
        const signer2BABLBalanceAfter = await bablToken.balanceOf(signer2.address);
        if (token === addresses.tokens.WETH) {
          expect(signer2AssetBalanceAfter).to.be.closeTo(signer2AssetBalanceBefore.add(rewardsSigner2[6]), 1);
          expect(signer2AssetBalanceAfter).to.be.gt(signer2AssetBalanceBefore);
        } else {
          expect(signer2AssetBalanceAfter).to.be.closeTo(signer2AssetBalanceBefore.add(rewardsSigner2[6]).sub(fee), 1);
          // The tx gas cost more than the rewards received (exception but it is up to the user)
          expect(signer2AssetBalanceAfter).to.be.lt(signer2AssetBalanceBefore);
        }
        expect(keeperBalanceAfter).to.eq(fee);
        expect(signer2BABLBalanceBefore).to.be.equal(0);
        expect(signer2BABLBalanceAfter).to.be.equal(rewardsSigner2[5]);
      });
    });

    it('claimRewardsBySig rejects if not keeper', async function () {
      const amountIn = eth('1');
      const minAmountOut = eth('0.9');

      await fund([signer1.address, signer2.address], { tokens: [addresses.tokens.WETH] });

      const newGarden = await createGarden({ reserveAsset: addresses.tokens.WETH });
      await weth.connect(signer2).approve(newGarden.address, amountIn, {
        gasPrice: 0,
      });

      await newGarden.connect(signer2).deposit(amountIn, minAmountOut, signer2.getAddress(), false);
      const [long1] = await createStrategies([{ garden: newGarden }]);

      await executeStrategy(long1, ONE_ETH);
      await injectFakeProfits(long1, ONE_ETH.mul(200));
      await finalizeStrategyAfterQuarter(long1);
      const rewardsSigner2 = await rewardsDistributor.getRewards(newGarden.address, signer2.address, [long1.address]);
      expect(rewardsSigner2[5]).to.be.gt(0); // BABL
      expect(rewardsSigner2[6]).to.be.gt(0); // Profit rewards as steward

      const babl = rewardsSigner2[5];
      const profits = rewardsSigner2[6];
      const nonce = 2; // nonce is 2 as it deposited twice before
      const maxFee = 1;
      const fee = 1;
      const sig = await getRewardsSig(newGarden.address, signer2, babl, profits, nonce, maxFee);
      // Signer 2 claim rewards by sig
      await expect(
        newGarden
          .connect(signer2)
          .claimRewardsBySig(babl, profits, nonce, maxFee, fee, sig.v, sig.r, sig.s, { gasPrice: 0 }),
      ).to.be.revertedWith('BAB#018');
    });

    it('rejects wrong nonce and updates it along the way', async function () {
      const amountIn = eth('1');
      const minAmountOut = eth('0.9');

      await fund([signer1.address, signer2.address], { tokens: [addresses.tokens.WETH] });

      const newGarden = await createGarden({ reserveAsset: addresses.tokens.WETH });
      await weth.connect(signer2).approve(newGarden.address, amountIn, {
        gasPrice: 0,
      });

      await newGarden.connect(signer2).deposit(amountIn, minAmountOut, signer2.getAddress(), false);
      const [long1] = await createStrategies([{ garden: newGarden }]);

      await executeStrategy(long1, ONE_ETH);
      await finalizeStrategyAfterQuarter(long1);
      const rewardsSigner2 = await rewardsDistributor.getRewards(newGarden.address, signer2.address, [long1.address]);
      let babl = rewardsSigner2[5];
      let profits = rewardsSigner2[6];
      let nonce = 1; // nonce is 2 as it deposited twice before, we use 1 instead
      const maxFee = 1;
      const fee = 1;
      let sig = await getRewardsSig(newGarden.address, signer2, babl, profits, nonce, maxFee);
      // Signer 2 claim rewards by sig
      await expect(
        newGarden
          .connect(keeper)
          .claimRewardsBySig(babl, profits, nonce, maxFee, fee, sig.v, sig.r, sig.s, { gasPrice: 0 }),
      ).to.be.revertedWith('BAB#089');
      // nonce 3 also fails
      nonce = 3;
      sig = await getRewardsSig(newGarden.address, signer2, babl, profits, nonce, maxFee);
      await expect(
        newGarden
          .connect(keeper)
          .claimRewardsBySig(babl, profits, nonce, maxFee, fee, sig.v, sig.r, sig.s, { gasPrice: 0 }),
      ).to.be.revertedWith('BAB#089');
      // nonce 2 works
      nonce = 2;
      sig = await getRewardsSig(newGarden.address, signer2, babl, profits, nonce, maxFee);
      await weth.connect(signer2).approve(newGarden.address, fee, {
        gasPrice: 0,
      });
      await expect(
        newGarden
          .connect(keeper)
          .claimRewardsBySig(babl, profits, nonce, maxFee, fee, sig.v, sig.r, sig.s, { gasPrice: 0 }),
      ).not.to.be.reverted;
      // Now we check that nonce is been updated with the claimRewardsBySig
      // nonce is 3 at this point
      const [long2] = await createStrategies([{ garden: newGarden }]);
      // nonce is 4 at this point as there is a hidden deposit for signer2 while creating long2 strategy

      await executeStrategy(long2, ONE_ETH);
      await injectFakeProfits(long2, ONE_ETH.mul(200));
      await finalizeStrategyAfterQuarter(long2);

      const rewardsSigner22 = await rewardsDistributor.getRewards(newGarden.address, signer2.address, [long2.address]);
      babl = rewardsSigner22[5];
      profits = rewardsSigner22[6];
      nonce = 4; // nonce is still 4 for signer2
      sig = await getRewardsSig(newGarden.address, signer2, babl, profits, nonce, maxFee);
      await weth.connect(signer2).approve(newGarden.address, fee, {
        gasPrice: 0,
      });
      await expect(
        newGarden
          .connect(keeper)
          .claimRewardsBySig(babl, profits, nonce, maxFee, fee, sig.v, sig.r, sig.s, { gasPrice: 0 }),
      ).not.to.be.reverted;
    });
    it('can avoid race condition between claimRewardsBySig and claimReturns', async function () {
      const amountIn = eth('1');
      const minAmountOut = eth('0.9');

      await fund([signer1.address, signer2.address], { tokens: [addresses.tokens.WETH] });

      const newGarden = await createGarden({ reserveAsset: addresses.tokens.WETH });
      await weth.connect(signer2).approve(newGarden.address, amountIn, {
        gasPrice: 0,
      });

      await newGarden.connect(signer2).deposit(amountIn, minAmountOut, signer2.getAddress(), false);
      const [long1] = await createStrategies([{ garden: newGarden }]);

      await executeStrategy(long1, ONE_ETH);
      await injectFakeProfits(long1, ONE_ETH.mul(200));
      await finalizeStrategyAfterQuarter(long1);
      const rewardsSigner2 = await rewardsDistributor.getRewards(newGarden.address, signer2.address, [long1.address]);

      const babl = rewardsSigner2[5];
      const profits = rewardsSigner2[6];
      const nonce = 2; // nonce is 2 as it deposited twice before
      const maxFee = 1;
      const fee = 1;
      const sig = await getRewardsSig(newGarden.address, signer2, babl, profits, nonce, maxFee);
      // Race condition
      // User claims its tokens by direct claim
      await newGarden.connect(signer2).claimReturns([long1.address]);
      // It also claim its token rewards by sig so the accountant is in process with nonce = 2
      // Signer2 is trying a race condition between a normal and a by sig claim.
      // nonce avoids a race condition between a normal claimReturns and a claimRewardsBySig
      await expect(
        newGarden
          .connect(keeper)
          .claimRewardsBySig(babl, profits, nonce, maxFee, fee, sig.v, sig.r, sig.s, { gasPrice: 0 }),
      ).to.be.revertedWith('BAB#089');
    });
    it('should claim and update balances of Signer1 either Garden tokens or BABL rewards as contributor of 2 strategies (1 with positive profits and other without them) within a quarter', async function () {
      // Mining program has to be enabled before the strategy starts its execution

      const [long1, long2] = await createStrategies([{ garden: garden1 }, { garden: garden1 }]);

      await executeStrategy(long1, ONE_ETH);
      await executeStrategy(long2, ONE_ETH.mul(2));

      await injectFakeProfits(long1, ONE_ETH.mul(200));
      await finalizeStrategyAfterQuarter(long1);

      await finalizeStrategyAfterQuarter(long2);

      // We claim our tokens and check that they are received properly
      await garden1.connect(signer1).claimReturns([long1.address, long2.address]);

      expect(await bablToken.balanceOf(signer1.address)).to.gt(ONE_ETH.mul(29000));
      expect(await garden1.balanceOf(signer1.address)).to.gt(ONE_ETH.mul(2));
    });
    it('should NOT get BABL rewards in a claim if it is not a contributor', async function () {
      // Mining program has to be enabled before the strategy starts its execution

      const [long1] = await createStrategies([{ garden: garden1 }]);

      await executeStrategy(long1, ONE_ETH);

      await injectFakeProfits(long1, ONE_ETH.mul(200));
      await finalizeStrategyAfterQuarter(long1);

      // It claim but it is reverted as it is not an user yet "only contributor"
      await expect(garden1.connect(signer3).claimReturns([long1.address])).to.be.revertedWith('BAB#015');

      expect(await bablToken.balanceOf(signer3.address)).to.equal(0);
    });
    it('should get (little) BABL rewards despite the user joined after the strategy execution (must join before strategy is exited anyway)', async function () {
      // Mining program has to be enabled before the strategy starts its execution

      const token = addresses.tokens.WETH;
      await transferFunds(token);

      const [long1] = await createStrategies([{ garden: garden1 }]);

      await executeStrategy(long1, ONE_ETH);

      await injectFakeProfits(long1, ONE_ETH.mul(200));

      await depositFunds(token, garden1);

      await finalizeStrategyAfterQuarter(long1);

      // It claim but it is reverted as it is not an user yet "only contributor"
      await expect(rewardsDistributor.getRewards(garden1.address, signer3.address, [long1.address])).to.be.not.reverted;
      const rewardsSigner1 = await rewardsDistributor.getRewards(garden1.address, signer1.address, [long1.address]);
      const rewardsSigner3 = await rewardsDistributor.getRewards(garden1.address, signer3.address, [long1.address]);

      await garden1.connect(signer3).claimReturns([long1.address]);
      await garden1.connect(signer1).claimReturns([long1.address]);
      const balanceSigner1 = await bablToken.balanceOf(signer1.address);
      const balanceSigner3 = await bablToken.balanceOf(signer3.address);
      expect(balanceSigner1).to.be.gt(0);
      expect(balanceSigner3).to.be.gt(0);
      expect(balanceSigner1).to.be.gt(balanceSigner3);
      expect(rewardsSigner1[4]).to.be.gt(rewardsSigner3[4].mul(3));
      expect(balanceSigner1).to.be.gt(balanceSigner3.mul(4));
    });
    it('should NOT get BABL rewards if the user joined after the strategy exited', async function () {
      // Mining program has to be enabled before the strategy starts its execution

      const token = addresses.tokens.WETH;
      await transferFunds(token);

      const [long1] = await createStrategies([{ garden: garden1 }]);

      await executeStrategy(long1, ONE_ETH);

      await injectFakeProfits(long1, ONE_ETH.mul(200));

      await finalizeStrategyAfterQuarter(long1);
      // still not contributor, becoming contributor
      await depositFunds(token, garden1);

      // It is already a contributor but get no rewards as he joined after the strategy exited
      await expect(rewardsDistributor.getRewards(garden1.address, signer3.address, [long1.address])).to.be.not.reverted;
      const rewardsSigner3 = await rewardsDistributor.getRewards(garden1.address, signer3.address, [long1.address]);
      await expect(garden1.connect(signer3).claimReturns([long1.address])).to.be.revertedWith('BAB#082');
      const balanceSigner3 = await bablToken.balanceOf(signer3.address);

      expect(balanceSigner3).to.equal(0);
      expect(rewardsSigner3[0]).to.equal(0);
      expect(rewardsSigner3[1]).to.equal(0);
      expect(rewardsSigner3[2]).to.equal(0);
      expect(rewardsSigner3[3]).to.equal(0);
      expect(rewardsSigner3[4]).to.equal(0);
      expect(rewardsSigner3[5]).to.equal(0);
      expect(rewardsSigner3[6]).to.equal(0);
    });
    it('should only get BABL rewards of one strategy out of 2 depending on deposit before/after strategy end', async function () {
      // Mining program has to be enabled before the strategy starts its execution

      const token = addresses.tokens.WETH;
      await transferFunds(token);

      const [long1, long2] = await createStrategies([{ garden: garden1 }, { garden: garden1 }]);

      await executeStrategy(long1, ONE_ETH);
      await executeStrategy(long2, ONE_ETH);

      await injectFakeProfits(long1, ONE_ETH.mul(200));
      await injectFakeProfits(long2, ONE_ETH.mul(200));

      await finalizeStrategyAfterQuarter(long1);
      await depositFunds(token, garden1);
      await finalizeStrategyAfterQuarter(long2);

      // It claim but it is reverted as it is not an user yet "only contributor"
      const rewards1Signer3 = await rewardsDistributor.getRewards(garden1.address, signer3.address, [
        long1.address,
        long2.address,
      ]);
      const rewards2Signer3 = await rewardsDistributor.getRewards(garden1.address, signer3.address, [long2.address]);
      // long1 does not provide rewards to signer3
      expect(rewards1Signer3[0]).to.equal(rewards2Signer3[0]);
      expect(rewards1Signer3[1]).to.equal(rewards2Signer3[1]);
      expect(rewards1Signer3[2]).to.equal(rewards2Signer3[2]);
      expect(rewards1Signer3[3]).to.equal(rewards2Signer3[3]);
      expect(rewards1Signer3[4]).to.equal(rewards2Signer3[4]);
      expect(rewards1Signer3[5]).to.equal(rewards2Signer3[5]);
      expect(rewards1Signer3[6]).to.equal(rewards2Signer3[6]);
      expect(rewards1Signer3[5]).to.be.gt(0);
      expect(rewards1Signer3[6]).to.equal(0); // get no profit rewards as it was not able to vote or be the strategist
    });

    it('should claim and update balances of Signer1 in DAI Garden as contributor of 1 strategy with profit within a quarter', async function () {
      const whaleAddress = '0x6B175474E89094C44Da98b954EedeAC495271d0F'; // Has DAI
      const whaleSigner = await impersonateAddress(whaleAddress);
      await dai.connect(whaleSigner).transfer(signer1.address, ethers.utils.parseEther('5000'), {
        gasPrice: 0,
      });
      await dai.connect(whaleSigner).transfer(signer3.address, ethers.utils.parseEther('5000'), {
        gasPrice: 0,
      });
      await dai.connect(signer1).approve(babController.address, ethers.utils.parseEther('2000'), {
        gasPrice: 0,
      });
      await babController
        .connect(signer1)
        .createGarden(
          addresses.tokens.DAI,
          'Absolute DAI Return [beta]',
          'EYFA',
          'http...',
          0,
          GARDEN_PARAMS_STABLE,
          ethers.utils.parseEther('500'),
          [false, false, false],
          [0, 0, 0],
          {},
        );
      const gardens = await babController.getGardens();
      daiGarden = await ethers.getContractAt('Garden', gardens[4]);

      await ishtarGate.connect(signer1).setGardenAccess(signer3.address, daiGarden.address, 1, { gasPrice: 0 });
      await dai.connect(signer3).approve(daiGarden.address, ethers.utils.parseEther('500'), { gasPrice: 0 });
      await daiGarden.connect(signer3).deposit(ethers.utils.parseEther('500'), 1, signer3.getAddress(), false);

      // Mining program has to be enabled before the strategy starts its execution

      const long1 = await createStrategy(
        'buy',
        'vote',
        [signer1, signer3],
        uniswapV3TradeIntegration.address,
        daiGarden,
        DAI_STRATEGY_PARAMS,
        [usdc.address, 0],
      );
      const signer1DAIBalance2 = await dai.balanceOf(signer1.address);
      await executeStrategy(long1, { amount: ethers.utils.parseEther('1000') });
      await injectFakeProfits(long1, ethers.BigNumber.from(200 * 1000000)); // Dai has 18 decimals, we add usdc (6 decimals) during strategy execution
      await finalizeStrategyAfterQuarter(long1);
      // Check pending rewards for users
      const signer1Rewards = await rewardsDistributor.getRewards(daiGarden.address, signer1.address, [long1.address]);
      const signer1BABL = signer1Rewards[5];
      const signer1Profit = signer1Rewards[6];
      // We claim our tokens and check that they are received properly
      await daiGarden.connect(signer1).claimReturns([long1.address]);
      // Check remaining rewards for users (if any)
      const signer1Rewards2 = await rewardsDistributor.getRewards(daiGarden.address, signer1.address, [long1.address]);
      const signer1BABL2 = signer1Rewards2[5];
      const signer1Profit2 = signer1Rewards2[6];
      const value = signer1DAIBalance2.add(signer1Profit);
      // LP profits
      // Receive BABL token after claim
      const signer1BalanceBABL = await bablToken.balanceOf(signer1.address);
      expect(signer1BalanceBABL).to.be.closeTo(signer1BABL, ethers.utils.parseEther('0.005'));
      // Receive DAI as strategist and steward directly in its wallet after claim
      const signer1BalanceDAI = await dai.balanceOf(signer1.address);
      expect(signer1BalanceDAI).to.equal(value);
      // Automatically get DAI profit as LP in its garden balance when strategy finalizes
      expect(signer1Profit2).to.equal('0');
      expect(signer1BABL2).to.equal('0');
    });
    it('should claim and update balances of Signer1 in USDC Garden as contributor of 1 strategy with profit within a quarter', async function () {
      const whaleAddress = '0x0a59649758aa4d66e25f08dd01271e891fe52199'; // Has USDC
      const whaleSigner = await impersonateAddress(whaleAddress);
      const thousandUSDC = ethers.BigNumber.from(1e4 * 1e6);

      await usdc.connect(whaleSigner).transfer(signer1.address, thousandUSDC, {
        gasPrice: 0,
      });
      await usdc.connect(whaleSigner).transfer(signer3.address, thousandUSDC, {
        gasPrice: 0,
      });
      await usdc.connect(signer1).approve(babController.address, thousandUSDC, {
        gasPrice: 0,
      });
      const params = [...USDC_GARDEN_PARAMS];
      params[3] = thousandUSDC.div(10);
      await babController
        .connect(signer1)
        .createGarden(
          addresses.tokens.USDC,
          'Absolute USDC Return [beta]',
          'EYFA',
          'http...',
          0,
          params,
          thousandUSDC.div(2),
          [false, false, false],
          [0, 0, 0],
          {},
        );
      const gardens = await babController.getGardens();
      usdcGarden = await ethers.getContractAt('Garden', gardens[4]);

      await ishtarGate.connect(signer1).setGardenAccess(signer3.address, usdcGarden.address, 1, { gasPrice: 0 });
      await usdc.connect(signer3).approve(usdcGarden.address, thousandUSDC, { gasPrice: 0 });
      await usdcGarden.connect(signer3).deposit(thousandUSDC.div(2), 1, signer3.getAddress(), false);

      // Mining program has to be enabled before the strategy starts its execution

      const long1 = await createStrategy(
        'buy',
        'vote',
        [signer1, signer3],
        masterSwapper.address,
        usdcGarden,
        USDC_STRATEGY_PARAMS,
        [dai.address, 0],
      );
      // TODO Check masterswapper fails with weth, address(0) and (usdc)
      const signer1USDCBalance2 = await usdc.balanceOf(signer1.address);
      await executeStrategy(long1, { amount: ethers.BigNumber.from(500 * 1000000) });
      await injectFakeProfits(long1, ethers.utils.parseEther('0.025')); // Using fake 18 decimals during the strategy execution

      await finalizeStrategyAfterQuarter(long1);
      // Check pending rewards for users
      const signer1Rewards = await rewardsDistributor.getRewards(usdcGarden.address, signer1.address, [long1.address]);
      const signer1BABL = signer1Rewards[5];
      const signer1Profit = signer1Rewards[6];
      // We claim our tokens and check that they are received properly
      await usdcGarden.connect(signer1).claimReturns([long1.address]);
      // Check remaining rewards for users (if any)
      const signer1Rewards2 = await rewardsDistributor.getRewards(usdcGarden.address, signer1.address, [long1.address]);
      const signer1BABL2 = signer1Rewards2[5];
      const signer1Profit2 = signer1Rewards2[6];
      const value = signer1USDCBalance2.add(signer1Profit);
      // LP profits
      // Receive BABL token after claim
      const signer1BalanceBABL = await bablToken.balanceOf(signer1.address);
      expect(signer1BalanceBABL).to.be.closeTo(signer1BABL, ethers.utils.parseEther('0.0005'));
      // Receive USDC as strategist and steward directly in its wallet after claim
      const signer1BalanceUSDC = await usdc.balanceOf(signer1.address);
      expect(signer1BalanceUSDC).to.equal(value);
      // Automatically get USDC profit as LP in its garden balance when strategy finalizes

      expect(signer1Profit2).to.equal('0');
      expect(signer1BABL2).to.equal('0');
    });
    it('should claim and update BABL Rewards of Signer1 in USDC Garden and DAI Garden as contributor of 2 strategies in 2 different gardens with profit within a quarter', async function () {
      const whaleAddress = '0x6B175474E89094C44Da98b954EedeAC495271d0F'; // Has DAI
      const whaleSigner = await impersonateAddress(whaleAddress);
      await dai.connect(whaleSigner).transfer(signer1.address, ethers.utils.parseEther('5000'), {
        gasPrice: 0,
      });
      await dai.connect(whaleSigner).transfer(signer3.address, ethers.utils.parseEther('5000'), {
        gasPrice: 0,
      });
      await dai.connect(signer1).approve(babController.address, ethers.utils.parseEther('2000'), {
        gasPrice: 0,
      });

      const whaleAddress2 = '0x0a59649758aa4d66e25f08dd01271e891fe52199'; // Has USDC
      const whaleSigner2 = await impersonateAddress(whaleAddress2);
      const thousandUSDC = ethers.BigNumber.from(1e4 * 1e6);

      await usdc.connect(whaleSigner2).transfer(signer1.address, thousandUSDC, {
        gasPrice: 0,
      });
      await usdc.connect(whaleSigner2).transfer(signer3.address, thousandUSDC, {
        gasPrice: 0,
      });
      await usdc.connect(signer1).approve(babController.address, thousandUSDC, {
        gasPrice: 0,
      });
      const params = [...USDC_GARDEN_PARAMS];
      params[3] = thousandUSDC.div(10);
      // USC Garden
      await babController
        .connect(signer1)
        .createGarden(
          addresses.tokens.USDC,
          'Absolute USDC Return [beta]',
          'EYFA',
          'http...',
          0,
          params,
          thousandUSDC.div(2),
          [false, false, false],
          [0, 0, 0],
          {},
        );
      const gardens = await babController.getGardens();
      usdcGarden = await ethers.getContractAt('Garden', gardens[4]);

      // DAI Garden
      await babController
        .connect(signer1)
        .createGarden(
          addresses.tokens.DAI,
          'Absolute DAI Return [beta]',
          'EYFA',
          'http...',
          0,
          GARDEN_PARAMS_STABLE,
          ethers.utils.parseEther('500'),
          [false, false, false],
          [0, 0, 0],
          {},
        );
      const gardens2 = await babController.getGardens();
      daiGarden = await ethers.getContractAt('Garden', gardens2[5]);

      await ishtarGate.connect(signer1).setGardenAccess(signer3.address, daiGarden.address, 1, { gasPrice: 0 });
      await dai.connect(signer3).approve(daiGarden.address, ethers.utils.parseEther('500'), { gasPrice: 0 });
      await daiGarden.connect(signer3).deposit(ethers.utils.parseEther('500'), 1, signer3.getAddress(), false);

      await ishtarGate.connect(signer1).setGardenAccess(signer3.address, usdcGarden.address, 1, { gasPrice: 0 });
      await usdc.connect(signer3).approve(usdcGarden.address, thousandUSDC, { gasPrice: 0 });
      await usdcGarden.connect(signer3).deposit(thousandUSDC.div(2), 1, signer3.getAddress(), false);

      // Mining program has to be enabled before the strategy starts its execution

      const long1 = await createStrategy(
        'buy',
        'vote',
        [signer1, signer3],
        uniswapV3TradeIntegration.address,
        usdcGarden,
        USDC_STRATEGY_PARAMS,
        [dai.address, 0],
      );

      const long2 = await createStrategy(
        'buy',
        'vote',
        [signer1, signer3],
        uniswapV3TradeIntegration.address,
        daiGarden,
        DAI_STRATEGY_PARAMS,
        [usdc.address, 0],
      );
      // Execute USDC Garden strategy long1
      await executeStrategy(long1, { amount: ethers.BigNumber.from(1000 * 1000000) });

      // Execute DAI Garden strategy long2
      await executeStrategy(long2, { amount: ethers.utils.parseEther('1000') });

      await injectFakeProfits(long1, ethers.utils.parseEther('200')); // We inject Dai with 18 decimals during strategy execution

      await injectFakeProfits(long2, ethers.BigNumber.from(200 * 1000000)); // We inject usdc (6 decimals) during strategy execution

      // Finalize both strategies (long 2 has higher duration -> more rewards)
      await finalizeStrategyAfterQuarter(long1);
      await finalizeStrategyImmediate(long2);
      // Check pending rewards for users at USDC Garden
      const signer1RewardsUSDC = await rewardsDistributor.getRewards(usdcGarden.address, signer1.address, [
        long1.address,
      ]);
      const signer1BABLUSDC = signer1RewardsUSDC[5];

      // Check pending rewards for users at DAI Garden
      const signer1RewardsDAI = await rewardsDistributor.getRewards(daiGarden.address, signer1.address, [
        long2.address,
      ]);
      const signer1BABLDAI = signer1RewardsDAI[5];

      // We claim our tokens and check that they are received properly
      await usdcGarden.connect(signer1).claimReturns([long1.address]);

      // We claim our tokens and check that they are received properly
      await daiGarden.connect(signer1).claimReturns([long2.address]);
      // Receive BABL token after claim
      const signer1BalanceBABL = await bablToken.balanceOf(signer1.address);
      expect(signer1BalanceBABL).to.be.closeTo(signer1BABLUSDC.add(signer1BABLDAI), ethers.utils.parseEther('0.0005'));
      expect(signer1BABLUSDC).to.be.closeTo(signer1BABLDAI, signer1BABLDAI.div(50));
    });
    it('should provide correct % of strategy rewards per profile with profits', async function () {
      const whaleAddress = '0x6B175474E89094C44Da98b954EedeAC495271d0F'; // Has DAI
      const whaleSigner = await impersonateAddress(whaleAddress);
      await dai.connect(whaleSigner).transfer(signer1.address, ethers.utils.parseEther('5000'), {
        gasPrice: 0,
      });
      await dai.connect(whaleSigner).transfer(signer3.address, ethers.utils.parseEther('5000'), {
        gasPrice: 0,
      });
      await dai.connect(signer1).approve(babController.address, ethers.utils.parseEther('2000'), {
        gasPrice: 0,
      });
      const whaleAddress2 = '0x0A59649758aa4d66E25f08Dd01271e891fe52199'; // Has USDC
      const whaleSigner2 = await impersonateAddress(whaleAddress2);
      const thousandUSDC = ethers.BigNumber.from(1e4 * 1e6);

      await usdc.connect(whaleSigner2).transfer(signer1.address, thousandUSDC, {
        gasPrice: 0,
      });
      await usdc.connect(whaleSigner2).transfer(signer3.address, thousandUSDC, {
        gasPrice: 0,
      });
      await usdc.connect(signer1).approve(babController.address, thousandUSDC, {
        gasPrice: 0,
      });
      const params = [...USDC_GARDEN_PARAMS];
      params[3] = thousandUSDC.div(10);
      // USC Garden
      await babController.connect(signer1).createGarden(
        addresses.tokens.USDC,
        'Absolute USDC Return [beta]',
        'EYFA',
        'http...',
        0,
        params,
        thousandUSDC.div(2),
        [false, false, false],
        // Note there are no profits for stewards or LP (95% for strategist)
        [ethers.utils.parseEther('0.95'), ethers.utils.parseEther('0'), ethers.utils.parseEther('0')],
        {},
      );
      const gardens = await babController.getGardens();
      usdcGarden = await ethers.getContractAt('Garden', gardens[4]);

      // DAI Garden
      await babController.connect(signer1).createGarden(
        addresses.tokens.DAI,
        'Absolute DAI Return [beta]',
        'EYFA',
        'http...',
        0,
        GARDEN_PARAMS_STABLE,
        ethers.utils.parseEther('500'),
        [false, false, false],
        // Note there are no profits for stewards or LP (95% for strategist)
        [ethers.utils.parseEther('0'), ethers.utils.parseEther('0.95'), ethers.utils.parseEther('0')],
        {},
      );
      const gardens2 = await babController.getGardens();
      daiGarden = await ethers.getContractAt('Garden', gardens2[5]);

      await ishtarGate.connect(signer1).setGardenAccess(signer3.address, daiGarden.address, 1, { gasPrice: 0 });
      await dai.connect(signer3).approve(daiGarden.address, ethers.utils.parseEther('500'), { gasPrice: 0 });
      await daiGarden.connect(signer3).deposit(ethers.utils.parseEther('500'), 1, signer3.getAddress(), false);

      await ishtarGate.connect(signer1).setGardenAccess(signer3.address, usdcGarden.address, 1, { gasPrice: 0 });
      await usdc.connect(signer3).approve(usdcGarden.address, thousandUSDC, { gasPrice: 0 });
      await usdcGarden.connect(signer3).deposit(thousandUSDC.div(2), 1, signer3.getAddress(), false);

      // Mining program has to be enabled before the strategy starts its execution

      const long1 = await createStrategy(
        'buy',
        'vote',
        [signer1, signer3],
        masterSwapper.address,
        usdcGarden,
        USDC_STRATEGY_PARAMS,
        [dai.address, 0],
      );

      const long2 = await createStrategy(
        'buy',
        'vote',
        [signer1, signer3],
        masterSwapper.address,
        daiGarden,
        DAI_STRATEGY_PARAMS,
        [usdc.address, 0],
      );
      // Execute USDC Garden strategy long1
      await executeStrategy(long1, { amount: ethers.BigNumber.from(1000 * 1000000) });
      // Execute DAI Garden strategy long2
      await executeStrategy(long2, { amount: ethers.utils.parseEther('1000') });
      await injectFakeProfits(long1, ethers.utils.parseEther('200')); // inject 200 DAI (19 decimals)
      await injectFakeProfits(long2, ethers.BigNumber.from(200 * 1000000)); // inject 200 USDC (6 decimals)
      // Finalize both strategies (long 2 has higher duration -> more rewardss)
      await finalizeStrategyAfterQuarter(long1);
      await finalizeStrategyImmediate(long2);
      // Check pending rewards for users at USDC Garden
      const signer1RewardsUSDC = await rewardsDistributor.getRewards(usdcGarden.address, signer1.address, [
        long1.address,
      ]);
      const signer3RewardsUSDC = await rewardsDistributor.getRewards(usdcGarden.address, signer3.address, [
        long1.address,
      ]);
      const signer1ProfitUSDC = signer1RewardsUSDC[6];
      const signer3ProfitUSDC = signer3RewardsUSDC[6];
      // Check pending rewards for users at DAI Garden
      const signer1RewardsDAI = await rewardsDistributor.getRewards(daiGarden.address, signer1.address, [
        long2.address,
      ]);
      const signer3RewardsDAI = await rewardsDistributor.getRewards(daiGarden.address, signer3.address, [
        long2.address,
      ]);
      const signer1ProfitDAI = signer1RewardsDAI[6];
      const signer3ProfitDAI = signer3RewardsDAI[6];
      // USDC Garden is set up to give all profit rewards to strategist
      // so signer 3 despite is LP and steward but gets no (0) profits
      // We calculate strategy profits
      const returnedLong1 = await long1.capitalReturned();
      const allocatedLong1 = await long1.capitalAllocated();
      const returnedLong2 = await long2.capitalReturned();
      const allocatedLong2 = await long2.capitalAllocated();
      const profitLong1 = returnedLong1.sub(allocatedLong1);
      const profitLong2 = returnedLong2.sub(allocatedLong2);
      const setAsideGarden1 = await usdcGarden.reserveAssetRewardsSetAside();
      const setAsideGarden2 = await daiGarden.reserveAssetRewardsSetAside();
      await expect(signer3ProfitUSDC).to.equal(0);
      await expect(signer1ProfitUSDC).to.be.closeTo(setAsideGarden1, 5);
      // DAI Garden is set up to give all profit rewards to stewards
      // so signer 1 despite is the strategist gets the same profits than signer3
      await expect(signer1ProfitDAI).to.equal(signer3ProfitDAI);
      await expect(signer1ProfitDAI.add(signer3ProfitDAI)).to.be.closeTo(setAsideGarden2, 5);
    });
    it('should claim and update BABL Rewards of Signer1 in USDC Garden and DAI Garden as contributor of 2 strategies in 2 different gardens with profit below expected return within a quarter', async function () {
      const whaleAddress = '0x6B175474E89094C44Da98b954EedeAC495271d0F'; // Has DAI
      const whaleSigner = await impersonateAddress(whaleAddress);
      await dai.connect(whaleSigner).transfer(signer1.address, ethers.utils.parseEther('5000'), {
        gasPrice: 0,
      });
      await dai.connect(whaleSigner).transfer(signer3.address, ethers.utils.parseEther('5000'), {
        gasPrice: 0,
      });
      await dai.connect(signer1).approve(babController.address, ethers.utils.parseEther('2000'), {
        gasPrice: 0,
      });

      const whaleAddress2 = '0x0a59649758aa4d66e25f08dd01271e891fe52199'; // Has USDC
      const whaleSigner2 = await impersonateAddress(whaleAddress2);
      const thousandUSDC = ethers.BigNumber.from(1e4 * 1e6);

      await usdc.connect(whaleSigner2).transfer(signer1.address, thousandUSDC, {
        gasPrice: 0,
      });
      await usdc.connect(whaleSigner2).transfer(signer3.address, thousandUSDC, {
        gasPrice: 0,
      });
      await usdc.connect(signer1).approve(babController.address, thousandUSDC, {
        gasPrice: 0,
      });
      const params = [...USDC_GARDEN_PARAMS];
      params[3] = thousandUSDC.div(10);
      // USC Garden
      await babController
        .connect(signer1)
        .createGarden(
          addresses.tokens.USDC,
          'Absolute USDC Return [beta]',
          'EYFA',
          'http...',
          0,
          params,
          thousandUSDC.div(2),
          [false, false, false],
          [0, 0, 0],
          {},
        );
      const gardens = await babController.getGardens();
      usdcGarden = await ethers.getContractAt('Garden', gardens[4]);

      // DAI Garden
      await babController
        .connect(signer1)
        .createGarden(
          addresses.tokens.DAI,
          'Absolute DAI Return [beta]',
          'EYFA',
          'http...',
          0,
          GARDEN_PARAMS_STABLE,
          ethers.utils.parseEther('500'),
          [false, false, false],
          [0, 0, 0],
          {},
        );
      const gardens2 = await babController.getGardens();
      daiGarden = await ethers.getContractAt('Garden', gardens2[5]);

      await ishtarGate.connect(signer1).setGardenAccess(signer3.address, daiGarden.address, 1, { gasPrice: 0 });
      await dai.connect(signer3).approve(daiGarden.address, ethers.utils.parseEther('500'), { gasPrice: 0 });
      await daiGarden.connect(signer3).deposit(ethers.utils.parseEther('500'), 1, signer3.getAddress(), false);

      await ishtarGate.connect(signer1).setGardenAccess(signer3.address, usdcGarden.address, 1, { gasPrice: 0 });
      await usdc.connect(signer3).approve(usdcGarden.address, thousandUSDC, { gasPrice: 0 });
      await usdcGarden.connect(signer3).deposit(thousandUSDC.div(2), 1, signer3.getAddress(), false);

      // Mining program has to be enabled before the strategy starts its execution

      const long1 = await createStrategy(
        'buy',
        'vote',
        [signer1, signer3],
        masterSwapper.address,
        usdcGarden,
        USDC_STRATEGY_PARAMS,
        [dai.address, 0],
      );

      const long2 = await createStrategy(
        'buy',
        'vote',
        [signer1, signer3],
        masterSwapper.address,
        daiGarden,
        DAI_STRATEGY_PARAMS,
        [usdc.address, 0],
      );
      // Execute USDC Garden strategy long1
      await executeStrategy(long1, { amount: ethers.BigNumber.from(1000 * 1000000) });

      // Execute DAI Garden strategy long2
      await executeStrategy(long2, { amount: ethers.utils.parseEther('1000') });

      await injectFakeProfits(long1, ethers.utils.parseEther('20')); // Using fake 18 decimals during the strategy execution
      await injectFakeProfits(long2, ethers.BigNumber.from(20 * 1000000)); // Dai has 18 decimals, we add usdc (6 decimals) during strategy execution

      // Finalize both strategies (long 2 has higher duration -> more rewardss)
      await finalizeStrategyAfterQuarter(long1);
      await finalizeStrategyImmediate(long2);

      // Check pending rewards for users at USDC Garden
      const signer1RewardsUSDC = await rewardsDistributor.getRewards(usdcGarden.address, signer1.address, [
        long1.address,
      ]);
      const signer1BABLUSDC = signer1RewardsUSDC[5];

      // Check pending rewards for users at DAI Garden
      const signer1RewardsDAI = await rewardsDistributor.getRewards(daiGarden.address, signer1.address, [
        long2.address,
      ]);
      const signer1BABLDAI = signer1RewardsDAI[5];

      // We claim our tokens and check that they are received properly
      await usdcGarden.connect(signer1).claimReturns([long1.address]);

      // We claim our tokens and check that they are received properly
      await daiGarden.connect(signer1).claimReturns([long2.address]);

      // Receive BABL token after claim
      const signer1BalanceBABL = await bablToken.balanceOf(signer1.address);
      expect(signer1BalanceBABL).to.be.closeTo(signer1BABLUSDC.add(signer1BABLDAI), ethers.utils.parseEther('0.0005'));
    });
    it('should claim and update BABL Rewards of Signer1 in USDC Garden and DAI Garden as contributor of 2 strategies in 2 different gardens without profit within a quarter', async function () {
      const whaleAddress = '0x6B175474E89094C44Da98b954EedeAC495271d0F'; // Has DAI
      const whaleSigner = await impersonateAddress(whaleAddress);
      await dai.connect(whaleSigner).transfer(signer1.address, ethers.utils.parseEther('5000'), {
        gasPrice: 0,
      });
      await dai.connect(whaleSigner).transfer(signer3.address, ethers.utils.parseEther('5000'), {
        gasPrice: 0,
      });
      await dai.connect(signer1).approve(babController.address, ethers.utils.parseEther('2000'), {
        gasPrice: 0,
      });

      const whaleAddress2 = '0x0a59649758aa4d66e25f08dd01271e891fe52199'; // Has USDC
      const whaleSigner2 = await impersonateAddress(whaleAddress2);
      const thousandUSDC = ethers.BigNumber.from(1e4 * 1e6);

      await usdc.connect(whaleSigner2).transfer(signer1.address, thousandUSDC, {
        gasPrice: 0,
      });
      await usdc.connect(whaleSigner2).transfer(signer3.address, thousandUSDC, {
        gasPrice: 0,
      });
      await usdc.connect(signer1).approve(babController.address, thousandUSDC, {
        gasPrice: 0,
      });
      const params = [...USDC_GARDEN_PARAMS];
      params[3] = thousandUSDC.div(10);
      // USC Garden
      await babController
        .connect(signer1)
        .createGarden(
          addresses.tokens.USDC,
          'Absolute USDC Return [beta]',
          'EYFA',
          'http...',
          0,
          params,
          thousandUSDC.div(2),
          [false, false, false],
          [0, 0, 0],
          {},
        );
      const gardens = await babController.getGardens();
      usdcGarden = await ethers.getContractAt('Garden', gardens[4]);

      // DAI Garden
      await babController
        .connect(signer1)
        .createGarden(
          addresses.tokens.DAI,
          'Absolute DAI Return [beta]',
          'EYFA',
          'http...',
          0,
          GARDEN_PARAMS_STABLE,
          ethers.utils.parseEther('500'),
          [false, false, false],
          [0, 0, 0],
          {},
        );
      const gardens2 = await babController.getGardens();
      daiGarden = await ethers.getContractAt('Garden', gardens2[5]);

      await ishtarGate.connect(signer1).setGardenAccess(signer3.address, daiGarden.address, 1, { gasPrice: 0 });
      await dai.connect(signer3).approve(daiGarden.address, ethers.utils.parseEther('500'), { gasPrice: 0 });
      await daiGarden.connect(signer3).deposit(ethers.utils.parseEther('500'), 1, signer3.getAddress(), false);

      await ishtarGate.connect(signer1).setGardenAccess(signer3.address, usdcGarden.address, 1, { gasPrice: 0 });
      await usdc.connect(signer3).approve(usdcGarden.address, thousandUSDC, { gasPrice: 0 });
      await usdcGarden.connect(signer3).deposit(thousandUSDC.div(2), 1, signer3.getAddress(), false);

      // Mining program has to be enabled before the strategy starts its execution

      const long1 = await createStrategy(
        'buy',
        'vote',
        [signer1, signer3],
        uniswapV3TradeIntegration.address,
        usdcGarden,
        USDC_STRATEGY_PARAMS,
        [weth.address, 0],
      );

      const long2 = await createStrategy(
        'buy',
        'vote',
        [signer1, signer3],
        uniswapV3TradeIntegration.address,
        daiGarden,
        DAI_STRATEGY_PARAMS,
        [usdc.address, 0],
      );
      // Execute USDC Garden strategy long1
      await executeStrategy(long1, { amount: ethers.BigNumber.from(1000 * 1000000) });

      // Execute DAI Garden strategy long2
      await executeStrategy(long2, { amount: ethers.utils.parseEther('1000') });

      await substractFakeProfits(long1, ethers.utils.parseEther('0.0020')); // Using fake 18 decimals during the strategy execution
      await substractFakeProfits(long2, ethers.BigNumber.from(20 * 1000000)); // Dai has 18 decimals, we add usdc (6 decimals) during strategy execution

      // Finalize both strategies (long 2 has higher duration -> more rewardss)
      await finalizeStrategyAfterQuarter(long1);
      await finalizeStrategyImmediate(long2);

      // Check pending rewards for users at USDC Garden
      const signer1RewardsUSDC = await rewardsDistributor.getRewards(usdcGarden.address, signer1.address, [
        long1.address,
      ]);
      const signer1BABLStrategistUSDC = signer1RewardsUSDC[0];
      const signer1BABLStewardUSDC = signer1RewardsUSDC[2];
      expect(signer1BABLStrategistUSDC).to.equal(0);
      expect(signer1BABLStewardUSDC).to.equal(0);

      const signer1BABLUSDC = signer1RewardsUSDC[5];

      // Check pending rewards for users at DAI Garden
      const signer1RewardsDAI = await rewardsDistributor.getRewards(daiGarden.address, signer1.address, [
        long2.address,
      ]);
      const signer1BABLStrategistDAI = signer1RewardsDAI[0];
      const signer1BABLStewardDAI = signer1RewardsDAI[2];
      expect(signer1BABLStrategistDAI).to.equal(0);
      expect(signer1BABLStewardDAI).to.equal(0);

      const signer1BABLDAI = signer1RewardsDAI[5];

      // We claim our tokens and check that they are received properly
      await usdcGarden.connect(signer1).claimReturns([long1.address]);

      // We claim our tokens and check that they are received properly
      await daiGarden.connect(signer1).claimReturns([long2.address]);

      // Receive BABL token after claim
      const signer1BalanceBABL = await bablToken.balanceOf(signer1.address);
      expect(signer1BalanceBABL).to.be.closeTo(signer1BABLUSDC.add(signer1BABLDAI), ethers.utils.parseEther('0.005'));
    });
    it('should not allow a race condition of two consecutive claims for the same rewards & profit of the same strategies', async function () {
      // Mining program has to be enabled before the strategy starts its execution

      const [long1, long2] = await createStrategies([{ garden: garden1 }, { garden: garden1 }]);

      await executeStrategy(long1, ONE_ETH);
      await executeStrategy(long2, ONE_ETH.mul(2));

      await injectFakeProfits(long1, ONE_ETH.mul(200));
      await finalizeStrategyAfterQuarter(long1);

      await finalizeStrategyAfterQuarter(long2);

      // Check pending rewards for users
      const signer1Rewards = await rewardsDistributor.getRewards(garden1.address, signer1.address, [
        long1.address,
        long2.address,
      ]);
      const signer1BABL = signer1Rewards[5];
      const signer2Rewards = await rewardsDistributor.getRewards(garden1.address, signer2.address, [
        long1.address,
        long2.address,
      ]);
      const signer2BABL = signer2Rewards[5];
      // Balances before claiming
      const signer1GardenBalance = await garden1.balanceOf(signer1.address);
      const signer2GardenBalance = await garden1.balanceOf(signer2.address);

      expect((await bablToken.balanceOf(signer1.address)).toString()).to.be.equal('0');
      expect((await bablToken.balanceOf(signer2.address)).toString()).to.be.equal('0');

      // Signer1 claims its tokens and check that they are received properly
      await garden1.connect(signer1).claimReturns([long1.address, long2.address]);
      const contributor = await garden1.getContributor(signer1.address);

      // Try again to claims the same tokens but no more tokens are delivered
      await expect(garden1.connect(signer1).claimReturns([long1.address, long2.address])).to.be.revertedWith('BAB#082');
      const contributor2 = await garden1.getContributor(signer1.address);

      await expect(contributor2[4].toString()).to.be.closeTo(contributor[4], ethers.utils.parseEther('0.00005'));

      // Signer2 claims his tokens and check that they are received properly
      await garden1.connect(signer2).claimReturns([long1.address, long2.address]);
      const contributor3 = await garden1.getContributor(signer2.address);
      // Try again to claims the same tokens but as there are no more tokens or rewards, it reverts
      await expect(garden1.connect(signer2).claimReturns([long1.address, long2.address])).to.be.revertedWith('BAB#082');
      const contributor4 = await garden1.getContributor(signer2.address);

      await expect(contributor4[4].toString()).to.be.closeTo(contributor3[4], ethers.utils.parseEther('0.00005'));

      // Check pending rewards for users (shouldn´t be any as they are already claimed)

      const signer1Rewards2 = await rewardsDistributor.getRewards(garden1.address, signer1.address, [
        long1.address,
        long2.address,
      ]);
      const signer1BABL2 = signer1Rewards2[5];
      const signer1Profits2 = signer1Rewards2[6];

      const signer2Rewards2 = await rewardsDistributor.getRewards(garden1.address, signer2.address, [
        long1.address,
        long2.address,
      ]);
      const signer2BABL2 = signer2Rewards2[5];
      const signer2Profits2 = signer2Rewards2[6];

      expect(signer1Profits2.toString()).to.be.equal('0');
      expect(signer1BABL2.toString()).to.be.equal('0');
      expect(signer2Profits2.toString()).to.be.equal('0');
      expect(signer2BABL2.toString()).to.be.equal('0');

      expect(await bablToken.balanceOf(signer1.address)).to.be.closeTo(signer1BABL, ethers.utils.parseEther('0.05'));
      expect(await bablToken.balanceOf(signer2.address)).to.be.closeTo(signer2BABL, ethers.utils.parseEther('0.05'));
      expect((await garden1.balanceOf(signer1.address)).toString()).to.be.equal(signer1GardenBalance);
      expect((await garden1.balanceOf(signer2.address)).toString()).to.be.equal(signer2GardenBalance);
    });

    it('should only provide new additional BABL and profits between claims (claiming results of 2 strategies only 1 with profit)', async function () {
      // Mining program has to be enabled before the strategy starts its execution

      const [long1, long2] = await createStrategies([{ garden: garden1 }, { garden: garden1 }]);

      await executeStrategy(long1, ONE_ETH);
      await executeStrategy(long2, ONE_ETH.mul(2));
      await injectFakeProfits(long1, ONE_ETH.mul(240));
      await finalizeStrategyAfterQuarter(long1);

      expect((await bablToken.balanceOf(signer1.address)).toString()).to.be.equal('0');

      const signer1Rewards = await rewardsDistributor.getRewards(garden1.address, signer1.address, [
        long1.address,
        long2.address,
      ]);
      const signer1BABL = signer1Rewards[5];
      const signer1Profit = signer1Rewards[6];

      await garden1.connect(signer1).claimReturns([long1.address, long2.address]);
      expect(await bablToken.balanceOf(signer1.address)).to.be.closeTo(signer1BABL, ethers.utils.parseEther('0.005'));
      expect(signer1Profit.toString()).to.be.closeTo('5983787580486307', ethers.utils.parseEther('0.005'));
      const signer1Rewards2 = await rewardsDistributor.getRewards(garden1.address, signer1.address, [
        long1.address,
        long2.address,
      ]);
      const signer1BABL2 = signer1Rewards2[5];
      const signer1Profit2 = signer1Rewards2[6];
      expect(signer1Profit2.toString()).to.be.equal('0');
      expect(signer1BABL2.toString()).to.be.equal('0');
      increaseTime(ONE_DAY_IN_SECONDS * 10);
      await finalizeStrategyAfterQuarter(long2);

      const signer1Rewards3 = await rewardsDistributor.getRewards(garden1.address, signer1.address, [
        long1.address,
        long2.address,
      ]);
      const signer1BABL3 = signer1Rewards3[5];
      const signer1Profit3 = signer1Rewards3[6];

      await garden1.connect(signer1).claimReturns([long1.address, long2.address]);
      expect(signer1Profit3.toString()).to.be.equal('0'); // Negative profit means no profit at all
      expect(signer1BABL3.toString()).to.be.closeTo('38617799592465210173386', signer1BABL3.div(100));
    });

    it('should only provide new additional BABL and profits between claims (claiming results of 2 strategies both with profit)', async function () {
      // Mining program has to be enabled before the strategy starts its execution

      const [long1, long2] = await createStrategies([{ garden: garden1 }, { garden: garden1 }]);
      await executeStrategy(long1, ONE_ETH);
      await executeStrategy(long2, ONE_ETH.mul(2));

      await injectFakeProfits(long1, ONE_ETH.mul(240));
      await finalizeStrategyAfterQuarter(long1);
      const signer1Rewards = await rewardsDistributor.getRewards(garden1.address, signer1.address, [
        long1.address,
        long2.address,
      ]);
      const signer1BABL = signer1Rewards[5];
      const signer1Profit = signer1Rewards[6];
      const signer2Rewards = await rewardsDistributor.getRewards(garden1.address, signer2.address, [
        long1.address,
        long2.address,
      ]);
      const signer2Profit = signer2Rewards[6];
      const rewardsSetAside1 = await garden1.reserveAssetRewardsSetAside(); // All long1 rewards available
      await garden1.connect(signer1).claimReturns([long1.address, long2.address]);
      await garden1.connect(signer2).claimReturns([long1.address, long2.address]);
      await injectFakeProfits(long2, ONE_ETH.mul(240));
      await finalizeStrategyAfterQuarter(long2);
      const rewardsSetAside3 = await garden1.reserveAssetRewardsSetAside(); // All long2 rewards available
      const signer1Rewards2 = await rewardsDistributor.getRewards(garden1.address, signer1.address, [
        long1.address,
        long2.address,
      ]);
      const signer1BABL2 = signer1Rewards2[5];
      const signer1Profit2 = signer1Rewards2[6];
      const signer2Rewards2 = await rewardsDistributor.getRewards(garden1.address, signer2.address, [
        long1.address,
        long2.address,
      ]);
      const signer2Profit2 = signer2Rewards2[6];
      const returnedLong1 = await long1.capitalReturned();
      const allocatedLong1 = await long1.capitalAllocated();
      const returnedLong2 = await long2.capitalReturned();
      const allocatedLong2 = await long2.capitalAllocated();
      const profitLong1 = returnedLong1.sub(allocatedLong1);
      const profitLong2 = returnedLong2.sub(allocatedLong2);
      const strategistLong1 = profitLong1.mul(10).div(100);
      const strategistLong2 = profitLong2.mul(10).div(100);
      const stewardLong1 = profitLong1.mul(5).div(100);
      const stewardLong2 = profitLong2.mul(5).div(100);
      await garden1.connect(signer1).claimReturns([long1.address, long2.address]);
      expect((await bablToken.balanceOf(signer1.address)).toString()).to.be.closeTo(
        signer1BABL.add(signer1BABL2),
        ethers.utils.parseEther('0.02'),
      );
      expect(rewardsSetAside1).to.be.closeTo(strategistLong1.add(stewardLong1), 5);
      expect(rewardsSetAside1).to.be.closeTo(signer1Profit.add(signer2Profit), 5);
      expect(rewardsSetAside1).to.be.closeTo(profitLong1.mul(15).div(100), 5);
      expect(rewardsSetAside3).to.be.closeTo(strategistLong2.add(stewardLong2), 10);
      expect(rewardsSetAside3).to.be.closeTo(signer1Profit2.add(signer2Profit2), 10);
      expect(rewardsSetAside3).to.be.closeTo(profitLong2.mul(15).div(100), 10);
      // user specific check
      // signer 1 has contributor power of 0.6 (60%) in balance
      expect(signer1Profit).to.be.closeTo(strategistLong1.add(stewardLong1.mul(60).div(100)), 10);
    });

    it('should check potential claim values of Profit and BABL Rewards', async function () {
      // Mining program has to be enabled before the strategy starts its execution

      const [long1, long2] = await createStrategies([{ garden: garden1 }, { garden: garden1 }]);

      await executeStrategy(long1, ONE_ETH);
      await executeStrategy(long2, ONE_ETH.mul(2));

      await injectFakeProfits(long1, ONE_ETH.mul(240));
      await finalizeStrategyAfterQuarter(long1);

      await injectFakeProfits(long2, ONE_ETH.mul(240));
      await finalizeStrategyAfterQuarter(long2);
      const signer1Rewards = await rewardsDistributor.getRewards(garden1.address, signer1.address, [
        long1.address,
        long2.address,
      ]);
      const signer1BABL = signer1Rewards[5];
      const signer1Profit = signer1Rewards[6];
      // Add calculations
      const returnedLong1 = await long1.capitalReturned();
      const allocatedLong1 = await long1.capitalAllocated();
      const returnedLong2 = await long2.capitalReturned();
      const allocatedLong2 = await long2.capitalAllocated();
      const profitLong1 = returnedLong1.sub(allocatedLong1);
      const profitLong2 = returnedLong2.sub(allocatedLong2);
      const strategistLong1 = profitLong1.mul(10).div(100);
      const strategistLong2 = profitLong2.mul(10).div(100);
      const stewardLong1 = profitLong1.mul(5).div(100);
      const stewardLong2 = profitLong2.mul(5).div(100);
      const long1BABL = await long1.strategyRewards();
      const long2BABL = await long2.strategyRewards();

      const estimateSigner1Long1Profit = strategistLong1.add(stewardLong1.mul(54).div(100)); // power 54%
      const estimateSigner1Long2Profit = strategistLong2.add(stewardLong2.mul(55).div(100)); // power 55%
      const signer1BABLStrategistLong1 = long1BABL.mul(10).div(100).mul(returnedLong1).div(allocatedLong1);
      const signer1BABLStrategistLong2 = long2BABL.mul(10).div(100).mul(returnedLong2).div(allocatedLong2);
      const signer1BABLStewardLong1 = long1BABL.mul(10).mul(54).div(10000); // power 54% stewards % in BABL is 10% (no 5%)
      const signer1BABLStewardLong2 = long2BABL.mul(10).mul(55).div(10000); // power 55% stewards % in BABL is 10% (no 5%)
      const signer1BABLLPLong1 = long1BABL.mul(80).mul(54).div(10000); // power 54%
      const signer1BABLLPLong2 = long2BABL.mul(80).mul(55).div(10000); // power 55%
      let totalSigner1BABLLong1 = signer1BABLStrategistLong1.add(signer1BABLStewardLong1).add(signer1BABLLPLong1);
      let totalSigner1BABLLong2 = signer1BABLStrategistLong2.add(signer1BABLStewardLong2).add(signer1BABLLPLong2);

      // 10% add bonus creator
      totalSigner1BABLLong1 = totalSigner1BABLLong1.add(totalSigner1BABLLong1.mul(10).div(100));
      totalSigner1BABLLong2 = totalSigner1BABLLong2.add(totalSigner1BABLLong2.mul(10).div(100));
      expect(signer1Profit).to.be.closeTo(
        estimateSigner1Long1Profit.add(estimateSigner1Long2Profit),
        signer1Profit.div(50),
      ); // 2%
      expect(signer1BABL).to.be.closeTo(totalSigner1BABLLong1.add(totalSigner1BABLLong2), signer1BABL.div(50)); // 2%
    });

    it('should claim and update balances of Signer1 either Garden tokens or BABL rewards as contributor of 5 strategies (4 with positive profits) of 2 different Gardens with different timings along 3 Years', async function () {
      // Mining program has to be enabled before the strategy starts its execution

      const [long1, long2, long3, long4, long5] = await createStrategies([
        { garden: garden1 },
        { garden: garden1 },
        { garden: garden2 },
        { garden: garden2 },
        { garden: garden2 },
      ]);

      await executeStrategy(long1, ONE_ETH);
      await executeStrategy(long2, ONE_ETH);
      await executeStrategy(long3, ONE_ETH);
      await executeStrategy(long4, ONE_ETH);
      await executeStrategy(long5, ONE_ETH);

      increaseTime(ONE_DAY_IN_SECONDS * 30);

      await injectFakeProfits(long1, ONE_ETH.mul(120));
      await finalizeStrategyAfterQuarter(long1);

      await finalizeStrategyAfter2Quarters(long2);

      await injectFakeProfits(long3, ONE_ETH.mul(120));
      await finalizeStrategyAfter2Years(long3);

      await injectFakeProfits(long4, ONE_ETH.mul(142));
      await finalizeStrategyAfter2Quarters(long4);

      await injectFakeProfits(long5, ONE_ETH.mul(142));
      await finalizeStrategyAfter3Quarters(long5);

      // We claim our tokens and check that they are received properly
      const signer1Rewards = await rewardsDistributor.getRewards(garden1.address, signer1.address, [
        long1.address,
        long2.address,
      ]);
      const signer1BABL = signer1Rewards[5];
      const signer1Profit = signer1Rewards[6];
      const signer2Rewards = await rewardsDistributor.getRewards(garden1.address, signer2.address, [
        long1.address,
        long2.address,
      ]);
      const signer2BABL = signer2Rewards[5];
      const signer2Profit = signer2Rewards[6];

      await garden1.connect(signer1).claimReturns([long1.address, long2.address]);
      await garden1.connect(signer2).claimReturns([long1.address, long2.address]);

      expect(await bablToken.balanceOf(signer1.address)).to.be.closeTo(signer1BABL, ethers.utils.parseEther('0.0005'));
      expect(await bablToken.balanceOf(signer2.address)).to.be.closeTo(signer2BABL, ethers.utils.parseEther('0.0005'));
      expect(signer1Profit.toString()).to.be.closeTo('3641062268321416', ethers.utils.parseEther('0.0005'));
      expect(signer2Profit.toString()).to.be.closeTo('871026681481226', ethers.utils.parseEther('0.0005'));
      const signer1Rewards2 = await rewardsDistributor.getRewards(garden2.address, signer1.address, [
        long3.address,
        long4.address,
        long5.address,
      ]);
      const signer1BABL2 = signer1Rewards2[5];
      const signer1Profit2 = signer1Rewards2[6];

      const signer2Rewards2 = await rewardsDistributor.getRewards(garden2.address, signer2.address, [
        long3.address,
        long4.address,
        long5.address,
      ]);
      const signer2BABL2 = signer2Rewards2[5];
      const signer2Profit2 = signer2Rewards2[6];

      await garden2.connect(signer1).claimReturns([long3.address, long4.address, long5.address]);
      await garden2.connect(signer2).claimReturns([long3.address, long4.address, long5.address]);

      expect(await bablToken.balanceOf(signer1.address)).to.be.closeTo(
        signer1BABL2.add(signer1BABL),
        ethers.utils.parseEther('0.0005'),
      );
      expect(await bablToken.balanceOf(signer2.address)).to.be.closeTo(
        signer2BABL2.add(signer2BABL),
        ethers.utils.parseEther('0.0005'),
      );

      // expect(signer1Profit2.toString()).to.be.closeTo('12620698068025778', ethers.utils.parseEther('0.00005'));
      // expect(signer2Profit2.toString()).to.be.closeTo('2283637919986919', ethers.utils.parseEther('0.00005'));
      // If we use block 13665320 to test NFT staking
      expect(signer1Profit2.toString()).to.be.closeTo('11708791017819073', ethers.utils.parseEther('0.00005'));
      expect(signer2Profit2.toString()).to.be.closeTo('2118621695754461', ethers.utils.parseEther('0.00005'));
    });

    it('A user cannot claim strategies from 2 different gardens at the same time avoiding malicious bypassing of the claimedAt control (e.g. using claimedAtfrom different gardens over the same strategies)', async function () {
      // Mining program has to be enabled before the strategy starts its execution

      const [long1, long2, long3, long4, long5] = await createStrategies([
        { garden: garden1 },
        { garden: garden1 },
        { garden: garden2 },
        { garden: garden2 },
        { garden: garden2 },
      ]);

      await executeStrategy(long1, ONE_ETH);
      await executeStrategy(long2, ONE_ETH);
      await executeStrategy(long3, ONE_ETH);
      await executeStrategy(long4, ONE_ETH);
      await executeStrategy(long5, ONE_ETH);

      increaseTime(ONE_DAY_IN_SECONDS * 30);

      await injectFakeProfits(long1, ONE_ETH.mul(200));
      await finalizeStrategyAfterQuarter(long1);

      await finalizeStrategyAfterQuarter(long2);

      await injectFakeProfits(long3, ONE_ETH.mul(200));
      await finalizeStrategyAfterQuarter(long3);

      await injectFakeProfits(long4, ONE_ETH.mul(222));
      await finalizeStrategyAfterQuarter(long4);

      await injectFakeProfits(long5, ONE_ETH.mul(222));
      await finalizeStrategyAfterQuarter(long5);

      // We try to hack the system bypassing claimedAt mistmaching different gardens with different strategies
      await expect(
        garden1
          .connect(signer1)
          .claimReturns([long1.address, long2.address, long3.address, long4.address, long5.address]),
      ).to.be.revertedWith('BAB#073');
    });
    it('A user cannot get rewards from strategies of 2 different gardens at the same time avoiding malicious bypassing of the claimedAt control (e.g. using claimedAtfrom different gardens over the same strategies)', async function () {
      // Mining program has to be enabled before the strategy starts its execution

      const [long1, long2, long3, long4, long5] = await createStrategies([
        { garden: garden1 },
        { garden: garden1 },
        { garden: garden2 },
        { garden: garden2 },
        { garden: garden2 },
      ]);

      await executeStrategy(long1, ONE_ETH);
      await executeStrategy(long2, ONE_ETH);
      await executeStrategy(long3, ONE_ETH);
      await executeStrategy(long4, ONE_ETH);
      await executeStrategy(long5, ONE_ETH);

      increaseTime(ONE_DAY_IN_SECONDS * 30);

      await injectFakeProfits(long1, ONE_ETH.mul(200));
      await finalizeStrategyAfterQuarter(long1);

      await finalizeStrategyAfterQuarter(long2);

      await injectFakeProfits(long3, ONE_ETH.mul(200));
      await finalizeStrategyAfterQuarter(long3);

      await injectFakeProfits(long4, ONE_ETH.mul(222));
      await finalizeStrategyAfterQuarter(long4);

      await injectFakeProfits(long5, ONE_ETH.mul(222));
      await finalizeStrategyAfterQuarter(long5);

      // We try to hack the system bypassing claimedAt mistmaching different gardens with different strategies

      await expect(
        rewardsDistributor.getRewards(garden2.address, signer1.address, [
          long1.address,
          long2.address,
          long3.address,
          long4.address,
          long5.address,
        ]),
      ).to.be.revertedWith('BAB#073');
    });
  });
  describe('NFT stake in Gardens to boost BABL rewards', function () {
    it('can stake common prophet NFT in a garden to get 1% LP', async function () {
      const raul = await impersonateAddress('0x166D00d97AF29F7F6a8cD725F601023b843ade66');
      const prophetsNFT = await ethers.getContractAt('IProphets', nft.address);
      await prophetsNFT.connect(raul).transferFrom(raul.address, signer2.address, 37, { gasPrice: 0 }); // NFT transfer
      const [id, babl, strategist, voter, lp, creator, ts] = await prophetsNFT.getStakedProphetAttrs(
        signer2.address,
        garden1.address,
      );
      expect(id).to.eq(0);
      expect(babl).to.eq(0);
      expect(strategist).to.eq(0);
      expect(voter).to.eq(0);
      expect(lp).to.eq(0);
      expect(creator).to.eq(0);
      expect(ts).to.eq(0);
      const [long1, long2] = await createStrategies([{ garden: garden1 }, { garden: garden1 }]);
      await executeStrategy(long1, ONE_ETH.mul(2));
      await increaseTime(ONE_DAY_IN_SECONDS * 30);
      await finalizeStrategyImmediate(long1);
      // Now we stake a prophet
      const rewardsSigner2Long1 = await rewardsDistributor.getRewards(garden1.address, signer2.address, [
        long1.address,
      ]);
      await prophetsNFT.connect(signer2).stake(37, garden1.address, { gasPrice: 0 }); // NFT stake
      const [id2, babl2, strategist2, voter2, lp2, creator2, ts2] = await prophetsNFT.getStakedProphetAttrs(
        signer2.address,
        garden1.address,
      );
      const block = await ethers.provider.getBlock();
      expect(id2).to.eq(37);
      expect(babl2).to.eq(eth(5));
      expect(strategist2).to.eq(0);
      expect(voter2).to.eq(0);
      expect(lp2).to.eq(eth(0.01));
      expect(creator2).to.eq(0);
      expect(ts2).to.eq(block.timestamp);
      await executeStrategy(long2, ONE_ETH.mul(2));
      await increaseTime(ONE_DAY_IN_SECONDS * 30);
      await finalizeStrategyImmediate(long2);
      const bonusLP = rewardsSigner2Long1[4].mul(lp2).div(eth(1));
      const rewardsSigner2Long2 = await rewardsDistributor.getRewards(garden1.address, signer2.address, [
        long2.address,
      ]);
      expect(rewardsSigner2Long2[4]).to.be.closeTo(rewardsSigner2Long1[4].add(bonusLP), rewardsSigner2Long2[4].div(50));
    });
    it('can stake great prophet NFT in a garden to get 3.5% strategist, 1.5% steward, 4.5% LP and 1% creator bonus', async function () {
      const token = addresses.tokens.WETH;
      const tokenId = 8986;
      const prophetsNFT = await ethers.getContractAt('IProphets', nft.address);
      const NFTOwner = await impersonateAddress(await prophetsNFT.ownerOf(tokenId));
      await prophetsNFT.connect(NFTOwner).transferFrom(NFTOwner.address, signer1.address, tokenId, { gasPrice: 0 }); // NFT transfer
      const newGarden1 = await createGarden({ reserveAsset: token });
      const newGarden2 = await createGarden({ reserveAsset: token });
      // We stake the great prophet in newGarden1
      await prophetsNFT.connect(signer1).stake(tokenId, newGarden1.address, { gasPrice: 0 }); // NFT stake
      const [id2, babl2, strategist2, voter2, lp2, creator2, ts2] = await prophetsNFT.getStakedProphetAttrs(
        signer1.address,
        newGarden1.address,
      );
      const block = await ethers.provider.getBlock();
      expect(id2).to.eq(tokenId);
      expect(babl2).to.eq(eth(55));
      expect(strategist2).to.eq(eth(0.035));
      expect(voter2).to.eq(eth(0.015));
      expect(lp2).to.eq(eth(0.045));
      expect(creator2).to.eq(eth(0.01));
      expect(ts2).to.eq(block.timestamp);
      // We use 2 different gardens to run similar strategies in parallel
      const [long1, long2] = await createStrategies([{ garden: newGarden1 }, { garden: newGarden2 }]);
      await executeStrategy(long1, ONE_ETH.mul(2));
      await injectFakeProfits(long1, ONE_ETH.mul(200));
      await increaseTime(ONE_DAY_IN_SECONDS * 30);
      await finalizeStrategyImmediate(long1);
      const rewardsSigner1Long1 = await rewardsDistributor.getRewards(newGarden1.address, signer1.address, [
        long1.address,
      ]);
      await executeStrategy(long2, ONE_ETH.mul(2));
      await injectFakeProfits(long2, ONE_ETH.mul(200));
      await increaseTime(ONE_DAY_IN_SECONDS * 30);
      await finalizeStrategyImmediate(long2);
      const rewardsSigner1Long2 = await rewardsDistributor.getRewards(newGarden2.address, signer1.address, [
        long2.address,
      ]);
      const bonusStrategist = rewardsSigner1Long2[0].mul(strategist2).div(eth(1));
      const bonusSteward = rewardsSigner1Long2[2].mul(voter2).div(eth(1));
      const bonusLP = rewardsSigner1Long2[4].mul(lp2).div(eth(1));
      const bonusCreator = rewardsSigner1Long2[7].mul(creator2).div(eth(1));
      expect(rewardsSigner1Long1[0]).to.be.closeTo(
        rewardsSigner1Long2[0].add(bonusStrategist),
        rewardsSigner1Long1[0].div(50),
      );
      expect(rewardsSigner1Long1[2]).to.be.closeTo(
        rewardsSigner1Long2[2].add(bonusSteward),
        rewardsSigner1Long1[2].div(50),
      );
      expect(rewardsSigner1Long1[4]).to.be.closeTo(rewardsSigner1Long2[4].add(bonusLP), rewardsSigner1Long1[4].div(50));
      expect(rewardsSigner1Long1[7]).to.be.closeTo(
        rewardsSigner1Long2[7].add(bonusCreator),
        rewardsSigner1Long1[7].div(50),
      );
    });
    it('can NOT use great prophet NFT bonuses if staked after the strategy ends', async function () {
      const token = addresses.tokens.WETH;
      const tokenId = 8986;
      const prophetsNFT = await ethers.getContractAt('IProphets', nft.address);
      const NFTOwner = await impersonateAddress(await prophetsNFT.ownerOf(tokenId));
      await prophetsNFT.connect(NFTOwner).transferFrom(NFTOwner.address, signer1.address, tokenId, { gasPrice: 0 }); // NFT transfer
      const newGarden1 = await createGarden({ reserveAsset: token });
      const newGarden2 = await createGarden({ reserveAsset: token });
      // We use 2 different gardens to run similar strategies in parallel
      const [long1, long2] = await createStrategies([{ garden: newGarden1 }, { garden: newGarden2 }]);
      await executeStrategy(long1, ONE_ETH.mul(2));
      await injectFakeProfits(long1, ONE_ETH.mul(200));
      await increaseTime(ONE_DAY_IN_SECONDS * 30);
      await finalizeStrategyImmediate(long1);

      // We stake the great prophet in newGarden1 after the strategy ends
      await prophetsNFT.connect(signer1).stake(tokenId, newGarden1.address, { gasPrice: 0 }); // NFT staked

      const rewardsSigner1Long1 = await rewardsDistributor.getRewards(newGarden1.address, signer1.address, [
        long1.address,
      ]);

      await executeStrategy(long2, ONE_ETH.mul(2));
      await injectFakeProfits(long2, ONE_ETH.mul(200));
      await increaseTime(ONE_DAY_IN_SECONDS * 30);
      await finalizeStrategyImmediate(long2);

      const rewardsSigner1Long2 = await rewardsDistributor.getRewards(newGarden2.address, signer1.address, [
        long2.address,
      ]);
      expect(rewardsSigner1Long1[0]).to.be.closeTo(rewardsSigner1Long2[0], rewardsSigner1Long1[0].div(50));
      expect(rewardsSigner1Long1[2]).to.be.closeTo(rewardsSigner1Long2[2], rewardsSigner1Long1[2].div(50));
      expect(rewardsSigner1Long1[4]).to.be.closeTo(rewardsSigner1Long2[4], rewardsSigner1Long1[4].div(50));
      expect(rewardsSigner1Long1[7]).to.be.closeTo(rewardsSigner1Long2[7], rewardsSigner1Long1[7].div(50));
    });
    it('can get proportional 50% of prophet NFT bonuses if staked after the strategy executed and before it finishes', async function () {
      const token = addresses.tokens.WETH;
      const tokenId = 8986;
      const prophetsNFT = await ethers.getContractAt('IProphets', nft.address);
      const NFTOwner = await impersonateAddress(await prophetsNFT.ownerOf(tokenId));
      await prophetsNFT.connect(NFTOwner).transferFrom(NFTOwner.address, signer1.address, tokenId, { gasPrice: 0 }); // NFT transfer
      const newGarden1 = await createGarden({ reserveAsset: token });
      const newGarden2 = await createGarden({ reserveAsset: token });
      // We use 2 different gardens to run similar strategies in parallel
      const [long1, long2] = await createStrategies([{ garden: newGarden1 }, { garden: newGarden2 }]);
      await executeStrategy(long1, ONE_ETH.mul(2));
      await injectFakeProfits(long1, ONE_ETH.mul(200));
      await increaseTime(ONE_DAY_IN_SECONDS * 15);
      // We stake the great prophet in newGarden1 after the strategy ends
      await prophetsNFT.connect(signer1).stake(tokenId, newGarden1.address, { gasPrice: 0 }); // NFT staked
      await increaseTime(ONE_DAY_IN_SECONDS * 15);
      await finalizeStrategyImmediate(long1);
      const [id2, babl2, strategist2, voter2, lp2, creator2, ts2] = await prophetsNFT.getStakedProphetAttrs(
        signer1.address,
        newGarden1.address,
      );

      const rewardsSigner1Long1 = await rewardsDistributor.getRewards(newGarden1.address, signer1.address, [
        long1.address,
      ]);

      await executeStrategy(long2, ONE_ETH.mul(2));
      await injectFakeProfits(long2, ONE_ETH.mul(200));
      await increaseTime(ONE_DAY_IN_SECONDS * 30);
      await finalizeStrategyImmediate(long2);

      const rewardsSigner1Long2 = await rewardsDistributor.getRewards(newGarden2.address, signer1.address, [
        long2.address,
      ]);
      const bonusStrategist = rewardsSigner1Long2[0].mul(strategist2).div(eth(1));
      const bonusSteward = rewardsSigner1Long2[2].mul(voter2).div(eth(1));
      const bonusLP = rewardsSigner1Long2[4].mul(lp2).div(eth(1));
      const bonusCreator = rewardsSigner1Long2[7].mul(creator2).div(eth(1));
      expect(rewardsSigner1Long1[0]).to.be.closeTo(
        rewardsSigner1Long2[0].add(bonusStrategist.div(2)),
        rewardsSigner1Long1[0].div(50),
      );
      expect(rewardsSigner1Long1[2]).to.be.closeTo(
        rewardsSigner1Long2[2].add(bonusSteward.div(2)),
        rewardsSigner1Long1[2].div(50),
      );
      expect(rewardsSigner1Long1[4]).to.be.closeTo(
        rewardsSigner1Long2[4].add(bonusLP.div(2)),
        rewardsSigner1Long1[4].div(50),
      );
      expect(rewardsSigner1Long1[7]).to.be.closeTo(
        rewardsSigner1Long2[7].add(bonusCreator.div(2)),
        rewardsSigner1Long1[7].div(50),
      );
    });
    it('can get proportional 66% of prophet NFT bonuses if staked after the strategy executed and before it finishes', async function () {
      const token = addresses.tokens.WETH;
      const tokenId = 8986;
      const prophetsNFT = await ethers.getContractAt('IProphets', nft.address);
      const NFTOwner = await impersonateAddress(await prophetsNFT.ownerOf(tokenId));
      await prophetsNFT.connect(NFTOwner).transferFrom(NFTOwner.address, signer1.address, tokenId, { gasPrice: 0 }); // NFT transfer
      const newGarden1 = await createGarden({ reserveAsset: token });
      const newGarden2 = await createGarden({ reserveAsset: token });
      // We use 2 different gardens to run similar strategies in parallel
      const [long1, long2] = await createStrategies([{ garden: newGarden1 }, { garden: newGarden2 }]);
      await executeStrategy(long1, ONE_ETH.mul(2));
      await injectFakeProfits(long1, ONE_ETH.mul(200));
      await increaseTime(ONE_DAY_IN_SECONDS * 10);
      // We stake the great prophet in newGarden1 after the strategy ends
      await prophetsNFT.connect(signer1).stake(tokenId, newGarden1.address, { gasPrice: 0 }); // NFT staked
      await increaseTime(ONE_DAY_IN_SECONDS * 20);
      await finalizeStrategyImmediate(long1);
      const [id2, babl2, strategist2, voter2, lp2, creator2, ts2] = await prophetsNFT.getStakedProphetAttrs(
        signer1.address,
        newGarden1.address,
      );

      const rewardsSigner1Long1 = await rewardsDistributor.getRewards(newGarden1.address, signer1.address, [
        long1.address,
      ]);

      await executeStrategy(long2, ONE_ETH.mul(2));
      await injectFakeProfits(long2, ONE_ETH.mul(200));
      await increaseTime(ONE_DAY_IN_SECONDS * 30);
      await finalizeStrategyImmediate(long2);

      const rewardsSigner1Long2 = await rewardsDistributor.getRewards(newGarden2.address, signer1.address, [
        long2.address,
      ]);
      const bonusStrategist = rewardsSigner1Long2[0].mul(strategist2).div(eth(1));
      const bonusSteward = rewardsSigner1Long2[2].mul(voter2).div(eth(1));
      const bonusLP = rewardsSigner1Long2[4].mul(lp2).div(eth(1));
      const bonusCreator = rewardsSigner1Long2[7].mul(creator2).div(eth(1));
      expect(rewardsSigner1Long1[0]).to.be.closeTo(
        rewardsSigner1Long2[0].add(bonusStrategist.mul(2).div(3)),
        rewardsSigner1Long1[0].div(50),
      );
      expect(rewardsSigner1Long1[2]).to.be.closeTo(
        rewardsSigner1Long2[2].add(bonusSteward.mul(2).div(3)),
        rewardsSigner1Long1[2].div(50),
      );
      expect(rewardsSigner1Long1[4]).to.be.closeTo(
        rewardsSigner1Long2[4].add(bonusLP.mul(2).div(3)),
        rewardsSigner1Long1[4].div(50),
      );
      expect(rewardsSigner1Long1[7]).to.be.closeTo(
        rewardsSigner1Long2[7].add(bonusCreator.mul(2).div(3)),
        rewardsSigner1Long1[7].div(50),
      );
    });
    it('can get proportional 33% of prophet NFT bonuses if staked after the strategy executed and before it finishes', async function () {
      const token = addresses.tokens.WETH;
      const tokenId = 8986;
      const prophetsNFT = await ethers.getContractAt('IProphets', nft.address);
      const NFTOwner = await impersonateAddress(await prophetsNFT.ownerOf(tokenId));
      await prophetsNFT.connect(NFTOwner).transferFrom(NFTOwner.address, signer1.address, tokenId, { gasPrice: 0 }); // NFT transfer
      const newGarden1 = await createGarden({ reserveAsset: token });
      const newGarden2 = await createGarden({ reserveAsset: token });
      // We use 2 different gardens to run similar strategies in parallel
      const [long1, long2] = await createStrategies([{ garden: newGarden1 }, { garden: newGarden2 }]);
      await executeStrategy(long1, ONE_ETH.mul(2));
      await injectFakeProfits(long1, ONE_ETH.mul(200));
      await increaseTime(ONE_DAY_IN_SECONDS * 20);
      // We stake the great prophet in newGarden1 after the strategy ends
      await prophetsNFT.connect(signer1).stake(tokenId, newGarden1.address, { gasPrice: 0 }); // NFT staked
      await increaseTime(ONE_DAY_IN_SECONDS * 10);
      await finalizeStrategyImmediate(long1);
      const [id2, babl2, strategist2, voter2, lp2, creator2, ts2] = await prophetsNFT.getStakedProphetAttrs(
        signer1.address,
        newGarden1.address,
      );

      const rewardsSigner1Long1 = await rewardsDistributor.getRewards(newGarden1.address, signer1.address, [
        long1.address,
      ]);

      await executeStrategy(long2, ONE_ETH.mul(2));
      await injectFakeProfits(long2, ONE_ETH.mul(200));
      await increaseTime(ONE_DAY_IN_SECONDS * 30);
      await finalizeStrategyImmediate(long2);

      const rewardsSigner1Long2 = await rewardsDistributor.getRewards(newGarden2.address, signer1.address, [
        long2.address,
      ]);
      const bonusStrategist = rewardsSigner1Long2[0].mul(strategist2).div(eth(1));
      const bonusSteward = rewardsSigner1Long2[2].mul(voter2).div(eth(1));
      const bonusLP = rewardsSigner1Long2[4].mul(lp2).div(eth(1));
      const bonusCreator = rewardsSigner1Long2[7].mul(creator2).div(eth(1));
      expect(rewardsSigner1Long1[0]).to.be.closeTo(
        rewardsSigner1Long2[0].add(bonusStrategist.div(3)),
        rewardsSigner1Long1[0].div(50),
      );
      expect(rewardsSigner1Long1[2]).to.be.closeTo(
        rewardsSigner1Long2[2].add(bonusSteward.div(3)),
        rewardsSigner1Long1[2].div(50),
      );
      expect(rewardsSigner1Long1[4]).to.be.closeTo(
        rewardsSigner1Long2[4].add(bonusLP.div(3)),
        rewardsSigner1Long1[4].div(50),
      );
      expect(rewardsSigner1Long1[7]).to.be.closeTo(
        rewardsSigner1Long2[7].add(bonusCreator.div(3)),
        rewardsSigner1Long1[7].div(50),
      );
    });
  });
});<|MERGE_RESOLUTION|>--- conflicted
+++ resolved
@@ -1058,10 +1058,6 @@
     it('should calculate correct BABL in case of 1 strategy with total duration of 2 quarters', async function () {
       const [miningData] = await rewardsDistributor.checkMining(1, ADDRESS_ZERO);
       const now = miningData[0];
-<<<<<<< HEAD
-=======
-
->>>>>>> 2625b8b9
       const [long1] = await createStrategies([{ garden: garden1 }]);
 
       await executeStrategy(long1, ONE_ETH);
@@ -1362,13 +1358,6 @@
       const rewardsLong4 = await long4.strategyRewards();
       const rewardsLong5 = await long5.strategyRewards();
 
-<<<<<<< HEAD
-      const rewards1 = parse('14671.969613046743957495');
-      const rewards2 = parse('36096.953845806641677925');
-      const rewards3 = parse('104047.211350494729542019');
-      const rewards4 = parse('117451.285407629161403613');
-      const rewards5 = parse('147539.387931271969046346');
-=======
       /* const rewards1 = parse('14671.966667585869371740');
       const rewards2 = parse('36096.951426471299806363');
       const rewards3 = parse('104047.210918636801712873');
@@ -1381,7 +1370,6 @@
       const rewards3 = parse('104046.896057485702332952');
       const rewards4 = parse('117449.939320854562745237');
       const rewards5 = parse('147536.480743613679287247');
->>>>>>> 2625b8b9
 
       expect(rewardsLong1).to.be.closeTo(rewards1, eth('0.5'));
       expect(rewardsLong2).to.be.closeTo(rewards2, eth('0.5'));
@@ -1429,13 +1417,6 @@
       const rewardsLong4 = await long4.strategyRewards();
       const rewardsLong5 = await long5.strategyRewards();
 
-<<<<<<< HEAD
-      const rewards1 = parse('15155.933452641217618416');
-      const rewards2 = parse('36096.937332231609664089');
-      const rewards3 = parse('107479.271390278235568100');
-      const rewards4 = parse('121325.449840546307705846');
-      const rewards5 = parse('152941.315065880026180203');
-=======
       /* const rewards1 = parse('15155.933452641217618416');
       const rewards2 = parse('36096.936107085705229522');
       const rewards3 = parse('107479.271149546266710805');
@@ -1448,7 +1429,6 @@
       const rewards3 = parse('107239.812891459833566632');
       const rewards4 = parse('121054.105410329289883519');
       const rewards5 = parse('152561.879804255854131469');
->>>>>>> 2625b8b9
 
       expect(rewardsLong1).to.be.closeTo(rewards1, eth('0.5'));
       expect(rewardsLong2).to.be.closeTo(rewards2, eth('0.5'));
