--- conflicted
+++ resolved
@@ -3371,11 +3371,7 @@
           {},
         );
       const gardens = await babController.getGardens();
-<<<<<<< HEAD
-      daiGarden = await ethers.getContractAt('Garden', gardens[6]);
-=======
-      daiGarden = await ethers.getContractAt('IGarden', gardens[4]);
->>>>>>> f012c062
+      daiGarden = await ethers.getContractAt('IGarden', gardens[6]);
 
       await ishtarGate.connect(signer1).setGardenAccess(signer3.address, daiGarden.address, 1, { gasPrice: 0 });
       await dai.connect(signer3).approve(daiGarden.address, eth('500'), { gasPrice: 0 });
@@ -3454,11 +3450,7 @@
           {},
         );
       const gardens = await babController.getGardens();
-<<<<<<< HEAD
-      usdcGarden = await ethers.getContractAt('Garden', gardens[6]);
-=======
-      usdcGarden = await ethers.getContractAt('IGarden', gardens[4]);
->>>>>>> f012c062
+      usdcGarden = await ethers.getContractAt('IGarden', gardens[6]);
 
       await ishtarGate.connect(signer1).setGardenAccess(signer3.address, usdcGarden.address, 1, { gasPrice: 0 });
       await usdc.connect(signer3).approve(usdcGarden.address, thousandUSDC, { gasPrice: 0 });
@@ -3553,11 +3545,7 @@
           {},
         );
       const gardens = await babController.getGardens();
-<<<<<<< HEAD
-      usdcGarden = await ethers.getContractAt('Garden', gardens[6]);
-=======
-      usdcGarden = await ethers.getContractAt('IGarden', gardens[4]);
->>>>>>> f012c062
+      usdcGarden = await ethers.getContractAt('IGarden', gardens[6]);
 
       // DAI Garden
       await babController
@@ -3575,11 +3563,7 @@
           {},
         );
       const gardens2 = await babController.getGardens();
-<<<<<<< HEAD
-      daiGarden = await ethers.getContractAt('Garden', gardens2[7]);
-=======
-      daiGarden = await ethers.getContractAt('IGarden', gardens2[5]);
->>>>>>> f012c062
+      daiGarden = await ethers.getContractAt('IGarden', gardens2[7]);
 
       await ishtarGate.connect(signer1).setGardenAccess(signer3.address, daiGarden.address, 1, { gasPrice: 0 });
       await dai.connect(signer3).approve(daiGarden.address, eth('500'), { gasPrice: 0 });
@@ -3699,11 +3683,7 @@
         {},
       );
       const gardens = await babController.getGardens();
-<<<<<<< HEAD
-      usdcGarden = await ethers.getContractAt('Garden', gardens[6]);
-=======
-      usdcGarden = await ethers.getContractAt('IGarden', gardens[4]);
->>>>>>> f012c062
+      usdcGarden = await ethers.getContractAt('IGarden', gardens[6]);
 
       // DAI Garden
       await babController.connect(signer1).createGarden(
@@ -3720,11 +3700,7 @@
         {},
       );
       const gardens2 = await babController.getGardens();
-<<<<<<< HEAD
-      daiGarden = await ethers.getContractAt('Garden', gardens2[7]);
-=======
-      daiGarden = await ethers.getContractAt('IGarden', gardens2[5]);
->>>>>>> f012c062
+      daiGarden = await ethers.getContractAt('IGarden', gardens2[7]);
 
       await ishtarGate.connect(signer1).setGardenAccess(signer3.address, daiGarden.address, 1, { gasPrice: 0 });
       await dai.connect(signer3).approve(daiGarden.address, eth('500'), { gasPrice: 0 });
@@ -3846,11 +3822,7 @@
           {},
         );
       const gardens = await babController.getGardens();
-<<<<<<< HEAD
-      usdcGarden = await ethers.getContractAt('Garden', gardens[6]);
-=======
-      usdcGarden = await ethers.getContractAt('IGarden', gardens[4]);
->>>>>>> f012c062
+      usdcGarden = await ethers.getContractAt('IGarden', gardens[6]);
 
       // DAI Garden
       await babController
@@ -3868,11 +3840,7 @@
           {},
         );
       const gardens2 = await babController.getGardens();
-<<<<<<< HEAD
-      daiGarden = await ethers.getContractAt('Garden', gardens2[7]);
-=======
-      daiGarden = await ethers.getContractAt('IGarden', gardens2[5]);
->>>>>>> f012c062
+      daiGarden = await ethers.getContractAt('IGarden', gardens2[7]);
 
       await ishtarGate.connect(signer1).setGardenAccess(signer3.address, daiGarden.address, 1, { gasPrice: 0 });
       await dai.connect(signer3).approve(daiGarden.address, eth('500'), { gasPrice: 0 });
@@ -3995,11 +3963,7 @@
           {},
         );
       const gardens = await babController.getGardens();
-<<<<<<< HEAD
-      usdcGarden = await ethers.getContractAt('Garden', gardens[6]);
-=======
-      usdcGarden = await ethers.getContractAt('IGarden', gardens[4]);
->>>>>>> f012c062
+      usdcGarden = await ethers.getContractAt('IGarden', gardens[6]);
 
       // DAI Garden
       await babController
@@ -4017,11 +3981,7 @@
           {},
         );
       const gardens2 = await babController.getGardens();
-<<<<<<< HEAD
-      daiGarden = await ethers.getContractAt('Garden', gardens2[7]);
-=======
-      daiGarden = await ethers.getContractAt('IGarden', gardens2[5]);
->>>>>>> f012c062
+      daiGarden = await ethers.getContractAt('IGarden', gardens2[7]);
 
       await ishtarGate.connect(signer1).setGardenAccess(signer3.address, daiGarden.address, 1, { gasPrice: 0 });
       await dai.connect(signer3).approve(daiGarden.address, eth('500'), { gasPrice: 0 });
