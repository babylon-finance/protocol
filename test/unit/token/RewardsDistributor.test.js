--- conflicted
+++ resolved
@@ -3436,17 +3436,10 @@
       await garden1.connect(signer1).claimReturns([long1.address, long2.address]);
       await garden1.connect(signer2).claimReturns([long1.address, long2.address]);
 
-<<<<<<< HEAD
-      expect(await bablToken.balanceOf(signer1.address)).to.be.closeTo(signer1BABL, ethers.utils.parseEther('0.0005'));
-      expect(await bablToken.balanceOf(signer2.address)).to.be.closeTo(signer2BABL, ethers.utils.parseEther('0.0005'));
-      expect(signer1Profit.toString()).to.be.closeTo('3560666055242298', ethers.utils.parseEther('0.0005'));
-      expect(signer2Profit.toString()).to.be.closeTo('871026681481226', ethers.utils.parseEther('0.0005'));
-=======
       expect(await bablToken.balanceOf(signer1.address)).to.be.closeTo(signer1BABL, eth('0.0005'));
       expect(await bablToken.balanceOf(signer2.address)).to.be.closeTo(signer2BABL, eth('0.0005'));
       expect(signer1Profit.toString()).to.be.closeTo('3641062268321416', eth('0.0005'));
       expect(signer2Profit.toString()).to.be.closeTo('871026681481226', eth('0.0005'));
->>>>>>> 68572eab
       const signer1Rewards2 = await rewardsDistributor.getRewards(garden2.address, signer1.address, [
         long3.address,
         long4.address,
