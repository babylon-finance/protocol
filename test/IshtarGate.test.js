--- conflicted
+++ resolved
@@ -111,7 +111,6 @@
 
     it('creator can join a garden', async function () {
       await ishtarGate.connect(owner).setCreatorPermissions(signer2.address, true, { gasPrice: 0 });
-<<<<<<< HEAD
       await babController
         .connect(signer2)
         .createGarden(
@@ -122,29 +121,11 @@
           0,
           GARDEN_PARAMS,
           ethers.utils.parseEther('0.1'),
+          [false, false, false],
           {
             value: ethers.utils.parseEther('0.1'),
           },
         );
-=======
-      await expect(
-        babController
-          .connect(signer2)
-          .createGarden(
-            addresses.tokens.WETH,
-            'TEST Ishtar',
-            'AAA',
-            'http:',
-            0,
-            GARDEN_PARAMS,
-            ethers.utils.parseEther('0.1'),
-            [false, false, false],
-            {
-              value: ethers.utils.parseEther('0.1'),
-            },
-          ),
-      ).to.not.be.reverted;
->>>>>>> 06517e53
       const gardens = await babController.getGardens();
       const newGarden = await ethers.getContractAt('Garden', gardens[gardens.length - 1]);
       await newGarden.connect(signer2).deposit(ethers.utils.parseEther('1'), 1, signer2.getAddress(), false, {
