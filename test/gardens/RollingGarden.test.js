const { expect } = require('chai');
const { ethers, waffle } = require('hardhat');

const { loadFixture } = waffle;

const addresses = require('../../utils/addresses');
const { ONE_DAY_IN_SECONDS, NOW, EMPTY_BYTES } = require('../../utils/constants.js');
const {
  DEFAULT_STRATEGY_PARAMS,
  createStrategy,
  executeStrategy,
  finalizeStrategy,
  injectFakeProfits,
} = require('../fixtures/StrategyHelper');
const { deployFolioFixture } = require('../fixtures/ControllerFixture');

describe('Garden', function () {
  let babController;
  let owner;
  let signer1;
  let signer2;
  let signer3;
  let garden1;
  let weth;
  let balancerIntegration;
  let kyberTradeIntegration;
  let strategy11;
  let strategy21;

  beforeEach(async () => {
<<<<<<< HEAD
    ({
      babController,
      signer1,
      signer2,
      signer3,
      garden1,
      balancerIntegration,
      kyberTradeIntegration,
      strategy11,
      strategy21,
    } = await loadFixture(deployFolioFixture));

    strategyDataset = await ethers.getContractAt('Strategy', strategy11);
    strategyCandidate = await ethers.getContractAt('Strategy', strategy21);
=======
    ({ babController, owner, signer1, signer2, signer3, garden1, balancerIntegration } = await loadFixture(
      deployFolioFixture,
    ));
>>>>>>> a5427ac2

    weth = await ethers.getContractAt('IERC20', addresses.tokens.WETH);
  });

  describe('Garden construction', async function () {
    it('should have expected properties upon deployment', async function () {
      expect(await garden1.totalContributors()).to.equal(1);
      expect(await garden1.creator()).to.equal(await signer1.getAddress());
      expect(await garden1.controller()).to.equal(babController.address);
      expect(await garden1.strategyCooldownPeriod()).to.equal(ONE_DAY_IN_SECONDS);
      expect(await garden1.strategyCreatorProfitPercentage()).to.equal(ethers.utils.parseEther('0.13'));
      expect(await garden1.strategyVotersProfitPercentage()).to.equal(ethers.utils.parseEther('0.05'));
      expect(await garden1.gardenCreatorProfitPercentage()).to.equal(ethers.utils.parseEther('0.02'));
      expect(await garden1.minVotersQuorum()).to.equal(ethers.utils.parseEther('0.10'));
      expect(await garden1.minIdeaDuration()).to.equal(ONE_DAY_IN_SECONDS * 3);
      expect(await garden1.maxIdeaDuration()).to.equal(ONE_DAY_IN_SECONDS * 365);
    });
  });

  describe('Garden state', async function () {
    it('only the protocol should be able to update active state', async function () {
      await expect(garden1.connect(signer1).setActive()).to.be.revertedWith('revert BAL#016');
    });

    it('the initial deposit must be correct', async function () {
      const balance = await garden1.signer.getBalance();
      await expect(balance).to.be.gt(ethers.utils.parseEther('0.099'));
    });
  });

  describe('Garden deposit limit', async function () {
    it('reverts if the deposit is bigger than the limit', async function () {
      await expect(
        garden1.connect(signer3).deposit(ethers.utils.parseEther('21'), 1, signer3.getAddress(), {
          value: ethers.utils.parseEther('21'),
        }),
      ).to.be.reverted;
    });
  });

  describe('Garden deposit disabled', async function () {
    it('reverts if the garden is disabled', async function () {
      await babController.disableGarden(garden1.address);
      await expect(
        garden1.connect(signer3).deposit(ethers.utils.parseEther('1'), 1, signer3.getAddress(), {
          value: ethers.utils.parseEther('1'),
        }),
      ).to.be.reverted;
    });
  });

  describe('Garden contributors', async function () {
    it('a contributor can make an initial deposit', async function () {
      expect(await garden1.totalContributors()).to.equal(1);
      const gardenBalance = await weth.balanceOf(garden1.address);
      const supplyBefore = await garden1.totalSupply();
      await garden1.connect(signer3).deposit(ethers.utils.parseEther('1'), 1, signer3.getAddress(), {
        value: ethers.utils.parseEther('1'),
      });
      const gardenBalanceAfter = await weth.balanceOf(garden1.address);
      const supplyAfter = await garden1.totalSupply();
      // Communities
      // Manager deposit in fixture is only 0.1
      expect(supplyAfter.div(11)).to.equal(supplyBefore);
      expect(gardenBalanceAfter.sub(gardenBalance)).to.equal(ethers.utils.parseEther('1'));
      expect(await garden1.totalContributors()).to.equal(2);
      expect(await garden1.principal()).to.equal(ethers.utils.parseEther('1.1'));
      expect(await garden1.principal()).to.equal(ethers.utils.parseEther('1.1'));
      const wethPosition = await garden1.principal();
      expect(wethPosition).to.be.gt(ethers.utils.parseEther('1.099'));
      // Contributor Struct
      const contributor = await garden1.contributors(signer3.getAddress());
      expect(contributor.lastDepositAt).to.be.gt(0);
      expect(contributor.initialDepositAt).to.be.gt(0);
      expect(contributor.numberOfOps).to.equal(1);
    });

    it('a contributor can make multiple deposits', async function () {
      await garden1.connect(signer3).deposit(ethers.utils.parseEther('1'), 1, signer3.getAddress(), {
        value: ethers.utils.parseEther('1'),
      });
      await garden1.connect(signer3).deposit(ethers.utils.parseEther('1'), 1, signer3.getAddress(), {
        value: ethers.utils.parseEther('1'),
      });
      // Note: Garden is initialized with manager as first contributor, hence the count and principal delta
      expect(await garden1.totalContributors()).to.equal(2);
      expect(await garden1.principal()).to.equal(ethers.utils.parseEther('2.1'));
    });

    it('multiple contributors can make deposits', async function () {
      await garden1.connect(signer3).deposit(ethers.utils.parseEther('1'), 1, signer3.getAddress(), {
        value: ethers.utils.parseEther('1'),
      });

      await garden1.connect(signer2).deposit(ethers.utils.parseEther('1'), 1, signer2.getAddress(), {
        value: ethers.utils.parseEther('1'),
      });

      // Note: Garden is initialized with manager as first contributor
      expect(await garden1.totalContributors()).to.equal(3);
      expect(await garden1.principal()).to.equal(ethers.utils.parseEther('2.1'));
    });

    it('a contributor can withdraw funds if they have enough in deposits', async function () {
      await garden1.connect(signer3).deposit(ethers.utils.parseEther('1'), 1, signer3.getAddress(), {
        value: ethers.utils.parseEther('1'),
      });
      ethers.provider.send('evm_increaseTime', [ONE_DAY_IN_SECONDS * 90]);
      expect(await garden1.principal()).to.equal(ethers.utils.parseEther('1.1'));
      expect(await garden1.totalContributors()).to.equal(2);
      await garden1.connect(signer3).withdraw(90909, 1, signer3.getAddress());
    });

    it('a contributor cannot withdraw gardens until the time ends', async function () {
      await garden1.connect(signer3).deposit(ethers.utils.parseEther('1'), 1, signer3.getAddress(), {
        value: ethers.utils.parseEther('1'),
      });
      expect(await garden1.principal()).to.equal(ethers.utils.parseEther('1.1'));
      expect(await garden1.totalContributors()).to.equal(2);
      await expect(garden1.connect(signer3).withdraw(ethers.utils.parseEther('20'), 1, signer3.getAddress())).to.be
        .reverted;
    });

    it('a contributor cannot make a deposit when the garden is disabled', async function () {
      await expect(babController.disableGarden(garden1.address)).to.not.be.reverted;
      await expect(
        garden1.connect(signer3).deposit(ethers.utils.parseEther('1'), 1, signer3.getAddress(), {
          value: ethers.utils.parseEther('1'),
        }),
      ).to.be.reverted;
    });

    it('a contributor cannot withdraw more comunity tokens than they have deposited', async function () {
      await garden1.connect(signer3).deposit(ethers.utils.parseEther('1'), 1, signer3.getAddress(), {
        value: ethers.utils.parseEther('1'),
      });
      ethers.provider.send('evm_increaseTime', [ONE_DAY_IN_SECONDS * 90]);
      expect(await garden1.principal()).to.equal(ethers.utils.parseEther('1.1'));
      expect(await garden1.totalContributors()).to.equal(2);
      await expect(garden1.connect(signer3).withdraw(ethers.utils.parseEther('1.12'), 2, signer3.getAddress())).to.be
        .reverted;
      await expect(garden1.connect(signer3).withdraw(ethers.utils.parseEther('20'), 2, signer3.getAddress())).to.be
        .reverted;
    });
    it('strategist or voters cannot withdraw more comunity tokens than they have locked in active strategies', async function () {
      const strategies0 = await garden1.getStrategies();

      strategy = await ethers.getContractAt('Strategy', strategies0[0]);

      const strategyContract = await createStrategy(
        0,
        'vote',
        [signer1, signer2, signer3],
        kyberTradeIntegration.address,
        garden1,
      );

      // It is executed
      await executeStrategy(garden1, strategyContract, ethers.utils.parseEther('1'), 42);

      const [
        address,
        strategist,
        integration,
        stake,
        absoluteTotalVotes,
        totalVotes,
        capitalAllocated,
        capitalReturned,
        duration,
        expectedReturn,
        maxCapitalRequested,
        minRebalanceCapital,
        enteredAt,
      ] = await strategyDataset.getStrategyDetails();
      const [
        address2,
        active2,
        dataSet2,
        finalized2,
        executedAt2,
        exitedAt2,
      ] = await strategyContract.getStrategyState();

      expect(address2).to.equal(strategyContract.address);
      expect(active2).to.equal(true);

      expect(strategist).to.equal(signer1.address);
      expect(stake).to.equal(ethers.utils.parseEther('1'));

      // Cannot withdraw locked stake amount
      await expect(
        garden1.connect(signer1).withdraw(ethers.utils.parseEther('1.2'), 1, signer1.getAddress()),
      ).to.be.revertedWith('R18');
      // Cannot withdraw locked stake amount
      await expect(
        garden1.connect(signer2).withdraw(ethers.utils.parseEther('1.2'), 1, signer1.getAddress()),
      ).to.be.revertedWith('R18');
    });
    it('strategist or voters can withdraw comunity tokens that were locked during strategy execution once they are unlocked after finishing active strategies', async function () {
      const strategyContract = await createStrategy(
        0,
        'vote',
        [signer1, signer2, signer3],
        kyberTradeIntegration.address,
        garden1,
      );
      // It is executed
      await executeStrategy(garden1, strategyContract, ethers.utils.parseEther('1'), 42);

      const [
        address,
        strategist,
        integration,
        stake,
        absoluteTotalVotes,
        totalVotes,
        capitalAllocated,
        capitalReturned,
        duration,
        expectedReturn,
        maxCapitalRequested,
        minRebalanceCapital,
        enteredAt,
      ] = await strategyDataset.getStrategyDetails();
      const [
        address2,
        active2,
        dataSet2,
        finalized2,
        executedAt2,
        exitedAt2,
      ] = await strategyContract.getStrategyState();

      expect(address2).to.equal(strategyContract.address);
      expect(active2).to.equal(true);

      expect(strategist).to.equal(signer1.address);
      expect(stake).to.equal(ethers.utils.parseEther('1'));

      await finalizeStrategy(garden1, strategyContract, 42);

      // Can now withdraw stake amount as it is again unlocked
      await expect(garden1.connect(signer1).withdraw(ethers.utils.parseEther('0.1'), 1, signer1.getAddress())).not.to.be
        .reverted;
      await expect(garden1.connect(signer2).withdraw(ethers.utils.parseEther('1.1'), 1, signer2.getAddress())).not.to.be
        .reverted;
    });

    it('strategist or voters can withdraw comunity tokens during strategy execution if they have enough unlocked amount in their balance', async function () {
      const strategyContract = await createStrategy(
        0,
        'vote',
        [signer1, signer2, signer3],
        kyberTradeIntegration.address,
        garden1,
      );
      // It is executed
      await executeStrategy(garden1, strategyContract, ethers.utils.parseEther('1'), 42);

      const [
        address,
        strategist,
        integration,
        stake,
        absoluteTotalVotes,
        totalVotes,
        capitalAllocated,
        capitalReturned,
        duration,
        expectedReturn,
        maxCapitalRequested,
        minRebalanceCapital,
        enteredAt,
      ] = await strategyDataset.getStrategyDetails();
      const [
        address2,
        active2,
        dataSet2,
        finalized2,
        executedAt2,
        exitedAt2,
      ] = await strategyContract.getStrategyState();

      expect(address2).to.equal(strategyContract.address);
      expect(active2).to.equal(true);

      expect(strategist).to.equal(signer1.address);
      expect(stake).to.equal(ethers.utils.parseEther('1'));

      await garden1.connect(signer2).deposit(ethers.utils.parseEther('5'), 1, signer2.getAddress(), {
        value: ethers.utils.parseEther('5'),
      });

      ethers.provider.send('evm_increaseTime', [ONE_DAY_IN_SECONDS * 5]); // to bypass hardlock

      await expect(garden1.connect(signer2).withdraw(ethers.utils.parseEther('5'), 1, signer2.getAddress()));

      const WITHDRAWsigner2Balance = await garden1.balanceOf(signer2.address);
      await expect(WITHDRAWsigner2Balance).to.be.equal(ethers.utils.parseEther('2'));
    });
  });

  describe('Add Strategy', async function () {
    it('should not be able to add an investment strategy unless there is a contributor', async function () {
      await expect(
        garden1.connect(signer2).addStrategy(
          0,
          balancerIntegration.address,
          ethers.utils.parseEther('10'),
          ethers.utils.parseEther('5'),
          ONE_DAY_IN_SECONDS * 30,
          ethers.utils.parseEther('0.05'), // 5%
          ethers.utils.parseEther('1'),
          {
            gasLimit: 9500000,
            gasPrice: 0,
          },
        ),
      ).to.be.reverted;
    });

    it('a contributor should be able to add an investment strategy', async function () {
      await garden1.connect(signer3).deposit(ethers.utils.parseEther('1'), 1, signer3.getAddress(), {
        value: ethers.utils.parseEther('1'),
      });

      await expect(
        garden1
          .connect(signer3)
          .addStrategy(0, balancerIntegration.address, ...DEFAULT_STRATEGY_PARAMS, addresses.balancer.pools.wethdai),
      ).to.not.be.reverted;
    });

    it('a contributor should not be able to add an investment strategy with a small stake', async function () {
      await garden1.connect(signer3).deposit(ethers.utils.parseEther('1'), 1, signer3.getAddress(), {
        value: ethers.utils.parseEther('1'),
      });

      await expect(garden1.connect(signer3).addStrategy(0, balancerIntegration.address, DEFAULT_STRATEGY_PARAMS)).to.be
        .reverted;
    });
  });
});<|MERGE_RESOLUTION|>--- conflicted
+++ resolved
@@ -28,27 +28,12 @@
   let strategy21;
 
   beforeEach(async () => {
-<<<<<<< HEAD
-    ({
-      babController,
-      signer1,
-      signer2,
-      signer3,
-      garden1,
-      balancerIntegration,
-      kyberTradeIntegration,
-      strategy11,
-      strategy21,
-    } = await loadFixture(deployFolioFixture));
-
+
+    ({ babController, owner, signer1, signer2, signer3, garden1, balancerIntegration, strategy11, strategy21 } = await loadFixture(
+      deployFolioFixture,
+    ));
     strategyDataset = await ethers.getContractAt('Strategy', strategy11);
     strategyCandidate = await ethers.getContractAt('Strategy', strategy21);
-=======
-    ({ babController, owner, signer1, signer2, signer3, garden1, balancerIntegration } = await loadFixture(
-      deployFolioFixture,
-    ));
->>>>>>> a5427ac2
-
     weth = await ethers.getContractAt('IERC20', addresses.tokens.WETH);
   });
 
