const { expect } = require('chai');
const { ethers, waffle } = require('hardhat');

const { loadFixture } = waffle;

const addresses = require('../../utils/addresses');
const { ONE_DAY_IN_SECONDS, NOW, EMPTY_BYTES } = require('../../utils/constants.js');
const {
  DEFAULT_STRATEGY_PARAMS,
  createStrategy,
  executeStrategy,
  finalizeStrategy,
<<<<<<< HEAD
  injectFakeProfits,
=======
>>>>>>> add5a0f3
} = require('../fixtures/StrategyHelper');
const { deployFolioFixture } = require('../fixtures/ControllerFixture');

describe('Garden', function () {
  let babController;
  let owner;
  let signer1;
  let signer2;
  let signer3;
  let garden1;
  let weth;
  let balancerIntegration;
  let kyberTradeIntegration;
<<<<<<< HEAD
  let strategy11;
  let strategy21;
=======
>>>>>>> add5a0f3

  beforeEach(async () => {
    ({
      babController,
      owner,
      signer1,
      signer2,
      signer3,
      garden1,
      balancerIntegration,
      kyberTradeIntegration,
<<<<<<< HEAD
      strategy11,
      strategy21,
    } = await loadFixture(deployFolioFixture));
    strategyDataset = await ethers.getContractAt('Strategy', strategy11);
    strategyCandidate = await ethers.getContractAt('Strategy', strategy21);
=======
    } = await loadFixture(deployFolioFixture));

>>>>>>> add5a0f3
    weth = await ethers.getContractAt('IERC20', addresses.tokens.WETH);
  });

  describe('Garden construction', async function () {
    it('should have expected properties upon deployment', async function () {
      expect(await garden1.totalContributors()).to.equal(1);
      expect(await garden1.creator()).to.equal(await signer1.getAddress());
      expect(await garden1.controller()).to.equal(babController.address);
      expect(await garden1.strategyCooldownPeriod()).to.equal(ONE_DAY_IN_SECONDS);
      expect(await garden1.strategyCreatorProfitPercentage()).to.equal(ethers.utils.parseEther('0.13'));
      expect(await garden1.strategyVotersProfitPercentage()).to.equal(ethers.utils.parseEther('0.05'));
      expect(await garden1.gardenCreatorProfitPercentage()).to.equal(ethers.utils.parseEther('0.02'));
      expect(await garden1.minVotersQuorum()).to.equal(ethers.utils.parseEther('0.10'));
      expect(await garden1.minIdeaDuration()).to.equal(ONE_DAY_IN_SECONDS * 3);
      expect(await garden1.maxIdeaDuration()).to.equal(ONE_DAY_IN_SECONDS * 365);
    });
  });

  describe('Garden state', async function () {
    it('only the protocol should be able to update active state', async function () {
      await expect(garden1.connect(signer1).setActive()).to.be.revertedWith('revert BAL#016');
    });

    it('the initial deposit must be correct', async function () {
      const balance = await garden1.signer.getBalance();
      await expect(balance).to.be.gt(ethers.utils.parseEther('0.099'));
    });
  });

  describe('Garden deposit limit', async function () {
    it('reverts if the deposit is bigger than the limit', async function () {
      await expect(
        garden1.connect(signer3).deposit(ethers.utils.parseEther('21'), 1, signer3.getAddress(), {
          value: ethers.utils.parseEther('21'),
        }),
      ).to.be.reverted;
    });
  });

  describe('Garden deposit disabled', async function () {
    it('reverts if the garden is disabled', async function () {
      await babController.disableGarden(garden1.address);
      await expect(
        garden1.connect(signer3).deposit(ethers.utils.parseEther('1'), 1, signer3.getAddress(), {
          value: ethers.utils.parseEther('1'),
        }),
      ).to.be.reverted;
    });
  });

  describe('Garden contributors', async function () {
    it('a contributor can make an initial deposit', async function () {
      expect(await garden1.totalContributors()).to.equal(1);
      const gardenBalance = await weth.balanceOf(garden1.address);
      const supplyBefore = await garden1.totalSupply();
      await garden1.connect(signer3).deposit(ethers.utils.parseEther('1'), 1, signer3.getAddress(), {
        value: ethers.utils.parseEther('1'),
      });
      const gardenBalanceAfter = await weth.balanceOf(garden1.address);
      const supplyAfter = await garden1.totalSupply();
      // Communities
      // Manager deposit in fixture is only 0.1
      expect(supplyAfter.div(11)).to.equal(supplyBefore);
      expect(gardenBalanceAfter.sub(gardenBalance)).to.equal(ethers.utils.parseEther('1'));
      expect(await garden1.totalContributors()).to.equal(2);
      expect(await garden1.principal()).to.equal(ethers.utils.parseEther('1.1'));
      expect(await garden1.principal()).to.equal(ethers.utils.parseEther('1.1'));
      const wethPosition = await garden1.principal();
      expect(wethPosition).to.be.gt(ethers.utils.parseEther('1.099'));
      // Contributor Struct
      const contributor = await garden1.contributors(signer3.getAddress());
      expect(contributor.lastDepositAt).to.be.gt(0);
      expect(contributor.initialDepositAt).to.be.gt(0);
      expect(contributor.numberOfOps).to.equal(1);
    });

    it('a contributor can make multiple deposits', async function () {
      await garden1.connect(signer3).deposit(ethers.utils.parseEther('1'), 1, signer3.getAddress(), {
        value: ethers.utils.parseEther('1'),
      });
      await garden1.connect(signer3).deposit(ethers.utils.parseEther('1'), 1, signer3.getAddress(), {
        value: ethers.utils.parseEther('1'),
      });
      // Note: Garden is initialized with manager as first contributor, hence the count and principal delta
      expect(await garden1.totalContributors()).to.equal(2);
      expect(await garden1.principal()).to.equal(ethers.utils.parseEther('2.1'));
    });

    it('multiple contributors can make deposits', async function () {
      await garden1.connect(signer3).deposit(ethers.utils.parseEther('1'), 1, signer3.getAddress(), {
        value: ethers.utils.parseEther('1'),
      });

      await garden1.connect(signer2).deposit(ethers.utils.parseEther('1'), 1, signer2.getAddress(), {
        value: ethers.utils.parseEther('1'),
      });

      // Note: Garden is initialized with manager as first contributor
      expect(await garden1.totalContributors()).to.equal(3);
      expect(await garden1.principal()).to.equal(ethers.utils.parseEther('2.1'));
    });

    it('a contributor can withdraw funds if they have enough in deposits', async function () {
      await garden1.connect(signer3).deposit(ethers.utils.parseEther('1'), 1, signer3.getAddress(), {
        value: ethers.utils.parseEther('1'),
      });
      ethers.provider.send('evm_increaseTime', [ONE_DAY_IN_SECONDS * 90]);
      expect(await garden1.principal()).to.equal(ethers.utils.parseEther('1.1'));
      expect(await garden1.totalContributors()).to.equal(2);
      await garden1.connect(signer3).withdraw(90909, 1, signer3.getAddress());
    });

    it('a contributor cannot withdraw gardens until the time ends', async function () {
      await garden1.connect(signer3).deposit(ethers.utils.parseEther('1'), 1, signer3.getAddress(), {
        value: ethers.utils.parseEther('1'),
      });
      expect(await garden1.principal()).to.equal(ethers.utils.parseEther('1.1'));
      expect(await garden1.totalContributors()).to.equal(2);
      await expect(garden1.connect(signer3).withdraw(ethers.utils.parseEther('20'), 1, signer3.getAddress())).to.be
        .reverted;
    });

    it('a contributor cannot make a deposit when the garden is disabled', async function () {
      await expect(babController.disableGarden(garden1.address)).to.not.be.reverted;
      await expect(
        garden1.connect(signer3).deposit(ethers.utils.parseEther('1'), 1, signer3.getAddress(), {
          value: ethers.utils.parseEther('1'),
        }),
      ).to.be.reverted;
    });

    it('a contributor cannot withdraw more comunity tokens than they have deposited', async function () {
      await garden1.connect(signer3).deposit(ethers.utils.parseEther('1'), 1, signer3.getAddress(), {
        value: ethers.utils.parseEther('1'),
      });
      ethers.provider.send('evm_increaseTime', [ONE_DAY_IN_SECONDS * 90]);
      expect(await garden1.principal()).to.equal(ethers.utils.parseEther('1.1'));
      expect(await garden1.totalContributors()).to.equal(2);
      await expect(garden1.connect(signer3).withdraw(ethers.utils.parseEther('1.12'), 2, signer3.getAddress())).to.be
        .reverted;
      await expect(garden1.connect(signer3).withdraw(ethers.utils.parseEther('20'), 2, signer3.getAddress())).to.be
        .reverted;
    });
<<<<<<< HEAD
    it('strategist or voters cannot withdraw more comunity tokens than they have locked in active strategies', async function () {
      const strategyContract = await createStrategy(
        0,
        'vote',
        [signer1, signer2, signer3],
        kyberTradeIntegration.address,
        garden1,
      );

      // It is executed
      await executeStrategy(garden1, strategyContract, ethers.utils.parseEther('1'), 42);

      const [
        address,
        strategist,
        integration,
        stake,
        absoluteTotalVotes,
        totalVotes,
        capitalAllocated,
        capitalReturned,
        duration,
        expectedReturn,
        maxCapitalRequested,
        minRebalanceCapital,
        enteredAt,
      ] = await strategyDataset.getStrategyDetails();
      const [
        address2,
        active2,
        dataSet2,
        finalized2,
        executedAt2,
        exitedAt2,
      ] = await strategyContract.getStrategyState();

      expect(address2).to.equal(strategyContract.address);
      expect(active2).to.equal(true);

      expect(strategist).to.equal(signer1.address);
      expect(stake).to.equal(ethers.utils.parseEther('1'));

      // Cannot withdraw locked stake amount
      await expect(
        garden1.connect(signer1).withdraw(ethers.utils.parseEther('1.2'), 1, signer1.getAddress()),
      ).to.be.revertedWith('revert BAL#007');
      // Cannot withdraw locked stake amount
      await expect(
        garden1.connect(signer2).withdraw(ethers.utils.parseEther('1.2'), 1, signer1.getAddress()),
      ).to.be.revertedWith('revert BAL#007');
    });
    it('strategist or voters can withdraw comunity tokens that were locked during strategy execution (negative profits) once they are unlocked after finishing active strategies', async function () {
      const strategyContract = await createStrategy(
        0,
        'vote',
        [signer1, signer2, signer3],
        kyberTradeIntegration.address,
        garden1,
      );

      // It is executed
      await executeStrategy(garden1, strategyContract, ethers.utils.parseEther('1'), 42);

      const [
        address,
        strategist,
        integration,
        stake,
        absoluteTotalVotes,
        totalVotes,
        capitalAllocated,
        capitalReturned,
        duration,
        expectedReturn,
        maxCapitalRequested,
        minRebalanceCapital,
        enteredAt,
      ] = await strategyContract.getStrategyDetails();
      const [
        address2,
        active2,
        dataSet2,
        finalized2,
        executedAt2,
        exitedAt2,
      ] = await strategyContract.getStrategyState();

      expect(address2).to.equal(strategyContract.address);
      expect(active2).to.equal(true);

      expect(strategist).to.equal(signer1.address);
      expect(stake).to.equal(ethers.utils.parseEther('1'));

      await finalizeStrategy(garden1, strategyContract, 42);

      // Can now withdraw stake amount as it is again unlocked
      await expect(garden1.connect(signer1).withdraw(ethers.utils.parseEther('0.1'), 1, signer1.getAddress())).not.to.be
        .reverted;
      await expect(garden1.connect(signer2).withdraw(ethers.utils.parseEther('1.1'), 1, signer2.getAddress())).not.to.be
        .reverted;

      const WITHDRAWsigner2Balance = await garden1.balanceOf(signer2.address);
      await expect(WITHDRAWsigner2Balance).to.be.equal(ethers.utils.parseEther('0.9'));
    });

    it('strategist or voters can withdraw comunity tokens that were locked during strategy execution (positive profits) once they are unlocked after finishing active strategies', async function () {
      const strategyContract = await createStrategy(
        0,
        'vote',
        [signer1, signer2, signer3],
        kyberTradeIntegration.address,
        garden1,
      );

      // It is executed
      await executeStrategy(garden1, strategyContract, ethers.utils.parseEther('1'), 42);

      const [
        address,
        strategist,
        integration,
        stake,
        absoluteTotalVotes,
        totalVotes,
        capitalAllocated,
        capitalReturned,
        duration,
        expectedReturn,
        maxCapitalRequested,
        minRebalanceCapital,
        enteredAt,
      ] = await strategyContract.getStrategyDetails();
      const [
        address2,
        active2,
        dataSet2,
        finalized2,
        executedAt2,
        exitedAt2,
      ] = await strategyContract.getStrategyState();

      expect(address2).to.equal(strategyContract.address);
      expect(active2).to.equal(true);

      expect(strategist).to.equal(signer1.address);
      expect(stake).to.equal(ethers.utils.parseEther('1'));

      await injectFakeProfits(strategyContract, ethers.utils.parseEther('200')); // We inject positive profits

      await finalizeStrategy(garden1, strategyContract, 42);

      // Can now withdraw stake amount as it is again unlocked
      await expect(garden1.connect(signer1).withdraw(ethers.utils.parseEther('0.1'), 1, signer1.getAddress())).not.to.be
        .reverted;
      await expect(garden1.connect(signer2).withdraw(ethers.utils.parseEther('1.1'), 1, signer2.getAddress())).not.to.be
        .reverted;

      const WITHDRAWsigner2Balance = await garden1.balanceOf(signer2.address);
      await expect(WITHDRAWsigner2Balance).to.be.equal(ethers.utils.parseEther('0.9'));
    });

=======
>>>>>>> add5a0f3
    it('strategist is taken the exact amount of stake after a negative profit strategy with negative results', async function () {
      const strategyContract = await createStrategy(
        0,
        'vote',
        [signer1, signer2, signer3],
        kyberTradeIntegration.address,
        garden1,
      );

      // It is executed
      await executeStrategy(garden1, strategyContract, ethers.utils.parseEther('1'), 42);

      const [
        address,
        strategist,
        integration,
        stake,
        absoluteTotalVotes,
        totalVotes,
        capitalAllocated,
        capitalReturned,
        duration,
        expectedReturn,
        maxCapitalRequested,
        minRebalanceCapital,
        enteredAt,
      ] = await strategyContract.getStrategyDetails();
      const [
        address2,
        active2,
        dataSet2,
        finalized2,
        executedAt2,
        exitedAt2,
      ] = await strategyContract.getStrategyState();

      expect(address2).to.equal(strategyContract.address);
      expect(active2).to.equal(true);

      expect(strategist).to.equal(signer1.address);
      expect(stake).to.equal(ethers.utils.parseEther('1'));

      await finalizeStrategy(garden1, strategyContract, 42);

      const [
        address3,
        strategist3,
        integration3,
        stake3,
        absoluteTotalVotes3,
        totalVotes3,
        capitalAllocated3,
        capitalReturned3,
        duration3,
        expectedReturn3,
        maxCapitalRequested3,
        minRebalanceCapital3,
        enteredAt3,
      ] = await strategyContract.getStrategyDetails();

      // Being a negative profit strategy, the corresponding % of the loss is reduced (burned) from the strategists stake
      const value =
        (ethers.BigNumber.from(capitalReturned3) / ethers.BigNumber.from(capitalAllocated3)) *
        ethers.BigNumber.from(stake3);

      const finalStrategistBalance = await garden1.balanceOf(signer1.address);
      const finalReducedStrategistBalance = finalStrategistBalance - ethers.utils.parseEther('1.1');

      await expect(finalReducedStrategistBalance).to.be.closeTo(value, 100);
    });
<<<<<<< HEAD

    it('strategist or voters can withdraw comunity tokens during strategy execution if they have enough unlocked amount in their balance', async function () {
      const strategyContract = await createStrategy(
        0,
        'vote',
        [signer1, signer2, signer3],
        kyberTradeIntegration.address,
        garden1,
      );
      // It is executed
      await executeStrategy(garden1, strategyContract, ethers.utils.parseEther('1'), 42);

      const [
        address,
        strategist,
        integration,
        stake,
        absoluteTotalVotes,
        totalVotes,
        capitalAllocated,
        capitalReturned,
        duration,
        expectedReturn,
        maxCapitalRequested,
        minRebalanceCapital,
        enteredAt,
      ] = await strategyDataset.getStrategyDetails();
      const [
        address2,
        active2,
        dataSet2,
        finalized2,
        executedAt2,
        exitedAt2,
      ] = await strategyContract.getStrategyState();

      expect(address2).to.equal(strategyContract.address);
      expect(active2).to.equal(true);

      expect(strategist).to.equal(signer1.address);
      expect(stake).to.equal(ethers.utils.parseEther('1'));

      await garden1.connect(signer2).deposit(ethers.utils.parseEther('5'), 1, signer2.getAddress(), {
        value: ethers.utils.parseEther('5'),
      });

      ethers.provider.send('evm_increaseTime', [ONE_DAY_IN_SECONDS * 5]); // to bypass hardlock

      await expect(garden1.connect(signer2).withdraw(ethers.utils.parseEther('5'), 1, signer2.getAddress()));

      const WITHDRAWsigner2Balance = await garden1.balanceOf(signer2.address);
      await expect(WITHDRAWsigner2Balance).to.be.equal(ethers.utils.parseEther('2'));
    });
=======
>>>>>>> add5a0f3
  });

  describe('Add Strategy', async function () {
    it('should not be able to add an investment strategy unless there is a contributor', async function () {
      await expect(
        garden1.connect(signer2).addStrategy(
          0,
          balancerIntegration.address,
          ethers.utils.parseEther('10'),
          ethers.utils.parseEther('5'),
          ONE_DAY_IN_SECONDS * 30,
          ethers.utils.parseEther('0.05'), // 5%
          ethers.utils.parseEther('1'),
          {
            gasLimit: 9500000,
            gasPrice: 0,
          },
        ),
      ).to.be.reverted;
    });

    it('a contributor should be able to add an investment strategy', async function () {
      await garden1.connect(signer3).deposit(ethers.utils.parseEther('1'), 1, signer3.getAddress(), {
        value: ethers.utils.parseEther('1'),
      });

      await expect(
        garden1
          .connect(signer3)
          .addStrategy(0, balancerIntegration.address, ...DEFAULT_STRATEGY_PARAMS, addresses.balancer.pools.wethdai),
      ).to.not.be.reverted;
    });

    it('a contributor should not be able to add an investment strategy with a small stake', async function () {
      await garden1.connect(signer3).deposit(ethers.utils.parseEther('1'), 1, signer3.getAddress(), {
        value: ethers.utils.parseEther('1'),
      });

      await expect(garden1.connect(signer3).addStrategy(0, balancerIntegration.address, DEFAULT_STRATEGY_PARAMS)).to.be
        .reverted;
    });
  });
});<|MERGE_RESOLUTION|>--- conflicted
+++ resolved
@@ -10,10 +10,8 @@
   createStrategy,
   executeStrategy,
   finalizeStrategy,
-<<<<<<< HEAD
   injectFakeProfits,
-=======
->>>>>>> add5a0f3
+
 } = require('../fixtures/StrategyHelper');
 const { deployFolioFixture } = require('../fixtures/ControllerFixture');
 
@@ -27,11 +25,9 @@
   let weth;
   let balancerIntegration;
   let kyberTradeIntegration;
-<<<<<<< HEAD
   let strategy11;
   let strategy21;
-=======
->>>>>>> add5a0f3
+
 
   beforeEach(async () => {
     ({
@@ -43,16 +39,12 @@
       garden1,
       balancerIntegration,
       kyberTradeIntegration,
-<<<<<<< HEAD
       strategy11,
       strategy21,
     } = await loadFixture(deployFolioFixture));
     strategyDataset = await ethers.getContractAt('Strategy', strategy11);
     strategyCandidate = await ethers.getContractAt('Strategy', strategy21);
-=======
-    } = await loadFixture(deployFolioFixture));
-
->>>>>>> add5a0f3
+
     weth = await ethers.getContractAt('IERC20', addresses.tokens.WETH);
   });
 
@@ -196,7 +188,6 @@
       await expect(garden1.connect(signer3).withdraw(ethers.utils.parseEther('20'), 2, signer3.getAddress())).to.be
         .reverted;
     });
-<<<<<<< HEAD
     it('strategist or voters cannot withdraw more comunity tokens than they have locked in active strategies', async function () {
       const strategyContract = await createStrategy(
         0,
@@ -358,8 +349,6 @@
       await expect(WITHDRAWsigner2Balance).to.be.equal(ethers.utils.parseEther('0.9'));
     });
 
-=======
->>>>>>> add5a0f3
     it('strategist is taken the exact amount of stake after a negative profit strategy with negative results', async function () {
       const strategyContract = await createStrategy(
         0,
@@ -430,7 +419,6 @@
 
       await expect(finalReducedStrategistBalance).to.be.closeTo(value, 100);
     });
-<<<<<<< HEAD
 
     it('strategist or voters can withdraw comunity tokens during strategy execution if they have enough unlocked amount in their balance', async function () {
       const strategyContract = await createStrategy(
@@ -484,8 +472,7 @@
       const WITHDRAWsigner2Balance = await garden1.balanceOf(signer2.address);
       await expect(WITHDRAWsigner2Balance).to.be.equal(ethers.utils.parseEther('2'));
     });
-=======
->>>>>>> add5a0f3
+
   });
 
   describe('Add Strategy', async function () {
