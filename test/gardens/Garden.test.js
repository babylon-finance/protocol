--- conflicted
+++ resolved
@@ -4,13 +4,9 @@
 const addresses = require('../../lib/addresses');
 const { ONE_DAY_IN_SECONDS, ONE_ETH, NOW } = require('../../lib/constants.js');
 const { increaseTime } = require('../utils/test-helpers');
-<<<<<<< HEAD
-const { GARDEN_PARAMS_STABLE } = require('../../lib/constants');
+const { GARDEN_PARAMS_STABLE, GARDEN_PARAMS } = require('../../lib/constants');
 const { impersonateAddress } = require('../../lib/rpc');
-=======
-const { GARDEN_PARAMS } = require('../../lib/constants.js');
-
->>>>>>> 59611e49
+
 const {
   DEFAULT_STRATEGY_PARAMS,
   createStrategy,
@@ -32,10 +28,6 @@
 
 async function depositBatch(owner, garden, walletAddresses) {
   for (let i = 0; i < walletAddresses.length; i++) {
-    //const tx = owner.sendTransaction({
-    //  to: walletAddresses[i].address,
-    //  value: ethers.utils.parseEther("0.1")
-    //});
     // TODO Change "owner depositing on behalf of users" by direct deposits by the new generated wallets
     await garden.connect(owner).deposit(ethers.utils.parseEther('0.1'), 1, walletAddresses[i].address, {
       value: ethers.utils.parseEther('0.1'),
@@ -97,17 +89,35 @@
       await expect(
         babController
           .connect(signer2)
-          .createGarden(addresses.tokens.WETH, 'TEST Ishtar', 'AAA', 'http:', 0, GARDEN_PARAMS, {
-            value: ethers.utils.parseEther('0.1'),
-          }),
+          .createGarden(
+            addresses.tokens.WETH,
+            'TEST Ishtar',
+            'AAA',
+            'http:',
+            0,
+            GARDEN_PARAMS,
+            ethers.utils.parseEther('0.1'),
+            {
+              value: ethers.utils.parseEther('0.1'),
+            },
+          ),
       ).to.be.revertedWith('revert User does not have creation permissions');
       await babController.connect(owner).openPublicGardenCreation();
       await expect(
         babController
           .connect(signer2)
-          .createGarden(addresses.tokens.WETH, 'TEST Ishtar', 'AAA', 'http:', 0, GARDEN_PARAMS, {
-            value: ethers.utils.parseEther('0.1'),
-          }),
+          .createGarden(
+            addresses.tokens.WETH,
+            'TEST Ishtar',
+            'AAA',
+            'http:',
+            0,
+            GARDEN_PARAMS,
+            ethers.utils.parseEther('0.1'),
+            {
+              value: ethers.utils.parseEther('0.1'),
+            },
+          ),
       ).not.to.be.reverted;
     });
   });
@@ -202,9 +212,18 @@
       await babController.connect(owner).setMaxContributorsPerGarden(10);
       await babController
         .connect(signer1)
-        .createGarden(addresses.tokens.WETH, 'New Garden', 'NEWG', 'http...', 0, GARDEN_PARAMS, {
-          value: ethers.utils.parseEther('1'),
-        });
+        .createGarden(
+          addresses.tokens.WETH,
+          'New Garden',
+          'NEWG',
+          'http...',
+          0,
+          GARDEN_PARAMS,
+          ethers.utils.parseEther('1'),
+          {
+            value: ethers.utils.parseEther('1'),
+          },
+        );
       const gardens = await babController.getGardens();
       const garden4 = await ethers.getContractAt('Garden', gardens[4]);
       await babController.connect(owner).setAllowPublicGardens();
