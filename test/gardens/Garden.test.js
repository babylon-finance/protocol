--- conflicted
+++ resolved
@@ -2,32 +2,22 @@
 const { ethers } = require('hardhat');
 
 const addresses = require('../../lib/addresses');
-<<<<<<< HEAD
 const { fund } = require('../../lib/whale');
-=======
 const {
-  ONE_DAY_IN_SECONDS,
-  ONE_ETH,
   NOW,
-  PROTOCOL_FEE,
-  PROFIT_PROTOCOL_FEE,
   PROFIT_STRATEGIST_SHARE,
   PROFIT_STEWARD_SHARE,
   PROFIT_LP_SHARE,
-} = require('../../lib/constants.js');
->>>>>>> f1084d11
-const { increaseTime } = require('../utils/test-helpers');
-const { from, eth, parse } = require('../../lib/helpers');
-const {
   ONE_DAY_IN_SECONDS,
   ONE_ETH,
-  NOW,
   PROTOCOL_FEE,
   PROFIT_PROTOCOL_FEE,
   GARDEN_PARAMS_STABLE,
   GARDEN_PARAMS,
   ADDRESS_ZERO,
-} = require('../../lib/constants');
+} = require('../../lib/constants.js');
+const { increaseTime } = require('../utils/test-helpers');
+const { from, eth, parse } = require('../../lib/helpers');
 const { impersonateAddress } = require('../../lib/rpc');
 
 const {
