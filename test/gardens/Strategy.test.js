const { expect } = require('chai');
const chaiAsPromised = require('chai-as-promised');
const { ethers } = require('hardhat');

require('chai').use(chaiAsPromised);

const {
  createStrategy,
  executeStrategy,
  finalizeStrategy,
  injectFakeProfits,
  deposit,
  DEFAULT_STRATEGY_PARAMS,
} = require('../fixtures/StrategyHelper.js');
const { increaseTime } = require('../utils/test-helpers');

const addresses = require('../../lib/addresses');
const { ONE_DAY_IN_SECONDS, ONE_ETH } = require('../../lib/constants.js');
const { setupTests } = require('../fixtures/GardenFixture');

describe('Strategy', function () {
  let strategyDataset;
  let strategyCandidate;
  let babController;
  let owner;
  let keeper;
  let signer1;
  let signer2;
  let signer3;
  let garden1;
  let garden2;
  let strategy11;
  let strategy21;
  let wethToken;
  let treasury;
  let aaveLendIntegration;
  let uniswapV3TradeIntegration;
  let uniswapPoolIntegration;
  let balancerIntegration;
  let oneInchPoolIntegration;
  let yearnVaultIntegration;

  async function createStrategies(strategies) {
    const retVal = [];
    for (let i = 0; i < strategies.length; i++) {
      const strategy = await createStrategy(
        'buy',
        'vote',
        [signer1, signer2, signer3],
        uniswapV3TradeIntegration.address,
        strategies[i].garden,
      );
      retVal.push(strategy);
    }
    return retVal;
  }

  beforeEach(async () => {
    ({
      owner,
      keeper,
      babController,
      signer1,
      garden1,
      garden2,
      treasury,
      strategy11,
      strategy21,
      signer2,
      signer3,
      aaveLendIntegration,
      uniswapV3TradeIntegration,
      uniswapPoolIntegration,
      balancerIntegration,
      oneInchPoolIntegration,
      yearnVaultIntegration,
    } = await setupTests()());

    strategyDataset = await ethers.getContractAt('Strategy', strategy11);
    strategyCandidate = await ethers.getContractAt('Strategy', strategy21);

    wethToken = await ethers.getContractAt('IERC20', addresses.tokens.WETH);
  });

  describe('Strategy Deployment', async function () {
    it('should deploy contract successfully', async function () {
      const deployed = await strategyDataset.deployed();
      expect(!!deployed).to.equal(true);
    });
  });

  describe('changeStrategyDuration', function () {
    it('strategist should be able to change the duration of an strategy strategy', async function () {
      await expect(strategyDataset.connect(signer1).changeStrategyDuration(ONE_DAY_IN_SECONDS * 3)).to.not.be.reverted;
    });

    it('other member should NOT be able to change the duration of an strategy', async function () {
      await expect(strategyDataset.connect(signer3).changeStrategyDuration(ONE_DAY_IN_SECONDS * 3)).to.be.revertedWith(
        'revert BAB#032',
      );
    });
  });

  describe('getStrategyDetails', async function () {
    it('should return the expected strategy properties', async function () {
      const [
        address,
        strategist,
        operationsCount,
        stake,
        totalPositiveVotes,
        totalNegativeVotes,
        capitalAllocated,
        capitalReturned,
        duration,
        expectedReturn,
        maxCapitalRequested,
        strategyNft,
        enteredAt,
      ] = await strategyDataset.getStrategyDetails();

      expect(address).to.equal(strategyDataset.address);
      expect(strategist).to.equal(signer1.address);
      expect(stake).to.equal(ethers.utils.parseEther('0.1'));

      expect(totalPositiveVotes).to.equal(ethers.utils.parseEther('0.1'));
      expect(totalNegativeVotes).to.equal(0);

      expect(operationsCount).to.equal(1);
      expect(capitalAllocated).to.equal(ethers.BigNumber.from(0));
      expect(capitalReturned).to.equal(ethers.BigNumber.from(0));
      expect(duration).to.equal(ethers.BigNumber.from(ONE_DAY_IN_SECONDS * 30));
      expect(expectedReturn).to.equal(ethers.utils.parseEther('0.05'));
      expect(maxCapitalRequested).to.equal(ethers.utils.parseEther('10'));
      expect(strategyNft).to.equal(await babController.strategyNFT());
      expect(enteredAt.isZero()).to.equal(false);
    });
  });

  describe('getStrategyState', async function () {
    it('should return the expected strategy state', async function () {
      const [address, active, dataSet, finalized, executedAt, exitedAt] = await strategyDataset.getStrategyState();

      expect(address).to.equal(strategyDataset.address);
      expect(active).to.equal(false);
      expect(dataSet).to.equal(true);
      expect(finalized).to.equal(false);
      expect(executedAt).to.equal(ethers.BigNumber.from(0));
      expect(exitedAt).to.equal(ethers.BigNumber.from(0));
    });
  });

  describe('resolveVoting', async function () {
    it('should push results of the voting on-chain', async function () {
      const signer1Balance = await garden2.balanceOf(signer1.getAddress());
      const signer2Balance = await garden2.balanceOf(signer2.getAddress());

      await strategyCandidate
        .connect(keeper)
        .resolveVoting([signer1.getAddress(), signer2.getAddress()], [signer1Balance, signer2Balance], 42, {
          gasPrice: 0,
        });

      expect(await strategyCandidate.getUserVotes(signer1.getAddress())).to.equal(signer1Balance);
      expect(await strategyCandidate.getUserVotes(signer2.getAddress())).to.equal(signer2Balance);

      const [address, , , , totalPositveVotes, totalNegativeVotes] = await strategyCandidate.getStrategyDetails();

      // The stake is counted as votes of the strategists
      expect(totalPositveVotes).to.equal(ONE_ETH.mul(5));
      expect(totalNegativeVotes).to.equal(0);

      const [, active, dataSet, finalized, executedAt, exitedAt] = await strategyCandidate.getStrategyState();

      expect(address).to.equal(strategyCandidate.address);
      expect(active).to.equal(true);
      expect(dataSet).to.equal(true);
      expect(finalized).to.equal(false);
      expect(executedAt).to.equal(ethers.BigNumber.from(0));
      expect(exitedAt).to.equal(ethers.BigNumber.from(0));

      // Keeper gets paid
      expect(await wethToken.balanceOf(await keeper.getAddress())).to.equal(42);
      expect(await garden2.keeperDebt()).to.equal(0);
    });

    it("can't vote if voting window is closed", async function () {
      const signer1Balance = await garden2.balanceOf(signer1.getAddress());
      const signer2Balance = await garden2.balanceOf(signer2.getAddress());

      increaseTime(ONE_DAY_IN_SECONDS * 7);

      await expect(
        strategyCandidate
          .connect(keeper)
          .resolveVoting([signer1.getAddress(), signer2.getAddress()], [signer1Balance, signer2Balance], 42, {
            gasPrice: 0,
          }),
      ).to.be.revertedWith(/revert BAB#043/i);
    });

    it("can't push voting results twice", async function () {
      const signer1Balance = await garden2.balanceOf(signer1.getAddress());
      const signer2Balance = await garden2.balanceOf(signer2.getAddress());

      await strategyCandidate
        .connect(keeper)
        .resolveVoting([signer1.getAddress(), signer2.getAddress()], [signer1Balance, signer2Balance], 42, {
          gasPrice: 0,
        });

      await expect(
        strategyCandidate
          .connect(keeper)
          .resolveVoting([signer1.getAddress(), signer2.getAddress()], [signer1Balance, signer2Balance], 42, {
            gasPrice: 0,
          }),
      ).to.be.revertedWith(/revert BAB#042/i);
    });
  });

  describe('executeStrategy', async function () {
    it('should execute strategy', async function () {
      const strategyContract = await createStrategy(
        'buy',
        'vote',
        [signer1, signer2, signer3],
        uniswapV3TradeIntegration.address,
        garden1,
      );

      await executeStrategy(strategyContract, { amount: ONE_ETH.mul(2), fee: 42 });

      const [address, active, dataSet, finalized, executedAt, exitedAt] = await strategyContract.getStrategyState();

      expect(address).to.equal(strategyContract.address);
      expect(active).to.equal(true);
      expect(dataSet).to.equal(true);
      expect(finalized).to.equal(false);
      expect(executedAt).to.not.equal(0);
      expect(exitedAt).to.equal(ethers.BigNumber.from(0));

      // Keeper gets paid
      expect(await wethToken.balanceOf(await keeper.getAddress())).to.equal(42);
      expect(await garden1.keeperDebt()).to.equal(0);
    });

    it('should be able to add more capital in tranches to an active strategy', async function () {
      const strategyContract = await createStrategy(
        'buy',
        'vote',
        [signer1, signer2, signer3],
        uniswapV3TradeIntegration.address,
        garden1,
      );

      await executeStrategy(strategyContract, { amount: ONE_ETH, fee: 42 });
      await executeStrategy(strategyContract, { amount: ONE_ETH, fee: 42 });

      const [address, active, dataSet, finalized, executedAt, exitedAt] = await strategyContract.getStrategyState();

      expect(address).to.equal(strategyContract.address);
      expect(active).to.equal(true);
      expect(dataSet).to.equal(true);
      expect(finalized).to.equal(false);
      expect(executedAt).to.not.equal(0);
      expect(exitedAt).to.equal(ethers.BigNumber.from(0));

      // Keeper gets paid
      expect(await wethToken.balanceOf(await keeper.getAddress())).to.equal(84);
      expect(await garden1.keeperDebt()).to.equal(0);
      expect(await strategyContract.capitalAllocated()).to.equal(ONE_ETH.mul(2));
    });

    it('should not be able to unwind an active strategy with not enough capital', async function () {
      const strategyContract = await createStrategy(
        'buy',
        'active',
        [signer1, signer2, signer3],
        uniswapV3TradeIntegration.address,
        garden1,
      );
      await expect(strategyContract.unwindStrategy(ethers.utils.parseEther('1'))).to.be.reverted;
    });

    it('should be able to unwind an active strategy with enough capital', async function () {
      const strategyContract = await createStrategy(
        'buy',
        'vote',
        [signer1, signer2, signer3],
        uniswapV3TradeIntegration.address,
        garden1,
      );

      await executeStrategy(strategyContract, { amount: ONE_ETH.mul(2) });

      expect(await strategyContract.capitalAllocated()).to.equal(ethers.utils.parseEther('2'));

      await strategyContract.connect(owner).unwindStrategy(ONE_ETH);

      expect(await strategyContract.capitalAllocated()).to.equal(ethers.utils.parseEther('1'));
      expect(await wethToken.balanceOf(garden1.address)).to.be.gt(ethers.utils.parseEther('1'));
    });

    it('should not be able to unwind an active strategy with enough capital if it is not the owner', async function () {
      const strategyContract = await createStrategy(
        'buy',
        'vote',
        [signer1, signer2, signer3],
        uniswapV3TradeIntegration.address,
        garden1,
      );
      expect(await wethToken.balanceOf(garden1.address)).to.be.gt(ethers.utils.parseEther('2'));

      await executeStrategy(strategyContract, { amount: ONE_ETH.mul(2) });

      await expect(strategyContract.connect(signer3).unwindStrategy(ethers.utils.parseEther('1'))).to.be.reverted;
    });

    it('can execute strategy twice', async function () {
      const strategyContract = await createStrategy(
        'buy',
        'active',
        [signer1, signer2, signer3],
        uniswapV3TradeIntegration.address,
        garden1,
      );

      deposit(garden1, [signer1, signer2]);

      await executeStrategy(strategyContract);

      const [, , , , executedAt] = await strategyContract.getStrategyState();

      await executeStrategy(strategyContract);

      const [, , , , newExecutedAt] = await strategyContract.getStrategyState();

      // doesn't update executedAt
      expect(executedAt).to.be.equal(newExecutedAt);
    });

    it('refuse to pay a high fee to the keeper', async function () {
      const strategyContract = await createStrategy(
        'buy',
        'vote',
        [signer1, signer2, signer3],
        uniswapV3TradeIntegration.address,
        garden1,
      );

      increaseTime(ONE_DAY_IN_SECONDS * 2);

      await expect(
        strategyContract.connect(keeper).executeStrategy(ONE_ETH, ONE_ETH.mul(100), {
          gasPrice: 0,
        }),
      ).to.be.revertedWith(/revert BAB#019/i);
    });
  });

  describe('getNAV', async function () {
    it('should get the NAV value of a long strategy', async function () {
      const strategyContract = await createStrategy(
        'buy',
        'active',
        [signer1, signer2, signer3],
        uniswapV3TradeIntegration.address,
        garden1,
      );
      const nav = await strategyContract.getNAV();
      expect(await strategyContract.capitalAllocated()).to.equal(ONE_ETH);
      expect(nav).to.be.closeTo(ONE_ETH.mul(1), ONE_ETH.div(100));
    });

    it('should get the NAV value of a Yearn Farming strategy', async function () {
      const strategyContract = await createStrategy(
        'vault',
        'active',
        [signer1, signer2, signer3],
        yearnVaultIntegration.address,
        garden1,
      );
      const nav = await strategyContract.getNAV();
      expect(await strategyContract.capitalAllocated()).to.equal(ONE_ETH);
      expect(nav).to.be.closeTo(ONE_ETH.mul(1), ONE_ETH.div(100));
    });

    it('should get the NAV value of a lend strategy', async function () {
      const strategyContract = await createStrategy(
        'lend',
        'active',
        [signer1, signer2, signer3],
        aaveLendIntegration.address,
        garden1,
      );
      const nav = await strategyContract.getNAV();
      expect(await strategyContract.capitalAllocated()).to.equal(ONE_ETH);
      expect(nav).to.be.closeTo(ONE_ETH.mul(1), ONE_ETH.div(50));
    });

    it('should get the NAV value of a BalancerPool strategy', async function () {
      const strategyContract = await createStrategy(
        'lp',
        'active',
        [signer1, signer2, signer3],
        balancerIntegration.address,
        garden1,
        DEFAULT_STRATEGY_PARAMS,
        [addresses.balancer.pools.wethdai, 0],
      );

      const nav = await strategyContract.getNAV();
      expect(await strategyContract.capitalAllocated()).to.equal(ONE_ETH);
      // So much slipage at Balancer 😭
      expect(nav).to.be.closeTo(ONE_ETH.mul(1), ONE_ETH.div(30));
    });

    it('should get the NAV value of a OneInchPool strategy', async function () {
      // const daiWethOneInchPair = await ethers.getContractAt('IMooniswap', addresses.oneinch.pools.wethdai);
      const strategyContract = await createStrategy(
        'lp',
        'active',
        [signer1, signer2, signer3],
        oneInchPoolIntegration.address,
        garden1,
        DEFAULT_STRATEGY_PARAMS,
        [addresses.oneinch.pools.wethdai, 0],
      );

      const nav = await strategyContract.getNAV();
      expect(await strategyContract.capitalAllocated()).to.equal(ONE_ETH);
      expect(nav).to.be.closeTo(ONE_ETH.mul(1), ONE_ETH.div(100));
    });

    it('should get the NAV value of a UniswapPool strategy', async function () {
      const strategyContract = await createStrategy(
        'lp',
        'active',
        [signer1, signer2, signer3],
        uniswapPoolIntegration.address,
        garden1,
        DEFAULT_STRATEGY_PARAMS,
        [addresses.uniswap.pairs.wethdai, 0],
      );
      const nav = await strategyContract.getNAV();
      expect(await strategyContract.capitalAllocated()).to.equal(ONE_ETH);
      expect(nav).to.be.closeTo(ONE_ETH.mul(1), ONE_ETH.div(100));
    });
  });

  describe('finalizeStrategy', async function () {
    it('should finalize strategy with negative profits', async function () {
      const strategyContract = await createStrategy(
        'buy',
        'vote',
        [signer1, signer2, signer3],
        uniswapV3TradeIntegration.address,
        garden1,
      );

      await executeStrategy(strategyContract, { fee: ONE_ETH, amount: ONE_ETH.mul(4) });

      // add extra WETH to repay keeper
      await garden1.connect(signer1).deposit(ONE_ETH.mul(2), 1, signer1.address, false, {
        value: ONE_ETH.mul(2),
      });

      await finalizeStrategy(strategyContract);
      const [address, active, dataSet, finalized, executedAt, exitedAt] = await strategyContract.getStrategyState();

      expect(address).to.equal(strategyContract.address);
      expect(active).to.equal(false);
      expect(dataSet).to.equal(true);
      expect(finalized).to.equal(true);
      expect(executedAt).to.not.equal(0);
      expect(exitedAt).to.not.equal(0);

      // Keeper gets paid
      expect(await wethToken.balanceOf(keeper.address)).to.be.closeTo(ONE_ETH, ONE_ETH);
      expect(await garden1.keeperDebt()).to.equal(0);

      const capitalAllocated = await strategyContract.capitalAllocated();
      const capitalReturned = await strategyContract.capitalReturned();

      expect(capitalReturned).to.be.lt(capitalAllocated);
      // takes into account ETH send to withdrawal window
      expect(await wethToken.balanceOf(garden1.address)).to.be.closeTo(ONE_ETH.mul(6), ONE_ETH.div(10));
    });

    it('should finalize strategy with profits', async function () {
      const strategyContract = await createStrategy(
        'buy',
        'active',
        [signer1, signer2, signer3],
        uniswapV3TradeIntegration.address,
        garden1,
      );

      await injectFakeProfits(strategyContract, ethers.utils.parseEther('1000'));
      await finalizeStrategy(strategyContract);
      const capitalAllocated = await strategyContract.capitalAllocated();
      const capitalReturned = await strategyContract.capitalReturned();

      expect(capitalReturned).to.be.gt(capitalAllocated);
    });

    it("can't finalize strategy twice", async function () {
      const strategyContract = await createStrategy(
        'buy',
        'active',
        [signer1, signer2, signer3],
        uniswapV3TradeIntegration.address,
        garden1,
      );

      await finalizeStrategy(strategyContract);

      await expect(strategyContract.finalizeStrategy(42, 'http://', { gasPrice: 0 })).to.be.reverted;
    });
  });

  describe('Profits and re-staking (compounding) calculations', async function () {
    it('should correctly calculate profits (strategist and stewards) and re-staking values of 5 strategies', async function () {
      // Mining program has to be enabled before the strategy is created
      await babController.connect(owner).enableBABLMiningProgram();

      const [long1, long2, long3, long4, long5] = await createStrategies([
        { garden: garden1 },
        { garden: garden1 },
        { garden: garden2 },
        { garden: garden2 },
        { garden: garden2 },
      ]);

      await executeStrategy(long1, ONE_ETH);
      await executeStrategy(long2, ONE_ETH);
      await executeStrategy(long3, ONE_ETH);
      await executeStrategy(long4, ONE_ETH);
      await executeStrategy(long5, ONE_ETH);

      increaseTime(ONE_DAY_IN_SECONDS * 30);

      await injectFakeProfits(long1, ONE_ETH.mul(200));
      await finalizeStrategy(long1);

      const reserveAssetRewardsSetAsideLong1 = await garden1.reserveAssetRewardsSetAside();
      expect(reserveAssetRewardsSetAsideLong1).to.be.closeTo(
        '14600157511291044',
        reserveAssetRewardsSetAsideLong1.div(100),
      );

<<<<<<< HEAD
      const reserveAssetPrincipalWindowLong1 = await garden1.reserveAssetPrincipalWindow();
      expect(reserveAssetPrincipalWindowLong1).to.be.closeTo(
        '1077867506726885563',
        reserveAssetPrincipalWindowLong1.div(100),
      );

=======
>>>>>>> 146ddbe7
      // Strategy long2 has not profits
      await finalizeStrategy(long2);

      const reserveAssetRewardsSetAsideLong2 = await garden1.reserveAssetRewardsSetAside();
      expect(reserveAssetRewardsSetAsideLong2).to.be.equal(reserveAssetRewardsSetAsideLong1);

<<<<<<< HEAD
      const reserveAssetPrincipalWindowLong2 = await garden1.reserveAssetPrincipalWindow();
      expect(reserveAssetPrincipalWindowLong2).to.be.closeTo(
        '2072039623187283614',
        reserveAssetPrincipalWindowLong2.div(100),
      );

=======
>>>>>>> 146ddbe7
      await injectFakeProfits(long3, ONE_ETH.mul(200));
      await finalizeStrategy(long3);

      const reserveAssetRewardsSetAsideLong3 = await garden2.reserveAssetRewardsSetAside();
      expect(reserveAssetRewardsSetAsideLong3).to.be.closeTo(
        '14544610528254611',
        reserveAssetRewardsSetAsideLong3.div(100),
      );

<<<<<<< HEAD
      const reserveAssetPrincipalWindowLong3 = await garden2.reserveAssetPrincipalWindow();
      expect(reserveAssetPrincipalWindowLong3).to.be.closeTo(
        '1077571256150691254',
        reserveAssetPrincipalWindowLong3.div(100),
      );

=======
>>>>>>> 146ddbe7
      await injectFakeProfits(long4, ONE_ETH.mul(222));
      await finalizeStrategy(long4);

      const reserveAssetRewardsSetAsideLong4 = await garden2.reserveAssetRewardsSetAside();
      expect(reserveAssetRewardsSetAsideLong4).to.be.closeTo(
        '30759450342788913',
        reserveAssetRewardsSetAsideLong4.div(100),
      );

<<<<<<< HEAD
      const reserveAssetPrincipalWindowLong4 = await garden2.reserveAssetPrincipalWindow();
      expect(reserveAssetPrincipalWindowLong4).to.be.closeTo(
        '2164050401828207529',
        reserveAssetPrincipalWindowLong4.div(100),
      );

=======
>>>>>>> 146ddbe7
      await injectFakeProfits(long5, ONE_ETH.mul(222));
      await finalizeStrategy(long5);

      const reserveAssetRewardsSetAsideLong5 = await garden2.reserveAssetRewardsSetAside();
      expect(reserveAssetRewardsSetAsideLong5).to.be.closeTo(
        '46945477482079494',
        reserveAssetRewardsSetAsideLong5.div(100),
      );
<<<<<<< HEAD

      const reserveAssetPrincipalWindowLong5 = await garden2.reserveAssetPrincipalWindow();
      expect(reserveAssetPrincipalWindowLong5).to.be.closeTo(
        '3250375879904423954',
        reserveAssetPrincipalWindowLong5.div(100),
      );
=======
>>>>>>> 146ddbe7
    });

    it('should correctly receive the performance fee (in WETH) by the treasury in profit strategies', async function () {
      const [long1, long2, long3, long4, long5] = await createStrategies([
        { garden: garden1 },
        { garden: garden1 },
        { garden: garden2 },
        { garden: garden2 },
        { garden: garden2 },
      ]);

      await executeStrategy(long1, ONE_ETH);
      await executeStrategy(long2, ONE_ETH);
      await executeStrategy(long3, ONE_ETH);
      await executeStrategy(long4, ONE_ETH);
      await executeStrategy(long5, ONE_ETH);

      increaseTime(ONE_DAY_IN_SECONDS * 30);

      const treasuryBalance0 = await wethToken.balanceOf(treasury.address);
      expect(treasuryBalance0.toString()).to.be.equal('25000000000000000');

      await injectFakeProfits(long1, ONE_ETH.mul(200));
      await finalizeStrategy(long1);

      const treasuryBalance1 = await wethToken.balanceOf(treasury.address);
      expect(treasuryBalance1).to.be.closeTo(ethers.BigNumber.from('29866719170430347'), treasuryBalance1.div(100));

      // Strategy long2 has not profits
      await finalizeStrategy(long2);
      const treasuryBalance2 = await wethToken.balanceOf(treasury.address);
      expect(treasuryBalance2).to.be.closeTo(ethers.BigNumber.from('29866719170430347'), treasuryBalance2.div(100));

      await injectFakeProfits(long3, ONE_ETH.mul(200));
      await finalizeStrategy(long3);
      const treasuryBalance3 = await wethToken.balanceOf(treasury.address);
      expect(treasuryBalance3).to.be.closeTo(ethers.BigNumber.from('34714922679848550'), treasuryBalance3.div(100));

      await injectFakeProfits(long4, ONE_ETH.mul(222));
      await finalizeStrategy(long4);
      const treasuryBalance4 = await wethToken.balanceOf(treasury.address);
      expect(treasuryBalance4).to.be.closeTo(ethers.BigNumber.from('40119869284693317'), treasuryBalance4.div(100));

      await injectFakeProfits(long5, ONE_ETH.mul(222));
      await finalizeStrategy(long5);
      const treasuryBalance5 = await wethToken.balanceOf(treasury.address);
      expect(treasuryBalance5).to.be.closeTo(ethers.BigNumber.from('45515211664456843'), treasuryBalance5.div(100));
    });

    it('capital returned should equals profits; param 1 + param 2 + protocol performance fee 5%', async function () {
      const [long1] = await createStrategies([{ garden: garden1 }]);

      await executeStrategy(long1, ONE_ETH);

      increaseTime(ONE_DAY_IN_SECONDS * 30);

      const treasuryBalance0 = await wethToken.balanceOf(treasury.address);

      await injectFakeProfits(long1, ONE_ETH.mul(200));

      await finalizeStrategy(long1);
      const treasuryBalance1 = await wethToken.balanceOf(treasury.address);
      const feeLong1 = treasuryBalance1 - treasuryBalance0;
      const reserveAssetRewardsSetAsideLong1 = await garden1.reserveAssetRewardsSetAside();
      const capitalReturnedLong1 = await long1.capitalReturned();
      const valueLong1 = reserveAssetRewardsSetAsideLong1.add(feeLong1);

      // TODO: Calculate and test reserveAssetRewardsSetAside, treasury fee, profits
      // expect(capitalReturnedLong1).to.be.closeTo(valueLong1, 10);
    });
  });
});<|MERGE_RESOLUTION|>--- conflicted
+++ resolved
@@ -550,30 +550,12 @@
         reserveAssetRewardsSetAsideLong1.div(100),
       );
 
-<<<<<<< HEAD
-      const reserveAssetPrincipalWindowLong1 = await garden1.reserveAssetPrincipalWindow();
-      expect(reserveAssetPrincipalWindowLong1).to.be.closeTo(
-        '1077867506726885563',
-        reserveAssetPrincipalWindowLong1.div(100),
-      );
-
-=======
->>>>>>> 146ddbe7
       // Strategy long2 has not profits
       await finalizeStrategy(long2);
 
       const reserveAssetRewardsSetAsideLong2 = await garden1.reserveAssetRewardsSetAside();
       expect(reserveAssetRewardsSetAsideLong2).to.be.equal(reserveAssetRewardsSetAsideLong1);
 
-<<<<<<< HEAD
-      const reserveAssetPrincipalWindowLong2 = await garden1.reserveAssetPrincipalWindow();
-      expect(reserveAssetPrincipalWindowLong2).to.be.closeTo(
-        '2072039623187283614',
-        reserveAssetPrincipalWindowLong2.div(100),
-      );
-
-=======
->>>>>>> 146ddbe7
       await injectFakeProfits(long3, ONE_ETH.mul(200));
       await finalizeStrategy(long3);
 
@@ -583,15 +565,6 @@
         reserveAssetRewardsSetAsideLong3.div(100),
       );
 
-<<<<<<< HEAD
-      const reserveAssetPrincipalWindowLong3 = await garden2.reserveAssetPrincipalWindow();
-      expect(reserveAssetPrincipalWindowLong3).to.be.closeTo(
-        '1077571256150691254',
-        reserveAssetPrincipalWindowLong3.div(100),
-      );
-
-=======
->>>>>>> 146ddbe7
       await injectFakeProfits(long4, ONE_ETH.mul(222));
       await finalizeStrategy(long4);
 
@@ -601,15 +574,6 @@
         reserveAssetRewardsSetAsideLong4.div(100),
       );
 
-<<<<<<< HEAD
-      const reserveAssetPrincipalWindowLong4 = await garden2.reserveAssetPrincipalWindow();
-      expect(reserveAssetPrincipalWindowLong4).to.be.closeTo(
-        '2164050401828207529',
-        reserveAssetPrincipalWindowLong4.div(100),
-      );
-
-=======
->>>>>>> 146ddbe7
       await injectFakeProfits(long5, ONE_ETH.mul(222));
       await finalizeStrategy(long5);
 
@@ -618,15 +582,6 @@
         '46945477482079494',
         reserveAssetRewardsSetAsideLong5.div(100),
       );
-<<<<<<< HEAD
-
-      const reserveAssetPrincipalWindowLong5 = await garden2.reserveAssetPrincipalWindow();
-      expect(reserveAssetPrincipalWindowLong5).to.be.closeTo(
-        '3250375879904423954',
-        reserveAssetPrincipalWindowLong5.div(100),
-      );
-=======
->>>>>>> 146ddbe7
     });
 
     it('should correctly receive the performance fee (in WETH) by the treasury in profit strategies', async function () {
