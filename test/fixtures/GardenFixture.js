const { deployments } = require('hardhat');
const { GARDEN_PARAMS } = require('../../lib/constants.js');
const addresses = require('../../lib/addresses');
const { impersonateAddress } = require('../../lib/rpc');
const { fund } = require('../../lib/whale');
const { createStrategy } = require('./StrategyHelper.js');
const { getContract, from, eth } = require('../utils/test-helpers');

async function setUpFixture(
  { upgradesDeployer, deployments, getNamedAccounts, ethers },
  options,
  { gardenParams = GARDEN_PARAMS },
) {
  const signers = await ethers.getSigners();
  const [deployer, keeper, , signer1, signer2, signer3] = signers;

  await deployments.fixture();

  const babController = await getContract('BabController', 'BabControllerProxy');
  const bablToken = await getContract('BABLToken');
  const timeLockRegistry = await getContract('TimeLockRegistry');
  const ishtarGate = await getContract('IshtarGate');
  const mardukGate = await getContract('MardukGate');
  const priceOracle = await getContract('PriceOracle');
  const treasury = await getContract('Treasury');
  const gardenValuer = await getContract('GardenValuer');
  const gardenNFT = await getContract('GardenNFT');
  const strategyNFT = await getContract('StrategyNFT');
  const rewardsDistributor = await getContract('RewardsDistributor', 'RewardsDistributorProxy');
  const babViewer = await getContract('BabylonViewer');
  const timelockController = await getContract('TimelockController');
  const babGovernor = await getContract('BabylonGovernor');

  const uniswapV3TradeIntegration = await getContract('UniswapV3TradeIntegration');
  const balancerIntegration = await getContract('BalancerIntegration');
  const uniswapPoolIntegration = await getContract('UniswapPoolIntegration');
  const yearnVaultIntegration = await getContract('YearnVaultIntegration');
  const harvestVaultIntegration = await getContract('HarvestVaultIntegration');
  const sushiswapPoolIntegration = await getContract('SushiswapPoolIntegration');
  const curvePoolIntegration = await getContract('CurvePoolIntegration');
  const oneInchPoolIntegration = await getContract('OneInchPoolIntegration');
  const compoundLendIntegration = await getContract('CompoundLendIntegration');
  const aaveLendIntegration = await getContract('AaveLendIntegration');
  const aaveBorrowIntegration = await getContract('AaveBorrowIntegration');
  const compoundBorrowIntegration = await getContract('CompoundBorrowIntegration');
  const lidoIntegration = await getContract('LidoStakeIntegration');

  const buyOperation = await getContract('BuyOperation');
  const addLiquidityOperation = await getContract('AddLiquidityOperation');
  const depositVaultOperation = await getContract('DepositVaultOperation');
  const lendOperation = await getContract('LendOperation');
  const borrowOperation = await getContract('BorrowOperation');

  const dai = await ethers.getContractAt('@openzeppelin/contracts/token/ERC20/IERC20.sol:IERC20', addresses.tokens.DAI);
  const usdc = await ethers.getContractAt(
    '@openzeppelin/contracts/token/ERC20/IERC20.sol:IERC20',
    addresses.tokens.USDC,
  );
  const weth = await ethers.getContractAt(
    '@openzeppelin/contracts/token/ERC20/IERC20.sol:IERC20',
    addresses.tokens.WETH,
  );
  const wbtc = await ethers.getContractAt(
    '@openzeppelin/contracts/token/ERC20/IERC20.sol:IERC20',
    addresses.tokens.WBTC,
  );

  const owner = await impersonateAddress(timelockController.address);
  await fund([owner.address], { tokens: [addresses.tokens.ETH] });

  const TOKEN_MAP = {
    [addresses.tokens.WETH]: weth,
    [addresses.tokens.DAI]: dai,
    [addresses.tokens.USDC]: usdc,
    [addresses.tokens.WBTC]: wbtc,
  };

  // Gives signer1 creator permissions
  await ishtarGate.connect(owner).setCreatorPermissions(signer1.address, true, { gasPrice: 0 });
  await mardukGate.connect(owner).setCreatorPermissions(owner.address, true, { gasPrice: 0 });
  await mardukGate.connect(owner).setCreatorPermissions(signer1.address, true, { gasPrice: 0 });
  await babController
    .connect(signer1)
    .createGarden(
      addresses.tokens.WETH,
      'Absolute ETH Return [beta]',
      'EYFA',
      'http...',
      0,
      gardenParams,
      ethers.utils.parseEther('1'),
      [false, false, false],
      [0, 0, 0],
      {
        value: ethers.utils.parseEther('1'),
      },
    );
  await babController
    .connect(signer1)
    .createGarden(
      addresses.tokens.WETH,
      'ETH Yield Farm [a]',
      'EYFB',
      'http...',
      1,
      gardenParams,
      ethers.utils.parseEther('1'),
      [false, false, false],
      [0, 0, 0],
      {
        value: ethers.utils.parseEther('1'),
      },
    );

  await babController
    .connect(signer1)
    .createGarden(
      addresses.tokens.WETH,
      'ETH Yield Farm [b]',
      'EYFG',
      'http...',
      2,
      gardenParams,
      ethers.utils.parseEther('1'),
      [false, false, false],
      [0, 0, 0],
      {
        value: ethers.utils.parseEther('1'),
      },
    );

  await babController
    .connect(signer1)
    .createGarden(
      addresses.tokens.WETH,
      'ETH Yield Farm [d]',
      'EYFG',
      'http...',
      3,
      gardenParams,
      ethers.utils.parseEther('1'),
      [false, false, false],
      [0, 0, 0],
      {
        value: ethers.utils.parseEther('1'),
      },
    );

  const gardens = await babController.getGardens();

  const garden1 = await ethers.getContractAt('Garden', gardens[0]);

  const garden2 = await ethers.getContractAt('Garden', gardens[1]);

  const garden3 = await ethers.getContractAt('Garden', gardens[2]);

  const garden4 = await ethers.getContractAt('Garden', gardens[3]);

  // Grants community access
  for (let i = 0; i < gardens.length; i += 1) {
    await ishtarGate
      .connect(signer1)
      .grantGardenAccessBatch(gardens[i], [signer1.address, signer2.address, signer3.address], [3, 3, 3], {
        gasPrice: 0,
      });
  }
  const strategy10 = (
    await createStrategy('buy', 'dataset', [signer1, signer2, signer3], uniswapV3TradeIntegration.address, garden1)
  ).address;
  // Create strategies
  const strategy11 = (
    await createStrategy('buy', 'dataset', [signer1, signer2, signer3], uniswapV3TradeIntegration.address, garden1)
  ).address;

  const strategy21 = (
    await createStrategy('buy', 'deposit', [signer1, signer2, signer3], uniswapV3TradeIntegration.address, garden2)
  ).address;

  await createStrategy('buy', 'deposit', [signer1, signer2, signer3], uniswapV3TradeIntegration.address, garden3);
  await createStrategy('buy', 'dataset', [signer1, signer2, signer3], uniswapV3TradeIntegration.address, garden3);

  console.log('Created and started garden', garden1.address);
  console.log('Created manual testing garden', garden3.address);

  const daiWhaleSigner = await impersonateAddress('0xbebc44782c7db0a1a60cb6fe97d0b483032ff1c7');
  const usdcWhaleSigner = await impersonateAddress('0x0a59649758aa4d66e25f08dd01271e891fe52199');
  const wethWhaleSigner = await impersonateAddress('0xC8dDA504356195ba5344E5a9826Ce07DfEaA97b6');
  const wbtcWhaleSigner = await impersonateAddress('0x9ff58f4ffb29fa2266ab25e75e2a8b3503311656');

<<<<<<< HEAD
  if (fund) {
    for (const signer of signers.slice(3, 10)) {
      await dai.connect(daiWhaleSigner).transfer(signer.address, eth(1e6), {
        gasPrice: 0,
      });

      await usdc.connect(usdcWhaleSigner).transfer(signer.address, from(1e6 * 1e6), {
        gasPrice: 0,
      });

      await weth.connect(wethWhaleSigner).transfer(signer.address, eth(100), {
        gasPrice: 0,
      });

      await wbtc.connect(wbtcWhaleSigner).transfer(signer.address, from(10e8), {
        gasPrice: 0,
      });
    }
  }

  console.log('end garden fixture');

=======
>>>>>>> 8d407558
  return {
    babController,
    bablToken,
    timeLockRegistry,
    treasury,
    rewardsDistributor,
    uniswapV3TradeIntegration,
    balancerIntegration,
    uniswapPoolIntegration,
    harvestVaultIntegration,
    yearnVaultIntegration,
    sushiswapPoolIntegration,
    curvePoolIntegration,
    oneInchPoolIntegration,
    compoundLendIntegration,
    compoundBorrowIntegration,
    aaveLendIntegration,
    aaveBorrowIntegration,
    lidoIntegration,
    babViewer,
    timelockController,
    babGovernor,

    garden1,
    garden2,
    garden3,
    garden4,

    strategy11,
    strategy21,

    buyOperation,
    addLiquidityOperation,
    depositVaultOperation,
    lendOperation,
    borrowOperation,

    gardenValuer,
    priceOracle,
    ishtarGate,
    mardukGate,

    gardenNFT,
    strategyNFT,

    GARDEN_PARAMS,

    deployer,
    keeper,
    owner,
    signer1,
    signer2,
    signer3,

    daiWhaleSigner,
    wethWhaleSigner,

    deployments,
    upgradesDeployer,

    dai,
    usdc,
    weth,
    wbtc,

    TOKEN_MAP,
  };
}

const fixtureCache = {};

module.exports = {
  setupTests: (params = {}) => {
    const key = JSON.stringify(params);
    if (!fixtureCache[key]) {
      fixtureCache[key] = deployments.createFixture((hre, options) => setUpFixture(hre, options, params));
    }
    return fixtureCache[key];
  },
};<|MERGE_RESOLUTION|>--- conflicted
+++ resolved
@@ -187,7 +187,6 @@
   const wethWhaleSigner = await impersonateAddress('0xC8dDA504356195ba5344E5a9826Ce07DfEaA97b6');
   const wbtcWhaleSigner = await impersonateAddress('0x9ff58f4ffb29fa2266ab25e75e2a8b3503311656');
 
-<<<<<<< HEAD
   if (fund) {
     for (const signer of signers.slice(3, 10)) {
       await dai.connect(daiWhaleSigner).transfer(signer.address, eth(1e6), {
@@ -210,8 +209,6 @@
 
   console.log('end garden fixture');
 
-=======
->>>>>>> 8d407558
   return {
     babController,
     bablToken,
