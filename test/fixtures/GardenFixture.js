--- conflicted
+++ resolved
@@ -23,10 +23,7 @@
   const ishtarGate = await getContract('IshtarGate');
   const mardukGate = await getContract('MardukGate');
   const priceOracle = await getContract('PriceOracle');
-<<<<<<< HEAD
-=======
   const curveMetaRegistry = await getContract('CurveMetaRegistry');
->>>>>>> ae817013
   const tokenIdentifier = await getContract('TokenIdentifier');
   const treasury = await getContract('Treasury');
   const gardenValuer = await getContract('GardenValuer');
