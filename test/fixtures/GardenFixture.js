--- conflicted
+++ resolved
@@ -71,11 +71,8 @@
   const weth = await getERC20(addresses.tokens.WETH);
   const wbtc = await getERC20(addresses.tokens.WBTC);
   const babl = await getERC20(addresses.tokens.BABL);
-<<<<<<< HEAD
   const bablTest = await getERC20(bablToken.address);
-=======
   const aave = await getERC20(addresses.tokens.AAVE);
->>>>>>> 5ed4d096
 
   const owner = await impersonateAddress(timelockController.address);
   await signer4.sendTransaction({ to: owner.address, value: ethers.utils.parseEther('5') });
@@ -242,12 +239,10 @@
   const garden4 = await ethers.getContractAt('IGarden', gardens[3]);
 
   const heartGarden = await ethers.getContractAt('IGarden', gardens[4]);
-
-<<<<<<< HEAD
-  const heartTestGarden = await ethers.getContractAt('Garden', gardens[5]);
-=======
-  const aaveGarden = await ethers.getContractAt('IGarden', gardens[5]);
->>>>>>> 5ed4d096
+    
+  const heartTestGarden = await ethers.getContractAt('IGarden', gardens[5]);
+  
+  const aaveGarden = await ethers.getContractAt('IGarden', gardens[6]);
 
   // Set the heart
   await heartViewer.connect(owner).setHeartGarden(heartGarden.address, { gasPrice: 0 });
@@ -330,11 +325,8 @@
     garden3,
     garden4,
     heartGarden,
-<<<<<<< HEAD
     heartTestGarden,
-=======
     aaveGarden,
->>>>>>> 5ed4d096
 
     strategy11,
     strategy21,
