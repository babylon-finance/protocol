const { ethers } = require('hardhat');
const { ONE_DAY_IN_SECONDS } = require('../../utils/constants.js');
const { TWAP_ORACLE_WINDOW, TWAP_ORACLE_GRANULARITY } = require('../../utils/system.js');
const { impersonateAddress } = require('../../utils/rpc');
const addresses = require('../../utils/addresses');

const DEFAULT_STRATEGY_PARAMS = [
  ethers.utils.parseEther('10'), // _maxCapitalRequested
  ethers.utils.parseEther('1'), // _stake
  ONE_DAY_IN_SECONDS * 30, // _strategyDuration
  ethers.utils.parseEther('0.05'), // 5% _expectedReturn
  ethers.utils.parseEther('1'), // _minRebalanceCapital
];

<<<<<<< HEAD
async function updateTWAPs(gardenAddress) {
  const garden = await ethers.getContractAt('Garden', gardenAddress);
=======
const NFT_STRAT_PARAMS = ['Strat Name', 'STRT'];

async function updateTWAPs(garden) {
>>>>>>> 598e72c5
  const controller = await ethers.getContractAt('BabController', await garden.controller());
  const priceOracle = await ethers.getContractAt('PriceOracle', await controller.priceOracle());
  const adapterAddress = (await priceOracle.getAdapters())[0];
  const adapter = await ethers.getContractAt('UniswapTWAP', adapterAddress);
  for (let i = 0; i < TWAP_ORACLE_GRANULARITY; i += 1) {
    await adapter.update(addresses.tokens.WETH, addresses.tokens.USDC);
    await adapter.update(addresses.tokens.WETH, addresses.tokens.DAI);
    // await adapter.update(addresses.tokens.WETH, addresses.tokens.WBTC);
    // await adapter.update(addresses.tokens.WETH, addresses.tokens.UNI);
    // await adapter.update(addresses.tokens.WETH, addresses.tokens.BAL);
    // await adapter.update(addresses.tokens.WETH, addresses.tokens.COMP);
    ethers.provider.send('evm_increaseTime', [TWAP_ORACLE_WINDOW / TWAP_ORACLE_GRANULARITY]);
  }
}

async function createLongStrategy(garden, integration, signer, params = DEFAULT_STRATEGY_PARAMS, longParams) {
  const passedLongParams = longParams || [addresses.tokens.DAI];
  await garden.connect(signer).addStrategy(0, integration, ...params, ...passedLongParams, ...NFT_STRAT_PARAMS);
  const strategies = await garden.getStrategies();
  const lastStrategyAddr = strategies[strategies.length - 1];

  const strategy = await ethers.getContractAt('LongStrategy', lastStrategyAddr);

  return strategy;
}

async function createPoolStrategy(garden, integration, signer, params = DEFAULT_STRATEGY_PARAMS, poolParams) {
  const passedPoolParams = poolParams || [addresses.balancer.pools.wethdai];
  await garden.connect(signer).addStrategy(1, integration, ...params, ...passedPoolParams, ...NFT_STRAT_PARAMS);
  const strategies = await garden.getStrategies();
  const lastStrategyAddr = strategies[strategies.length - 1];

  const strategy = await ethers.getContractAt('LiquidityPoolStrategy', lastStrategyAddr);

  return strategy;
}

async function createYieldStrategy(garden, integration, signer, params = DEFAULT_STRATEGY_PARAMS, yieldParams) {
  const passedYieldParams = yieldParams || [addresses.yearn.vaults.ydai];
  await garden.connect(signer).addStrategy(2, integration, ...params, ...passedYieldParams, ...NFT_STRAT_PARAMS);
  const strategies = await garden.getStrategies();
  const lastStrategyAddr = strategies[strategies.length - 1];

  const strategy = await ethers.getContractAt('YieldFarmingStrategy', lastStrategyAddr);

  return strategy;
}

async function createLendStrategy(garden, integration, signer, params = DEFAULT_STRATEGY_PARAMS, lendParams) {
  const passedLendParams = lendParams || [addresses.tokens.USDC];
  await garden.connect(signer).addStrategy(3, integration, ...params, ...passedLendParams, ...NFT_STRAT_PARAMS);
  const strategies = await garden.getStrategies();
  const lastStrategyAddr = strategies[strategies.length - 1];

  const strategy = await ethers.getContractAt('LendStrategy', lastStrategyAddr);

  return strategy;
}

async function deposit(garden, signers) {
  await garden.connect(signers[0]).deposit(ethers.utils.parseEther('2'), 1, signers[0].getAddress(), {
    value: ethers.utils.parseEther('2'),
  });
  await garden.connect(signers[1]).deposit(ethers.utils.parseEther('2'), 1, signers[1].getAddress(), {
    value: ethers.utils.parseEther('2'),
  });
}

async function vote(garden, signers, strategy) {
  const [signer1, signer2] = signers;

  const signer1Balance = await garden.balanceOf(signer1.getAddress());
  const signer2Balance = await garden.balanceOf(signer2.getAddress());

  return strategy.resolveVoting(
    [signer1.getAddress(), signer2.getAddress()],
    [signer1Balance, signer2Balance],
    signer1Balance.add(signer2Balance).toString(),
    signer1Balance.add(signer2Balance).toString(),
    0,
    { gasPrice: 0 },
  );
}

async function executeStrategy(strategy, amount = ethers.utils.parseEther('1'), fee = 0) {
  ethers.provider.send('evm_increaseTime', [ONE_DAY_IN_SECONDS * 2]);
  await updateTWAPs(await strategy.garden());
  return strategy.executeStrategy(amount, fee, {
    gasPrice: 0,
  });
}

async function finalizeStrategy(strategy, fee = 0) {
  ethers.provider.send('evm_increaseTime', [ONE_DAY_IN_SECONDS * 90]);
<<<<<<< HEAD
  await updateTWAPs(strategy.garden());
  return strategy.finalizeStrategy(fee, { gasPrice: 0 });
=======
  await updateTWAPs(garden);
  return strategy.finalizeStrategy(fee, 'http://...', { gasPrice: 0 });
>>>>>>> 598e72c5
}

async function injectFakeProfits(strategy, amount) {
  const kind = await strategy.kind();
  if (kind === 0) {
    const asset = await ethers.getContractAt('IERC20', await strategy.longToken());
    const whaleAddress = '0x6B175474E89094C44Da98b954EedeAC495271d0F'; // Has DAI
    const whaleSigner = await impersonateAddress(whaleAddress);
    await asset.connect(whaleSigner).transfer(strategy.address, amount, {
      gasPrice: 0,
    });
  }
  if (kind === 1) {
    const asset = await ethers.getContractAt('IERC20', await strategy.pool());
    const whaleAddress = await strategy.pool();
    const whaleSigner = await impersonateAddress(whaleAddress);
    await asset.connect(whaleSigner).transfer(strategy.address, amount, {
      gasPrice: 0,
    });
  }
  if (kind === 2) {
    const asset = await ethers.getContractAt('IERC20', await strategy.yieldVault());
    const whaleAddress = await strategy.yieldVault();
    const whaleSigner = await impersonateAddress(whaleAddress);
    await asset.connect(whaleSigner).transfer(strategy.address, amount, {
      gasPrice: 0,
    });
  }
}

async function createStrategy(
  kind,
  state,
  signers,
  integration,
  garden,
  params = DEFAULT_STRATEGY_PARAMS,
  specificParams,
) {
  let strategy;
  if (kind === 'long') {
    strategy = await createLongStrategy(garden, integration, signers[0], params, specificParams);
  }
  if (kind === 'pool') {
    strategy = await createPoolStrategy(garden, integration, signers[0], params, specificParams);
  }
  if (kind === 'yield') {
    strategy = await createYieldStrategy(garden, integration, signers[0], params, specificParams);
  }
  if (kind === 'lend') {
    strategy = await createLendStrategy(garden, integration, signers[0], params, specificParams);
  }
  if (strategy) {
    if (state === 'dataset') {
      return strategy;
    }
    await deposit(garden, signers);
    if (state === 'deposit') {
      return strategy;
    }
    await vote(garden, signers, strategy);
    if (state === 'vote') {
      return strategy;
    }
    await executeStrategy(strategy);
    if (state === 'active') {
      return strategy;
    }
    await finalizeStrategy(strategy);
  }
  return strategy;
}

module.exports = {
  createStrategy,
  DEFAULT_STRATEGY_PARAMS,
  executeStrategy,
  finalizeStrategy,
  injectFakeProfits,
  deposit,
  updateTWAPs,
};<|MERGE_RESOLUTION|>--- conflicted
+++ resolved
@@ -1,8 +1,9 @@
 const { ethers } = require('hardhat');
-const { ONE_DAY_IN_SECONDS } = require('../../utils/constants.js');
+const { ONE_DAY_IN_SECONDS, ONE_ETH } = require('../../utils/constants.js');
 const { TWAP_ORACLE_WINDOW, TWAP_ORACLE_GRANULARITY } = require('../../utils/system.js');
 const { impersonateAddress } = require('../../utils/rpc');
 const addresses = require('../../utils/addresses');
+const { increaseTime } = require('../utils/test-helpers');
 
 const DEFAULT_STRATEGY_PARAMS = [
   ethers.utils.parseEther('10'), // _maxCapitalRequested
@@ -12,14 +13,11 @@
   ethers.utils.parseEther('1'), // _minRebalanceCapital
 ];
 
-<<<<<<< HEAD
+const NFT_STRAT_PARAMS = ['Strat Name', 'STRT'];
+const NFT_ADDRESS = 'http://null.dev';
+
 async function updateTWAPs(gardenAddress) {
   const garden = await ethers.getContractAt('Garden', gardenAddress);
-=======
-const NFT_STRAT_PARAMS = ['Strat Name', 'STRT'];
-
-async function updateTWAPs(garden) {
->>>>>>> 598e72c5
   const controller = await ethers.getContractAt('BabController', await garden.controller());
   const priceOracle = await ethers.getContractAt('PriceOracle', await controller.priceOracle());
   const adapterAddress = (await priceOracle.getAdapters())[0];
@@ -27,11 +25,7 @@
   for (let i = 0; i < TWAP_ORACLE_GRANULARITY; i += 1) {
     await adapter.update(addresses.tokens.WETH, addresses.tokens.USDC);
     await adapter.update(addresses.tokens.WETH, addresses.tokens.DAI);
-    // await adapter.update(addresses.tokens.WETH, addresses.tokens.WBTC);
-    // await adapter.update(addresses.tokens.WETH, addresses.tokens.UNI);
-    // await adapter.update(addresses.tokens.WETH, addresses.tokens.BAL);
-    // await adapter.update(addresses.tokens.WETH, addresses.tokens.COMP);
-    ethers.provider.send('evm_increaseTime', [TWAP_ORACLE_WINDOW / TWAP_ORACLE_GRANULARITY]);
+    await increaseTime(TWAP_ORACLE_WINDOW / TWAP_ORACLE_GRANULARITY);
   }
 }
 
@@ -104,23 +98,44 @@
   );
 }
 
-async function executeStrategy(strategy, amount = ethers.utils.parseEther('1'), fee = 0) {
-  ethers.provider.send('evm_increaseTime', [ONE_DAY_IN_SECONDS * 2]);
-  await updateTWAPs(await strategy.garden());
+async function executeStrategy(strategy, { amount = ONE_ETH, fee = 0, TWAPs = true, gasPrice = 0 } = {}) {
+  if (TWAPs) {
+    await updateTWAPs(await strategy.garden());
+  }
   return strategy.executeStrategy(amount, fee, {
-    gasPrice: 0,
+    gasPrice,
   });
 }
 
-async function finalizeStrategy(strategy, fee = 0) {
-  ethers.provider.send('evm_increaseTime', [ONE_DAY_IN_SECONDS * 90]);
-<<<<<<< HEAD
-  await updateTWAPs(strategy.garden());
-  return strategy.finalizeStrategy(fee, { gasPrice: 0 });
-=======
-  await updateTWAPs(garden);
-  return strategy.finalizeStrategy(fee, 'http://...', { gasPrice: 0 });
->>>>>>> 598e72c5
+async function finalizeStrategy(strategy, { fee = 0, time = 0, TWAPs = true, gasPrice = 0 } = {}) {
+  if (time > 0) {
+    await increaseTime(time);
+  }
+  // increaseTime(ONE_DAY_IN_SECONDS * 90);
+  if (TWAPs) {
+    await updateTWAPs(await strategy.garden());
+  }
+  return strategy.finalizeStrategy(fee, NFT_ADDRESS, { gasPrice });
+}
+
+async function finalizeStrategyAfter30Days(strategy) {
+  await finalizeStrategy(strategy, ONE_DAY_IN_SECONDS * 30);
+}
+
+async function finalizeStrategyAfterQuarter(strategy) {
+  await finalizeStrategy(strategy, ONE_DAY_IN_SECONDS * 90);
+}
+
+async function finalizeStrategyAfter2Quarters(strategy) {
+  await finalizeStrategy(strategy, ONE_DAY_IN_SECONDS * 180);
+}
+
+async function finalizeStrategyAfter3Quarters(strategy) {
+  await finalizeStrategy(strategy, ONE_DAY_IN_SECONDS * 270);
+}
+
+async function finalizeStrategyAfter2Years(strategy) {
+  await finalizeStrategy(strategy, ONE_DAY_IN_SECONDS * 365 * 2);
 }
 
 async function injectFakeProfits(strategy, amount) {
@@ -199,6 +214,11 @@
   DEFAULT_STRATEGY_PARAMS,
   executeStrategy,
   finalizeStrategy,
+  finalizeStrategyAfterQuarter,
+  finalizeStrategyAfter2Quarters,
+  finalizeStrategyAfter30Days,
+  finalizeStrategyAfter3Quarters,
+  finalizeStrategyAfter2Years,
   injectFakeProfits,
   deposit,
   updateTWAPs,
