--- conflicted
+++ resolved
@@ -44,17 +44,11 @@
 const NFT_ADDRESS = 'https://babylon.mypinata.cloud/ipfs/Qmc7MfvuCkhA8AA2z6aBzmb5G4MaRfPeKgCVTWcKqU2tjB';
 
 async function createStrategyWithBuyOperation(garden, signer, params, integration, data) {
-<<<<<<< HEAD
-  let ABI = ['function babylonFinanceStrategyOpData(address data, uint256 metadata)']; // 64 bytes
-  let iface = new ethers.utils.Interface(ABI);
-  let encodedData = iface.encodeFunctionData('babylonFinanceStrategyOpData', [...(data || [addresses.tokens.DAI, 0])]);
-=======
   const ABI = ['function babylonFinanceStrategyOpData(address data, uint256 metadata)']; // 64 bytes
   const iface = new ethers.utils.Interface(ABI);
   const encodedData = iface.encodeFunctionData('babylonFinanceStrategyOpData', [
     ...(data || [addresses.tokens.DAI, 0]),
   ]);
->>>>>>> 265fc957
   const passedLongParams = [[0], [integration]];
 
   await garden.connect(signer).addStrategy(...STRAT_NAME_PARAMS, params, ...passedLongParams, encodedData);
@@ -68,15 +62,9 @@
 
 async function createStrategyWithPoolOperation(garden, signer, params, integration, data) {
   const passedPoolParams = [[1], [integration]];
-<<<<<<< HEAD
-  let ABI = ['function babylonFinanceStrategyOpData(address data, uint256 metadata)']; // 64 bytes
-  let iface = new ethers.utils.Interface(ABI);
-  let encodedData = iface.encodeFunctionData('babylonFinanceStrategyOpData', [
-=======
   const ABI = ['function babylonFinanceStrategyOpData(address data, uint256 metadata)']; // 64 bytes
   const iface = new ethers.utils.Interface(ABI);
   const encodedData = iface.encodeFunctionData('babylonFinanceStrategyOpData', [
->>>>>>> 265fc957
     ...(data || [addresses.oneinch.pools.wethdai, 0]),
   ]);
   await garden.connect(signer).addStrategy(...STRAT_NAME_PARAMS, params, ...passedPoolParams, encodedData);
@@ -90,15 +78,9 @@
 
 async function createStrategyWithVaultOperation(garden, signer, params, integration, data) {
   const passedYieldParams = [[2], [integration]];
-<<<<<<< HEAD
-  let ABI = ['function babylonFinanceStrategyOpData(address data, uint256 metadata)']; // 64 bytes
-  let iface = new ethers.utils.Interface(ABI);
-  let encodedData = iface.encodeFunctionData('babylonFinanceStrategyOpData', [
-=======
   const ABI = ['function babylonFinanceStrategyOpData(address data, uint256 metadata)']; // 64 bytes
   const iface = new ethers.utils.Interface(ABI);
   const encodedData = iface.encodeFunctionData('babylonFinanceStrategyOpData', [
->>>>>>> 265fc957
     ...(data || [addresses.yearn.vaults.ydai, 0]),
   ]);
   await garden.connect(signer).addStrategy(...STRAT_NAME_PARAMS, params, ...passedYieldParams, encodedData);
@@ -112,17 +94,11 @@
 
 async function createStrategyWithLendOperation(garden, signer, params, integration, data) {
   const passedLendParams = [[3], [integration]];
-<<<<<<< HEAD
-  let ABI = ['function babylonFinanceStrategyOpData(address data, uint256 metadata)']; // 64 bytes
-  let iface = new ethers.utils.Interface(ABI);
-  let encodedData = iface.encodeFunctionData('babylonFinanceStrategyOpData', [...(data || [addresses.tokens.USDC, 0])]);
-=======
   const ABI = ['function babylonFinanceStrategyOpData(address data, uint256 metadata)']; // 64 bytes
   const iface = new ethers.utils.Interface(ABI);
   const encodedData = iface.encodeFunctionData('babylonFinanceStrategyOpData', [
     ...(data || [addresses.tokens.USDC, 0]),
   ]);
->>>>>>> 265fc957
 
   await garden.connect(signer).addStrategy(...STRAT_NAME_PARAMS, params, ...passedLendParams, encodedData);
   const strategies = await garden.getStrategies();
@@ -144,19 +120,11 @@
     throw new Error('Need two integrations and data to create lend & borrow');
   }
   const passedLendBorrowParams = [[3, 4], integrations];
-<<<<<<< HEAD
-  let ABI = [
-    'function babylonFinanceStrategyOpData(address data, uint256 metadata, address data2, uint256 metadata2 )',
-  ]; // 64 bytes
-  let iface = new ethers.utils.Interface(ABI);
-  let encodedData = iface.encodeFunctionData('babylonFinanceStrategyOpData', [data[0], data[1], data[2], data[3]]);
-=======
   const ABI = [
     'function babylonFinanceStrategyOpData(address data, uint256 metadata, address data2, uint256 metadata2 )',
   ]; // 64 bytes
   const iface = new ethers.utils.Interface(ABI);
   const encodedData = iface.encodeFunctionData('babylonFinanceStrategyOpData', [data[0], data[1], data[2], data[3]]);
->>>>>>> 265fc957
   await garden.connect(signer).addStrategy(...STRAT_NAME_PARAMS, params, ...passedLendBorrowParams, encodedData);
   const strategies = await garden.getStrategies();
   const lastStrategyAddr = strategies[strategies.length - 1];
@@ -178,19 +146,11 @@
     throw new Error('Need data and integrations to match');
   }
   const passedParams = [ops, integrations];
-<<<<<<< HEAD
-  let ABI = [
-    'function babylonFinanceStrategyOpData(address data, uint256 metadata, address data, uint256 metadata, address data, uint256 metadata)',
-  ]; // 64 bytes
-  let iface = new ethers.utils.Interface(ABI);
-  let encodedData = iface.encodeFunctionData('babylonFinanceStrategyOpData', [
-=======
   const ABI = [
     'function babylonFinanceStrategyOpData(address data, uint256 metadata, address data, uint256 metadata, address data, uint256 metadata)',
   ]; // 64 bytes
   const iface = new ethers.utils.Interface(ABI);
   const encodedData = iface.encodeFunctionData('babylonFinanceStrategyOpData', [
->>>>>>> 265fc957
     data[0],
     data[1],
     data[2],
@@ -344,15 +304,9 @@
 async function injectFakeProfits(strategy, amount) {
   const kind = (await strategy.getOperationByIndex(0))[0];
   if (kind === 0) {
-<<<<<<< HEAD
-    let ABI = ['function babylonFinanceStrategyOpData(address data, uint256 metadata)']; // 64 bytes
-    let iface = new ethers.utils.Interface(ABI);
-    let decodedData = iface.decodeFunctionData('babylonFinanceStrategyOpData', await strategy.opEncodedData());
-=======
     const ABI = ['function babylonFinanceStrategyOpData(address data, uint256 metadata)']; // 64 bytes
     const iface = new ethers.utils.Interface(ABI);
     const decodedData = iface.decodeFunctionData('babylonFinanceStrategyOpData', await strategy.opEncodedData());
->>>>>>> 265fc957
 
     const asset = await ethers.getContractAt('IERC20', decodedData[0]);
     const whaleAddress = getAssetWhale(asset.address);
@@ -366,15 +320,9 @@
     }
   }
   if (kind === 1) {
-<<<<<<< HEAD
-    let ABI = ['function babylonFinanceStrategyOpData(address data, uint256 metadata)']; // 64 bytes
-    let iface = new ethers.utils.Interface(ABI);
-    let decodedData = iface.decodeFunctionData('babylonFinanceStrategyOpData', await strategy.opEncodedData());
-=======
     const ABI = ['function babylonFinanceStrategyOpData(address data, uint256 metadata)']; // 64 bytes
     const iface = new ethers.utils.Interface(ABI);
     const decodedData = iface.decodeFunctionData('babylonFinanceStrategyOpData', await strategy.opEncodedData());
->>>>>>> 265fc957
 
     const asset = await ethers.getContractAt('IERC20', decodedData[0]);
     const whaleAddress = await strategy.pool();
@@ -384,15 +332,9 @@
     });
   }
   if (kind === 2) {
-<<<<<<< HEAD
-    let ABI = ['function babylonFinanceStrategyOpData(address data, uint256 metadata)']; // 64 bytes
-    let iface = new ethers.utils.Interface(ABI);
-    let decodedData = iface.decodeFunctionData('babylonFinanceStrategyOpData', await strategy.opEncodedData());
-=======
     const ABI = ['function babylonFinanceStrategyOpData(address data, uint256 metadata)']; // 64 bytes
     const iface = new ethers.utils.Interface(ABI);
     const decodedData = iface.decodeFunctionData('babylonFinanceStrategyOpData', await strategy.opEncodedData());
->>>>>>> 265fc957
 
     const asset = await ethers.getContractAt('IERC20', decodedData[0]);
     const whaleAddress = await strategy.yieldVault();
@@ -407,15 +349,9 @@
   const kind = (await strategy.getOperationByIndex(0))[0];
   const strategyAddress = await impersonateAddress(strategy.address);
   if (kind === 0) {
-<<<<<<< HEAD
-    let ABI = ['function babylonFinanceStrategyOpData(address data, uint256 metadata)']; // 64 bytes
-    let iface = new ethers.utils.Interface(ABI);
-    let decodedData = iface.decodeFunctionData('babylonFinanceStrategyOpData', await strategy.opEncodedData());
-=======
     const ABI = ['function babylonFinanceStrategyOpData(address data, uint256 metadata)']; // 64 bytes
     const iface = new ethers.utils.Interface(ABI);
     const decodedData = iface.decodeFunctionData('babylonFinanceStrategyOpData', await strategy.opEncodedData());
->>>>>>> 265fc957
     const asset = await ethers.getContractAt('IERC20', decodedData[0]);
     const whaleAddress = getAssetWhale(asset.address);
     if (whaleAddress) {
@@ -428,15 +364,9 @@
     }
   }
   if (kind === 1) {
-<<<<<<< HEAD
-    let ABI = ['function babylonFinanceStrategyOpData(address data, uint256 metadata)']; // 64 bytes
-    let iface = new ethers.utils.Interface(ABI);
-    let decodedData = iface.decodeFunctionData('babylonFinanceStrategyOpData', await strategy.opEncodedData());
-=======
     const ABI = ['function babylonFinanceStrategyOpData(address data, uint256 metadata)']; // 64 bytes
     const iface = new ethers.utils.Interface(ABI);
     const decodedData = iface.decodeFunctionData('babylonFinanceStrategyOpData', await strategy.opEncodedData());
->>>>>>> 265fc957
 
     const asset = await ethers.getContractAt('IERC20', decodedData[0]);
     const whaleAddress = await strategy.pool();
@@ -446,15 +376,9 @@
     });
   }
   if (kind === 2) {
-<<<<<<< HEAD
-    let ABI = ['function babylonFinanceStrategyOpData(address data, uint256 metadata)']; // 64 bytes
-    let iface = new ethers.utils.Interface(ABI);
-    let decodedData = iface.decodeFunctionData('babylonFinanceStrategyOpData', await strategy.opEncodedData());
-=======
     const ABI = ['function babylonFinanceStrategyOpData(address data, uint256 metadata)']; // 64 bytes
     const iface = new ethers.utils.Interface(ABI);
     const decodedData = iface.decodeFunctionData('babylonFinanceStrategyOpData', await strategy.opEncodedData());
->>>>>>> 265fc957
 
     const asset = await ethers.getContractAt('IERC20', decodedData[0]);
     const whaleAddress = await strategy.yieldVault();
