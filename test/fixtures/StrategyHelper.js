--- conflicted
+++ resolved
@@ -298,11 +298,7 @@
 }
 
 async function injectFakeProfits(strategy, amount) {
-<<<<<<< HEAD
   const kind = (await strategy.getOperationByIndex(0))[0];
-=======
-  const kind = await strategy.getOperationByIndex(0)[0];
->>>>>>> 67dcc7cd
   if (kind === 0) {
     let ABI = ['function babylonFinanceStrategyOpData(address data, uint256 metadata)']; // 64 bytes
     let iface = new ethers.utils.Interface(ABI);
@@ -346,11 +342,7 @@
 }
 
 async function substractFakeProfits(strategy, amount) {
-<<<<<<< HEAD
   const kind = (await strategy.getOperationByIndex(0))[0];
-=======
-  const kind = await strategy.getOperationByIndex(0)[0];
->>>>>>> 67dcc7cd
   const strategyAddress = await impersonateAddress(strategy.address);
   if (kind === 0) {
     let ABI = ['function babylonFinanceStrategyOpData(address data, uint256 metadata)']; // 64 bytes
