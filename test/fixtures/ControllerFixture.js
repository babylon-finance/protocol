const { ethers } = require('hardhat');
const { ONE_DAY_IN_SECONDS } = require('../../utils/constants.js');
const { TWAP_ORACLE_WINDOW, TWAP_ORACLE_GRANULARITY } = require('../../utils/system.js');
const addresses = require('../../utils/addresses');
const argsUtil = require('../../utils/arguments.js');
const { createStrategy } = require('./StrategyHelper.js');

async function deployFolioFixture() {
  const [owner, signer1, signer2, signer3] = await ethers.getSigners();

  const SafeDecimalMathFactory = await ethers.getContractFactory('SafeDecimalMath');
  const SafeDecimalMath = await SafeDecimalMathFactory.deploy();

  const BabController = await ethers.getContractFactory('BabController', owner);
  const babController = await BabController.deploy(...argsUtil.readArgumentsFile('BabController'));

  await babController.addReserveAsset(addresses.tokens.WETH);
  await babController.addKeepers(Object.values(addresses.users));

  // Deployment of BABL Token contract
  const BABLToken = await ethers.getContractFactory('BABLToken', owner);
  const bablToken = await BABLToken.connect(owner).deploy();

  // Deployment of Time Lock Registry contract
  const TimeLockRegistry = await ethers.getContractFactory('TimeLockRegistry', owner);
  const timeLockRegistry = await TimeLockRegistry.deploy(bablToken.address);

  // Sets the Time Lock Registry address
  await bablToken.setTimeLockRegistry(timeLockRegistry.address);

  // Approve Time Lock Registry to handle 31% of the Tokens for vesting (Team, Advisors, Investors)
  await bablToken.approve(timeLockRegistry.address, ethers.utils.parseEther('310000'));

  const RewardsDistributor = await ethers.getContractFactory('RewardsDistributor', {
    libraries: {
      SafeDecimalMath: SafeDecimalMath.address,
    },
    signer: owner,
  });

  const rewardsDistributor = await RewardsDistributor.deploy(bablToken.address, babController.address);

  const GardenValuer = await ethers.getContractFactory('GardenValuer', owner);
  const PriceOracle = await ethers.getContractFactory('PriceOracle', owner);
  const ReservePool = await ethers.getContractFactory('ReservePool', owner);
  const Treasury = await ethers.getContractFactory('Treasury', owner);
  const UniswapTWAP = await ethers.getContractFactory('UniswapTWAP', owner);
  const GardenFactory = await ethers.getContractFactory('GardenFactory', owner);
  const LongStrategyFactory = await ethers.getContractFactory('LongStrategyFactory', owner);
  const LiquidityPoolStrategyFactory = await ethers.getContractFactory('LiquidityPoolStrategyFactory', owner);
  const YieldFarmingStrategyFactory = await ethers.getContractFactory('YieldFarmingStrategyFactory', owner);
  const LendStrategyFactory = await ethers.getContractFactory('LendStrategyFactory', owner);

  const gardenValuer = await GardenValuer.deploy(babController.address);
  const reservePool = await ReservePool.deploy(babController.address);
  const treasury = await Treasury.deploy(babController.address);
  const gardenFactory = await GardenFactory.deploy();
  const longStrategyFactory = await LongStrategyFactory.deploy();
  const liquidityPoolStrategyFactory = await LiquidityPoolStrategyFactory.deploy();
  const yieldFarmingStrategyFactory = await YieldFarmingStrategyFactory.deploy();
  const lendStrategyFactory = await LendStrategyFactory.deploy();

  const uniswapTWAPAdapter = await UniswapTWAP.deploy(
    babController.address,
    addresses.uniswap.factory,
    TWAP_ORACLE_WINDOW,
    TWAP_ORACLE_GRANULARITY,
  );
  const priceOracle = await PriceOracle.deploy(babController.address, addresses.compound.OpenOracle, [
    uniswapTWAPAdapter.address,
  ]);
  // Sets the price oracle and gardenvaluer address
  babController.editPriceOracle(priceOracle.address);
  babController.editTreasury(treasury.address);
  babController.editGardenValuer(gardenValuer.address);
  babController.editRewardsDistributor(rewardsDistributor.address);
  babController.editReservePool(reservePool.address);
  babController.editGardenFactory(gardenFactory.address);
  babController.editStrategyFactory(0, longStrategyFactory.address);
  babController.editStrategyFactory(1, liquidityPoolStrategyFactory.address);
  babController.editStrategyFactory(2, yieldFarmingStrategyFactory.address);
  babController.editStrategyFactory(3, lendStrategyFactory.address);

  const KyberTradeIntegration = await ethers.getContractFactory('KyberTradeIntegration', owner);
  const kyberTradeIntegration = await KyberTradeIntegration.deploy(
    babController.address,
    addresses.tokens.WETH,
    addresses.kyber.proxy,
  );

  const OneInchIntegration = await ethers.getContractFactory('OneInchTradeIntegration', owner);
  const oneInchTradeIntegration = await OneInchIntegration.deploy(
    babController.address,
    addresses.tokens.WETH,
    addresses.oneinch.exchange,
  );

  const BalancerIntegration = await ethers.getContractFactory('BalancerIntegration', owner);
  const balancerIntegration = await BalancerIntegration.deploy(
    babController.address,
    addresses.tokens.WETH,
    addresses.balancer.factory,
  );

  const UniswapPoolIntegration = await ethers.getContractFactory('UniswapPoolIntegration', owner);
  const uniswapPoolIntegration = await UniswapPoolIntegration.deploy(
    babController.address,
    addresses.tokens.WETH,
    addresses.uniswap.router,
  );
  const SushiswapPoolIntegration = await ethers.getContractFactory('SushiswapPoolIntegration', owner);
  const sushiswapPoolIntegration = await SushiswapPoolIntegration.deploy(
    babController.address,
    addresses.tokens.WETH,
    addresses.sushiswap.router,
  );

  const YearnVaultIntegration = await ethers.getContractFactory('YearnVaultIntegration', owner);
  const yearnVaultIntegration = await YearnVaultIntegration.deploy(
    babController.address,
    addresses.tokens.WETH,
    addresses.yearn.vaultRegistry,
  );

  const CompoundLendIntegration = await ethers.getContractFactory('CompoundLendIntegration', owner);
  const compoundLendIntegration = await CompoundLendIntegration.deploy(babController.address, addresses.tokens.WETH);

  const integrationsList = [
    kyberTradeIntegration,
    oneInchTradeIntegration,
    balancerIntegration,
    uniswapPoolIntegration,
    yearnVaultIntegration,
    compoundLendIntegration,
    sushiswapPoolIntegration,
  ];

  // Adding integrations
  integrationsList.forEach(async (integration) => {
    babController.addIntegration(await integration.getName(), integration.address);
  });

  // Creates a new Garden instance

  await babController.connect(signer1).createRollingGarden(addresses.tokens.WETH, 'Absolute ETH Return [beta]', 'EYFA');

  await babController.connect(signer1).createRollingGarden(addresses.tokens.WETH, 'ETH Yield Farm [a]', 'EYFB');

  await babController.connect(signer1).createRollingGarden(addresses.tokens.WETH, 'ETH Yield Farm [b]', 'EYFG');

  await babController.connect(signer1).createRollingGarden(addresses.tokens.WETH, 'ETH Yield Farm [d]', 'EYFG');

  const gardens = await babController.getGardens();

  const garden1 = await ethers.getContractAt('RollingGarden', gardens[0]);

  const garden2 = await ethers.getContractAt('RollingGarden', gardens[1]);

  const garden3 = await ethers.getContractAt('RollingGarden', gardens[2]);

  const garden4 = await ethers.getContractAt('RollingGarden', gardens[3]);

  // Initial deposit
  await garden1.connect(signer1).start(
    ethers.utils.parseEther('20'),
    1,
    ethers.utils.parseEther('1000'),
    2,
    ethers.utils.parseEther('0.01'),
    ONE_DAY_IN_SECONDS,
    ethers.utils.parseEther('0.13'), // 13% Ideator
    ethers.utils.parseEther('0.05'), // 5% Voters
    ethers.utils.parseEther('0.02'), // 2% garden creator
    ethers.utils.parseEther('0.10'), // 10% quorum
    ONE_DAY_IN_SECONDS * 3,
    ONE_DAY_IN_SECONDS * 365,
    { value: ethers.utils.parseEther('0.1') },
  );

  // Initial deposit
  await garden2.connect(signer1).start(
    ethers.utils.parseEther('20'),
    1,
    ethers.utils.parseEther('1000'),
    2,
    ethers.utils.parseEther('0.01'),
    ONE_DAY_IN_SECONDS,
    ethers.utils.parseEther('0.13'), // 13% Ideator
    ethers.utils.parseEther('0.05'), // 5% Voters
    ethers.utils.parseEther('0.02'), // 2% garden creator
    ethers.utils.parseEther('0.10'), // 10% quorum
    ONE_DAY_IN_SECONDS * 3,
    ONE_DAY_IN_SECONDS * 365,
    { value: ethers.utils.parseEther('0.1') },
  );

  // NOTE: Use this garden for manual testing in the dApp
  // Initial deposit
  await garden3.connect(signer1).start(
    ethers.utils.parseEther('20'),
    1,
    ethers.utils.parseEther('1000'),
    2,
    ethers.utils.parseEther('0.01'),
    ONE_DAY_IN_SECONDS,
    ethers.utils.parseEther('0.13'), // 13% Ideator
    ethers.utils.parseEther('0.05'), // 5% Voters
    ethers.utils.parseEther('0.02'), // 2% garden creator
    ethers.utils.parseEther('0.10'), // 10% quorum
    ONE_DAY_IN_SECONDS * 3,
    ONE_DAY_IN_SECONDS * 365,
    { value: ethers.utils.parseEther('0.1') },
  );

  // Create strategies
  const strategy11 = (
    await createStrategy(0, 'dataset', [signer1, signer2, signer3], kyberTradeIntegration.address, garden1)
  ).address;
  const strategy21 = (
    await createStrategy(0, 'deposit', [signer1, signer2, signer3], kyberTradeIntegration.address, garden2)
  ).address;

  await createStrategy(0, 'deposit', [signer1, signer2, signer3], kyberTradeIntegration.address, garden3);
  await createStrategy(0, 'dataset', [signer1, signer2, signer3], kyberTradeIntegration.address, garden3);

  await createStrategy(0, 'active', [signer1, signer2, signer3], kyberTradeIntegration.address, garden3);
  await createStrategy(0, 'active', [signer1, signer2, signer3], kyberTradeIntegration.address, garden3);
  await createStrategy(0, 'final', [signer1, signer2, signer3], kyberTradeIntegration.address, garden3);

  console.log('Created and started garden', garden1.address);
  console.log('Created manual testing garden', garden3.address);

  return {
    babController,
    bablToken,
    timeLockRegistry,
    reservePool,
    treasury,
<<<<<<< HEAD
    rewardsDistributor,
    aaveIntegration,
    compoundIntegration,
=======

>>>>>>> 4526546e
    kyberTradeIntegration,
    oneInchTradeIntegration,
    balancerIntegration,
    uniswapPoolIntegration,
    yearnVaultIntegration,
    sushiswapPoolIntegration,
    compoundLendIntegration,

    garden1,
    garden2,
    garden3,
    garden4,

    strategy11,
    strategy21,

    gardenValuer,
    priceOracle,

    owner,
    signer1,
    signer2,
    signer3,

    contractsToPublish: [
      { name: 'BabController', contract: babController },
      { name: 'BABLToken', contract: bablToken },
      { name: 'TimeLockRegistry', contract: timeLockRegistry },
      { name: 'LongStrategyFactory', contract: longStrategyFactory },
      { name: 'RewardsDistributor', contract: rewardsDistributor },
      { name: 'KyberTradeIntegration', contract: kyberTradeIntegration },
      { name: 'BalancerIntegration', contract: balancerIntegration },
      { name: 'YearnVaultIntegration', contract: yearnVaultIntegration },
      { name: 'UniswapPoolIntegration', contract: uniswapPoolIntegration },
      { name: 'SushiswapPoolIntegration', contract: sushiswapPoolIntegration },
      { name: 'CompoundLendIntegration', contract: compoundLendIntegration },
    ],
  };
}

module.exports = { deployFolioFixture };<|MERGE_RESOLUTION|>--- conflicted
+++ resolved
@@ -236,13 +236,7 @@
     timeLockRegistry,
     reservePool,
     treasury,
-<<<<<<< HEAD
     rewardsDistributor,
-    aaveIntegration,
-    compoundIntegration,
-=======
-
->>>>>>> 4526546e
     kyberTradeIntegration,
     oneInchTradeIntegration,
     balancerIntegration,
