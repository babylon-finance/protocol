--- conflicted
+++ resolved
@@ -215,10 +215,6 @@
         },
       );
   }
-<<<<<<< HEAD
-=======
-  console.log('Before create strategies...');
->>>>>>> 85c3ed28
   // Create strategies
   const strategy11 = (
     await createStrategy('long', 'dataset', [signer1, signer2, signer3], kyberTradeIntegration.address, garden1)
