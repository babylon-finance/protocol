--- conflicted
+++ resolved
@@ -6,21 +6,12 @@
 
 async function deployFolioFixture() {
   const [owner, signer1, signer2, signer3] = await ethers.getSigners();
-
-<<<<<<< HEAD
-  const RollingCommunity = await ethers.getContractFactory(
-    "RollingCommunity",
-    owner
-  );
-  const CommunityIdeas = await ethers.getContractFactory(
-    "CommunityIdeas",
-    owner
-  );
-
-  const BabController = await ethers.getContractFactory("BabController", owner);
-  const babController = await BabController.deploy(
-    ...argsUtil.readArgumentsFile("BabController")
-  );
+  
+  const BabController = await ethers.getContractFactory('BabController', owner);
+  const babController = await BabController.deploy(...argsUtil.readArgumentsFile('BabController'));
+
+  await babController.addReserveAsset(addresses.tokens.WETH);
+  await babController.addKeepers(Object.values(addresses.users));
 
   // Deployment of BABL Token contract
   const BABLToken = await ethers.getContractFactory("BABLToken", owner);
@@ -35,15 +26,6 @@
 
   // Approve Time Lock Registry to handle 31% of the Tokens for vesting (Team, Advisors, Investors)
   await bablToken.approve(timeLockRegistry.address, ethers.utils.parseEther("310000"));
-
-
-
-=======
-  const BabController = await ethers.getContractFactory('BabController', owner);
-  const babController = await BabController.deploy(...argsUtil.readArgumentsFile('BabController'));
->>>>>>> 47a60c0c
-  await babController.addReserveAsset(addresses.tokens.WETH);
-  await babController.addKeepers(Object.values(addresses.users));
 
   const GardenValuer = await ethers.getContractFactory('GardenValuer', owner);
   const PriceOracle = await ethers.getContractFactory('PriceOracle', owner);
@@ -211,24 +193,15 @@
     signer2,
     signer3,
     contractsToPublish: [
-<<<<<<< HEAD
-      { name: "BabController", contract: babController },
-      { name: "BABLToken", contract: bablToken },
-      { name: "TimeLockRegistry", contract: timeLockRegistry },     
-      { name: "KyberTradeIntegration", contract: kyberTradeIntegration },
-      { name: "BalancerIntegration", contract: balancerIntegration },
-      { name: "YearnVaultIntegration", contract: yearnVaultIntegration },
-      { name: "UniswapPoolIntegration", contract: uniswapPoolIntegration }
-    ]
-=======
       { name: 'BabController', contract: babController },
+      { name: 'BABLToken', contract: bablToken },
+      { name: 'TimeLockRegistry', contract: timeLockRegistry }, 
       { name: 'StrategyFactory', contract: strategyFactory },
       { name: 'KyberTradeIntegration', contract: kyberTradeIntegration },
       { name: 'BalancerIntegration', contract: balancerIntegration },
       { name: 'YearnVaultIntegration', contract: yearnVaultIntegration },
       { name: 'UniswapPoolIntegration', contract: uniswapPoolIntegration },
     ],
->>>>>>> 47a60c0c
   };
 }
 
