// We import Chai to use its asserting functions here.

const { expect } = require('chai');
const { ethers, waffle } = require('hardhat');

const { EMPTY_BYTES, ONE_DAY_IN_SECONDS } = require('../../utils/constants');
const { loadFixture } = waffle;

const {
  createStrategy,
  executeStrategy,
  finalizeStrategy,
  injectFakeProfits,
} = require('../fixtures/StrategyHelper.js');
const { TWAP_ORACLE_WINDOW, TWAP_ORACLE_GRANULARITY } = require('../../utils/system.js');

const addresses = require('../../utils/addresses');
const { deployFolioFixture } = require('../fixtures/ControllerFixture');
const { BigNumber } = require('@ethersproject/bignumber');

// `describe` is a Mocha function that allows you to organize your tests. It's
// not actually needed, but having your tests organized makes debugging them
// easier. All Mocha functions are available in the global scope.

// `describe` receives the name of a section of your test suite, and a callback.
// The callback must define the tests of that section. This callback can't be
// an async function.

async function finishStrategyQ1(garden, strategy, fee = 0) {
  ethers.provider.send('evm_increaseTime', [ONE_DAY_IN_SECONDS * 30]); // TO HAVE STRATEGIES WITHIN THE SAME EPOCH
  await updateTWAPs(garden);
  return strategy.finalizeStrategy(fee, 'http:...', { gasPrice: 0 });
}

async function finishStrategyQ1_noIncreaseTime(garden, strategy, fee = 0) {
  await updateTWAPs(garden);
  return strategy.finalizeStrategy(fee, 'http:...', { gasPrice: 0 });
}

async function finishStrategy2Q(garden, strategy, fee = 0) {
  ethers.provider.send('evm_increaseTime', [ONE_DAY_IN_SECONDS * 90]); // TO HAVE STRATEGIES OF 2 EPOCH DURATION
  await updateTWAPs(garden);
  return strategy.finalizeStrategy(fee, 'http:...', { gasPrice: 0 });
}

async function finishStrategy3Q(garden, strategy, fee = 0) {
  ethers.provider.send('evm_increaseTime', [ONE_DAY_IN_SECONDS * 180]); // TO HAVE STRATEGIES LASTING >2 EPOCH
  await updateTWAPs(garden);
  return strategy.finalizeStrategy(fee, 'http:...', { gasPrice: 0 });
}

async function finishStrategy2Y(garden, strategy, fee = 0) {
  ethers.provider.send('evm_increaseTime', [ONE_DAY_IN_SECONDS * 365 * 2]); // TO HAVE STRATEGIES LASTING >2 EPOCH
  await updateTWAPs(garden);
  return strategy.finalizeStrategy(fee, 'http:...', { gasPrice: 0 });
}

async function checkStrategyStateExecuting(strategyContract) {
  const [
    address,
    active,
    dataSet,
    finalized,
    executedAt,
    exitedAt,
    updatedAt,
  ] = await strategyContract.getStrategyState();

  // Should be active
  expect(address).to.equal(strategyContract.address);
  expect(active).to.equal(true);
  expect(dataSet).to.equal(true);
  expect(finalized).to.equal(false);
  expect(executedAt).to.not.equal(0);
  expect(exitedAt).to.equal(ethers.BigNumber.from(0));

  return [address, active, dataSet, finalized, executedAt, exitedAt, updatedAt];
}

async function checkStrategyStateFinalized(strategyContract) {
  const [
    address,
    active,
    dataSet,
    finalized,
    executedAt,
    exitedAt,
    updatedAt,
  ] = await strategyContract.getStrategyState();

  // Should be active
  expect(address).to.equal(strategyContract.address);
  expect(active).to.equal(false);
  expect(dataSet).to.equal(true);
  expect(finalized).to.equal(true);
  expect(executedAt).to.not.equal(0);
  expect(exitedAt).to.not.equal(0);

  return [address, active, dataSet, finalized, executedAt, exitedAt, updatedAt];
}

async function checkProtocolWithParams(_protocol, _principal, _executedAt, _quarter, _timeListPointer, _power) {
  expect(_protocol[0]).to.equal(_principal);
  expect(_protocol[1]).to.equal(_executedAt);
  expect(_protocol[2]).to.equal(_quarter);
  expect(_protocol[3]).to.equal(_timeListPointer);
  expect(_protocol[4]).to.equal(_power);
}

async function checkQuarterWithParams(
  _quarter0,
  _quarter1,
  _quarter2,
  _quarter3,
  _principal,
  _quarter,
  _power,
  _supply,
) {
  expect(_quarter0).to.equal(_principal);
  expect(_quarter1).to.equal(_quarter);
  expect(_quarter2).to.equal(_power);
  expect(_quarter3).to.equal(_supply);
}

async function updateTWAPs(garden) {
  const controller = await ethers.getContractAt('BabController', await garden.controller());
  const priceOracle = await ethers.getContractAt('PriceOracle', await controller.priceOracle());
  const adapterAddress = (await priceOracle.getAdapters())[0];
  const adapter = await ethers.getContractAt('UniswapTWAP', adapterAddress);
  for (let i = 0; i < TWAP_ORACLE_GRANULARITY; i += 1) {
    await adapter.update(addresses.tokens.WETH, addresses.tokens.USDC);
    await adapter.update(addresses.tokens.WETH, addresses.tokens.DAI);
    // await adapter.update(addresses.tokens.WETH, addresses.tokens.WBTC);
    // await adapter.update(addresses.tokens.WETH, addresses.tokens.UNI);
    // await adapter.update(addresses.tokens.WETH, addresses.tokens.BAL);
    // await adapter.update(addresses.tokens.WETH, addresses.tokens.COMP);
    ethers.provider.send('evm_increaseTime', [TWAP_ORACLE_WINDOW / TWAP_ORACLE_GRANULARITY]);
  }
}

describe('BABL Rewards Distributor', function () {
  let owner;
  let signer1;
  let signer2;
  let signer3;
  let babController;
  let bablToken;
  let rewardsDistributor;
  let garden1;
  let garden2;
  let strategy11;
  let strategy11Contract;
  let strategy21;
  let strategy21Contract;
  let weth;
  let kyberTradeIntegration;

  beforeEach(async () => {
    ({
      owner,
      signer1,
      signer2,
      signer3,
      garden1,
      garden2,
      strategy11,
      strategy21,
      babController,
      bablToken,
      rewardsDistributor,
      kyberTradeIntegration,
    } = await loadFixture(deployFolioFixture));

    wethToken = await ethers.getContractAt('IERC20', addresses.tokens.WETH);
    strategy11Contract = await ethers.getContractAt('Strategy', strategy11);
    strategy21Contract = await ethers.getContractAt('Strategy', strategy21);
  });

  // You can nest describe calls to create subsections.
  describe('Deployment', function () {
    // `it` is another Mocha function. This is the one you use to define your
    // tests. It receives the test name, and a callback function.

    it('should successfully deploy BABL Mining Rewards Distributor contract', async function () {
      const deployedc = await rewardsDistributor.deployed(bablToken.address, babController.address);
      expect(!!deployedc).to.equal(true);
    });
  });

  describe('Strategy BABL Mining Rewards Calculation', async function () {
    it('should fail trying to calculate rewards of a strategy that has not ended yet', async function () {
      const strategyContract = await createStrategy(
        0,
        'active',
        [signer1, signer2, signer3],
        kyberTradeIntegration.address,
        garden1,
      );
      // It is executed
      await executeStrategy(garden1, strategyContract, ethers.utils.parseEther('1'), 42);

      const [address, active, dataSet, finalized, executedAt, exitedAt, updatedAt] = await checkStrategyStateExecuting(
        strategyContract,
      );

      await expect(rewardsDistributor.getStrategyRewards(strategyContract.address)).to.be.revertedWith(
        'The strategy has to be finished',
      );
    });

    it('should calculate correct BABL in case of 1 strategy with negative profit and total duration of 1 quarter', async function () {
      const strategyContract = await createStrategy(
        0,
        'vote',
        [signer1, signer2, signer3],
        kyberTradeIntegration.address,
        garden1,
      );

      // It is executed
      await executeStrategy(garden1, strategyContract, ethers.utils.parseEther('1'), 42);

      const [address, active, dataSet, finalized, executedAt, exitedAt, updatedAt] = await checkStrategyStateExecuting(
        strategyContract,
      );

      // Check protocol
      const protocol = await rewardsDistributor.checkProtocol(updatedAt);
      await checkProtocolWithParams(protocol, ethers.utils.parseEther('1'), updatedAt, 1, 0, 0);

      const protocolQuarter = await rewardsDistributor.checkQuarter(protocol[2]);
      const [quarterPrincipal, quarterNumber, quarterPower, quarterSupply] = protocolQuarter;
      await checkQuarterWithParams(
        quarterPrincipal,
        quarterNumber,
        quarterPower,
        quarterSupply,
        ethers.utils.parseEther('1'),
        1,
        0,
        await rewardsDistributor.tokenSupplyPerQuarter(1),
      );

      expect(active).to.equal(true);
      expect(dataSet).to.equal(true);
      expect(finalized).to.equal(false);
      expect(executedAt).to.not.equal(0);
      expect(exitedAt).to.equal(ethers.BigNumber.from(0));

      ethers.provider.send('evm_increaseTime', [ONE_DAY_IN_SECONDS * 2]);
      await finishStrategyQ1(garden1, strategyContract, 42);

      const [
        address2,
        active2,
        dataSet2,
        finalized2,
        executedAt2,
        exitedAt2,
        updatedAt2,
      ] = await checkStrategyStateFinalized(strategyContract);

      // Check strategy
      expect(finalized2).to.equal(true);
      expect(executedAt2).to.not.equal(0);
      expect(exitedAt2).to.not.equal(0);

      // Check protocol update

      const protocol2 = await rewardsDistributor.checkProtocol(exitedAt2);
      const [
        protocolPrincipal2,
        protocolTime2,
        protocolquarterBelonging2,
        protocolTimeListPointer2,
        protocolPower2,
      ] = protocol2;

      expect(protocolPrincipal2).to.equal(0);
      expect(protocolquarterBelonging2).to.equal(1);
      expect(protocolPower2).to.not.equal(0); // TODO CHECK EXACT AMOUNT

      const protocolQuarter2 = await rewardsDistributor.checkQuarter(protocol2[2]);
      const [quarterPrincipal2, quarterNumber2, quarterPower2, quarterSupply2] = protocolQuarter2;
      await checkQuarterWithParams(
        quarterPrincipal2,
        quarterNumber2,
        quarterPower2,
        quarterSupply2,
        protocolPrincipal2,
        1,
        protocolPower2,
        await rewardsDistributor.tokenSupplyPerQuarter(1),
      );

      const bablRewards1 = await strategyContract.strategyRewards();
    });

    it('should calculate correct BABL in case of 1 strategy with positive profit and with total duration of 1 quarter', async function () {
      const strategyContract = await createStrategy(
        0,
        'vote',
        [signer1, signer2, signer3],
        kyberTradeIntegration.address,
        garden1,
      );
      // It is executed
      await executeStrategy(garden1, strategyContract, ethers.utils.parseEther('1'), 42);

      const [address, active, dataSet, finalized, executedAt, exitedAt, updatedAt] = await checkStrategyStateExecuting(
        strategyContract,
      );
      // Check strategy
      expect(active).to.equal(true);
      expect(dataSet).to.equal(true);
      expect(finalized).to.equal(false);
      expect(executedAt).to.not.equal(0);
      expect(exitedAt).to.equal(ethers.BigNumber.from(0));

      // Check protocol
      const protocol = await rewardsDistributor.checkProtocol(updatedAt);
      await checkProtocolWithParams(protocol, ethers.utils.parseEther('1'), updatedAt, 1, 0, 0);

      const protocolQuarter = await rewardsDistributor.checkQuarter(protocol[2]);
      const [quarterPrincipal, quarterNumber, quarterPower, quarterSupply] = protocolQuarter;
      await checkQuarterWithParams(
        quarterPrincipal,
        quarterNumber,
        quarterPower,
        quarterSupply,
        ethers.utils.parseEther('1'),
        1,
        0,
        await rewardsDistributor.tokenSupplyPerQuarter(1),
      );

      ethers.provider.send('evm_increaseTime', [ONE_DAY_IN_SECONDS * 2]);

      await injectFakeProfits(strategyContract, ethers.utils.parseEther('222'));

      await finishStrategyQ1(garden1, strategyContract, 42);

      const [
        address2,
        active2,
        dataSet2,
        finalized2,
        executedAt2,
        exitedAt2,
        updatedAt2,
      ] = await checkStrategyStateFinalized(strategyContract);
      // Check strategy
      expect(finalized2).to.equal(true);
      expect(executedAt2).to.not.equal(0);
      expect(exitedAt2).to.not.equal(0);

      // Check protocol update

      const protocol2 = await rewardsDistributor.checkProtocol(exitedAt2);
      const [
        protocolPrincipal2,
        protocolTime2,
        protocolquarterBelonging2,
        protocolTimeListPointer2,
        protocolPower2,
      ] = protocol2;

      expect(protocolPrincipal2).to.equal(0);
      expect(protocolquarterBelonging2).to.equal(1);
      expect(protocolPower2).to.not.equal(0); // TODO CHECK EXACT AMOUNT

      const protocolQuarter2 = await rewardsDistributor.checkQuarter(protocol2[2]);
      const [quarterPrincipal2, quarterNumber2, quarterPower2, quarterSupply2] = protocolQuarter2;
      await checkQuarterWithParams(
        quarterPrincipal2,
        quarterNumber2,
        quarterPower2,
        quarterSupply2,
        protocolPrincipal2,
        1,
        protocolPower2,
        await rewardsDistributor.tokenSupplyPerQuarter(1),
      );

      const bablRewards1 = await strategyContract.strategyRewards();
    });

    it('should calculate correct BABL in case of 2 strategies with total duration of 1 quarter', async function () {
      // Create strategy 1

      const strategyContract = await createStrategy(
        0,
        'vote',
        [signer1, signer2, signer3],
        kyberTradeIntegration.address,
        garden1,
      );

      // Create strategy 2

      const strategyContract2 = await createStrategy(
        0,
        'vote',
        [signer1, signer2, signer3],
        kyberTradeIntegration.address,
        garden1,
      );

      // Execute strategy 1
      await executeStrategy(garden1, strategyContract, ethers.utils.parseEther('1'), 42); // Strategy 1

      const [address, active, dataSet, finalized, executedAt, exitedAt, updatedAt] = await checkStrategyStateExecuting(
        strategyContract,
      );

      ethers.provider.send('evm_increaseTime', [ONE_DAY_IN_SECONDS * 2]);

      // Execute strategy 2, 2 days later

      await executeStrategy(garden1, strategyContract2, ethers.utils.parseEther('2'), 42); // Strategy 2

      const [
        address2,
        active2,
        dataSet2,
        finalized2,
        executedAt2,
        exitedAt2,
        updatedAt2,
      ] = await checkStrategyStateExecuting(strategyContract2);

      // Check protocol
      const protocol = await rewardsDistributor.checkProtocol(updatedAt2);
      await checkProtocolWithParams(protocol, ethers.utils.parseEther('3'), updatedAt2, 1, 1, protocol[4]);

      const protocolQuarter = await rewardsDistributor.checkQuarter(protocol[2]);
      const [quarterPrincipal, quarterNumber, quarterPower, quarterSupply] = protocolQuarter;
      await checkQuarterWithParams(
        quarterPrincipal,
        quarterNumber,
        quarterPower,
        quarterSupply,
        ethers.utils.parseEther('3'),
        1,
        protocol[4],
        await rewardsDistributor.tokenSupplyPerQuarter(1),
      );

      ethers.provider.send('evm_increaseTime', [ONE_DAY_IN_SECONDS * 2]);

      await finishStrategyQ1(garden1, strategyContract, 42);

      const [
        address3,
        active3,
        dataSet3,
        finalized3,
        executedAt3,
        exitedAt3,
        updatedAt3,
      ] = await checkStrategyStateFinalized(strategyContract);

      // Check protocol
      const protocol2 = await rewardsDistributor.checkProtocol(updatedAt3);
      await checkProtocolWithParams(protocol2, ethers.utils.parseEther('2'), exitedAt3, 1, 2, protocol2[4]); // TODO CHECK EXACT AMOUNT

      expect(protocol2[4]).to.not.equal(0); // TODO Check exact numbers

      const protocolQuarter2 = await rewardsDistributor.checkQuarter(protocol2[2]);
      const [quarterPrincipal2, quarterNumber2, quarterPower2, quarterSupply2] = protocolQuarter2;
      await checkQuarterWithParams(
        quarterPrincipal2,
        quarterNumber2,
        quarterPower2,
        quarterSupply2,
        protocol2[0],
        1,
        protocol2[4],
        await rewardsDistributor.tokenSupplyPerQuarter(1),
      );

      ethers.provider.send('evm_increaseTime', [ONE_DAY_IN_SECONDS * 2]);

      await finishStrategyQ1(garden1, strategyContract2, 42);
      const [address4, active4, dataSet4, finalized4, executedAt4, exitedAt4] = await checkStrategyStateFinalized(
        strategyContract2,
      );

      // Check protocol
      const protocol3 = await rewardsDistributor.checkProtocol(exitedAt4);
      await checkProtocolWithParams(protocol3, ethers.utils.parseEther('0'), exitedAt4, 1, 3, protocol3[4]); // TODO CHECK EXACT AMOUNT

      expect(protocol3[4]).to.not.equal(0); // TODO CHECK EXACT AMOUNT

      const protocolQuarter3 = await rewardsDistributor.checkQuarter(protocol3[2]);
      const [quarterPrincipal3, quarterNumber3, quarterPower3, quarterSupply3] = protocolQuarter3;
      await checkQuarterWithParams(
        quarterPrincipal3,
        quarterNumber3,
        quarterPower3,
        quarterSupply3,
        protocol3[0],
        1,
        protocol3[4],
        await rewardsDistributor.tokenSupplyPerQuarter(1),
      );

      const bablRewards1 = await strategyContract.strategyRewards();
      const bablRewards2 = await strategyContract2.strategyRewards();
    });

    it('should calculate correct BABL in case of 3 strategies with total duration of 1 quarter', async function () {
      // Create strategy 1

      const strategyContract1 = await createStrategy(
        0,
        'active',
        [signer1, signer2, signer3],
        kyberTradeIntegration.address,
        garden1,
      );

      // Create strategy 2

      const strategyContract2 = await createStrategy(
        0,
        'active',
        [signer1, signer2, signer3],
        kyberTradeIntegration.address,
        garden1,
      );

      // Create strategy 3

      const strategyContract3 = await createStrategy(
        0,
        'active',
        [signer1, signer2, signer3],
        kyberTradeIntegration.address,
        garden1,
      );

      // Execute strategy 1
      await executeStrategy(garden1, strategyContract1, ethers.utils.parseEther('1'), 42); // Strategy 1

      const [address, active, dataSet, finalized, executedAt, exitedAt, updatedAt] = await checkStrategyStateExecuting(
        strategyContract1,
      );

      ethers.provider.send('evm_increaseTime', [ONE_DAY_IN_SECONDS * 2]);
      // Execute strategy 2
      await executeStrategy(garden1, strategyContract2, ethers.utils.parseEther('1'), 42); // Strategy 2
      // Execute strategy 3
      await executeStrategy(garden1, strategyContract3, ethers.utils.parseEther('1'), 42); // Strategy 3

      const [
        address2,
        active2,
        dataSet2,
        finalized2,
        executedAt2,
        exitedAt2,
        updatedAt2,
      ] = await checkStrategyStateExecuting(strategyContract3);

      // Check protocol
      const protocol = await rewardsDistributor.checkProtocol(updatedAt2);
      await checkProtocolWithParams(protocol, ethers.utils.parseEther('6'), updatedAt2, 1, 5, protocol[4]);

      const protocolQuarter = await rewardsDistributor.checkQuarter(protocol[2]);
      const [quarterPrincipal, quarterNumber, quarterPower, quarterSupply] = protocolQuarter;
      await checkQuarterWithParams(
        quarterPrincipal,
        quarterNumber,
        quarterPower,
        quarterSupply,
        ethers.utils.parseEther('6'),
        1,
        protocol[4],
        await rewardsDistributor.tokenSupplyPerQuarter(1),
      );

      ethers.provider.send('evm_increaseTime', [ONE_DAY_IN_SECONDS * 30]);

      await finishStrategyQ1_noIncreaseTime(garden1, strategyContract1, 42);
      await finishStrategyQ1_noIncreaseTime(garden1, strategyContract2, 42);
      await finishStrategyQ1_noIncreaseTime(garden1, strategyContract3, 42);

      const [
        address3,
        active3,
        dataSet3,
        finalized3,
        executedAt3,
        exitedAt3,
        updatedAt3,
      ] = await checkStrategyStateFinalized(strategyContract3);

      // Check protocol
      const protocol2 = await rewardsDistributor.checkProtocol(updatedAt3);
      await checkProtocolWithParams(protocol2, ethers.utils.parseEther('0'), exitedAt3, 1, 8, protocol2[4]); // TODO CHECK EXACT AMOUNT

      expect(protocol2[4]).to.not.equal(0); // TODO Check exact numbers

      const protocolQuarter2 = await rewardsDistributor.checkQuarter(protocol2[2]);
      const [quarterPrincipal2, quarterNumber2, quarterPower2, quarterSupply2] = protocolQuarter2;
      await checkQuarterWithParams(
        quarterPrincipal2,
        quarterNumber2,
        quarterPower2,
        quarterSupply2,
        protocol2[0],
        1,
        protocol2[4],
        await rewardsDistributor.tokenSupplyPerQuarter(1),
      );

      const bablRewards1 = await strategyContract1.strategyRewards();
      const bablRewards2 = await strategyContract2.strategyRewards();
      const bablRewards3 = await strategyContract3.strategyRewards();
    });

    it('should calculate correct BABL in case of 5 strategies of 2 different Gardens with total duration of less than 1 quarter', async function () {
      // Create strategy 1

      const strategyContract1 = await createStrategy(
        0,
        'vote',
        [signer1, signer2, signer3],
        kyberTradeIntegration.address,
        garden1,
      );

      // Create strategy 2

      const strategyContract2 = await createStrategy(
        0,
        'vote',
        [signer1, signer2, signer3],
        kyberTradeIntegration.address,
        garden1,
      );

      // Create strategy 3

      const strategyContract3 = await createStrategy(
        0,
        'vote',
        [signer1, signer2, signer3],
        kyberTradeIntegration.address,
        garden2,
      );

      // Create strategy 4

      const strategyContract4 = await createStrategy(
        0,
        'vote',
        [signer1, signer2, signer3],
        kyberTradeIntegration.address,
        garden2,
      );
      // Create strategy 5

      const strategyContract5 = await createStrategy(
        0,
        'vote',
        [signer1, signer2, signer3],
        kyberTradeIntegration.address,
        garden2,
      );
      // Execute strategy 1
      await executeStrategy(garden1, strategyContract1, ethers.utils.parseEther('1'), 42); // Strategy 1

      const [address, active, dataSet, finalized, executedAt, exitedAt, updatedAt] = await checkStrategyStateExecuting(
        strategyContract1,
      );

      ethers.provider.send('evm_increaseTime', [ONE_DAY_IN_SECONDS * 2]);
      // Execute strategy 2
      await executeStrategy(garden1, strategyContract2, ethers.utils.parseEther('1'), 42); // Strategy 2
      // Execute strategy 3
      await executeStrategy(garden2, strategyContract3, ethers.utils.parseEther('1'), 42); // Strategy 3

      ethers.provider.send('evm_increaseTime', [ONE_DAY_IN_SECONDS * 2]);
      // Execute strategy 4
      await executeStrategy(garden2, strategyContract4, ethers.utils.parseEther('1'), 42); // Strategy 4
      // Execute strategy 5
      await executeStrategy(garden2, strategyContract5, ethers.utils.parseEther('1'), 42); // Strategy 5

      const [
        address2,
        active2,
        dataSet2,
        finalized2,
        executedAt2,
        exitedAt2,
        updatedAt2,
      ] = await checkStrategyStateExecuting(strategyContract5);

      // Check protocol
      const protocol = await rewardsDistributor.checkProtocol(updatedAt2);
      await checkProtocolWithParams(protocol, ethers.utils.parseEther('5'), executedAt2, 1, 4, protocol[4]);

      const protocolQuarter = await rewardsDistributor.checkQuarter(protocol[2]);
      const [quarterPrincipal, quarterNumber, quarterPower, quarterSupply] = protocolQuarter;
      await checkQuarterWithParams(
        quarterPrincipal,
        quarterNumber,
        quarterPower,
        quarterSupply,
        ethers.utils.parseEther('5'),
        1,
        protocol[4],
        await rewardsDistributor.tokenSupplyPerQuarter(1),
      );

      ethers.provider.send('evm_increaseTime', [ONE_DAY_IN_SECONDS * 30]);

      await finishStrategyQ1_noIncreaseTime(garden1, strategyContract1, 42);
      await finishStrategyQ1_noIncreaseTime(garden1, strategyContract2, 42);
      await finishStrategyQ1_noIncreaseTime(garden2, strategyContract3, 42);
      await finishStrategyQ1_noIncreaseTime(garden2, strategyContract4, 42);
      await finishStrategyQ1_noIncreaseTime(garden2, strategyContract5, 42);

      const [
        address3,
        active3,
        dataSet3,
        finalized3,
        executedAt3,
        exitedAt3,
        updatedAt3,
      ] = await checkStrategyStateFinalized(strategyContract5);

      // Check protocol
      const protocol2 = await rewardsDistributor.checkProtocol(updatedAt3);
      await checkProtocolWithParams(protocol2, ethers.utils.parseEther('0'), exitedAt3, 1, 9, protocol2[4]); // TODO CHECK EXACT AMOUNT

      expect(protocol2[4]).to.not.equal(0); // TODO Check exact numbers

      const protocolQuarter2 = await rewardsDistributor.checkQuarter(protocol2[2]);
      const [quarterPrincipal2, quarterNumber2, quarterPower2, quarterSupply2] = protocolQuarter2;
      await checkQuarterWithParams(
        quarterPrincipal2,
        quarterNumber2,
        quarterPower2,
        quarterSupply2,
        protocol2[0],
        1,
        protocol2[4],
        await rewardsDistributor.tokenSupplyPerQuarter(1),
      );

      const bablRewards1 = await strategyContract1.strategyRewards();
      const bablRewards2 = await strategyContract2.strategyRewards();
      const bablRewards3 = await strategyContract3.strategyRewards();
      const bablRewards4 = await strategyContract4.strategyRewards();
      const bablRewards5 = await strategyContract5.strategyRewards();
    });

    it('should calculate correct BABL in case of 1 strategy with total duration of 2 quarters', async function () {
      // Create strategy 1

      const strategyContract1 = await createStrategy(
        0,
        'active',
        [signer1, signer2, signer3],
        kyberTradeIntegration.address,
        garden1,
      );

      // Execute strategy 1
      await executeStrategy(garden1, strategyContract1, ethers.utils.parseEther('1'), 42); // Strategy 1

      const [address, active, dataSet, finalized, executedAt, exitedAt, updatedAt] = await checkStrategyStateExecuting(
        strategyContract1,
      );

      // Check protocol
      const protocol = await rewardsDistributor.checkProtocol(updatedAt);
      await checkProtocolWithParams(protocol, ethers.utils.parseEther('2'), updatedAt, 1, 1, protocol[4]);

      const protocolQuarter = await rewardsDistributor.checkQuarter(protocol[2]);

      const [quarterPrincipal, quarterNumber, quarterPower, quarterSupply] = protocolQuarter;
      await checkQuarterWithParams(
        quarterPrincipal,
        quarterNumber,
        quarterPower,
        quarterSupply,
        ethers.utils.parseEther('2'),
        1,
        protocol[4],
        await rewardsDistributor.tokenSupplyPerQuarter(1),
      );

      ethers.provider.send('evm_increaseTime', [ONE_DAY_IN_SECONDS * 30]);

      await finishStrategy2Q(garden1, strategyContract1, 42);

      const [
        address3,
        active3,
        dataSet3,
        finalized3,
        executedAt3,
        exitedAt3,
        updatedAt3,
      ] = await checkStrategyStateFinalized(strategyContract1);

      // Check protocol
      const protocol2 = await rewardsDistributor.checkProtocol(updatedAt3);
      await checkProtocolWithParams(protocol2, ethers.utils.parseEther('0'), exitedAt3, 2, 2, protocol2[4]); // TODO CHECK EXACT AMOUNT

      expect(protocol2[4]).to.not.equal(0); // TODO Check exact numbers

      const protocolQuarter2 = await rewardsDistributor.checkQuarter(protocol2[2]);
      const [quarterPrincipal2, quarterNumber2, quarterPower2, quarterSupply2] = protocolQuarter2;
      await checkQuarterWithParams(
        quarterPrincipal2,
        quarterNumber2,
        quarterPower2,
        quarterSupply2,
        protocol2[0],
        2,
        quarterPower2,
        await rewardsDistributor.tokenSupplyPerQuarter(2),
      );

      expect(protocol2[4]).to.gt(quarterPower2);

      const bablRewards1 = await strategyContract1.strategyRewards();
    });

    it('should calculate correct BABL in the future (10 years) in case of 1 strategy with total duration of 2 quarters', async function () {
      // We go to the future 10 years
      ethers.provider.send('evm_increaseTime', [ONE_DAY_IN_SECONDS * 3650]);

      // Create strategy 1

      const strategyContract1 = await createStrategy(
        0,
        'active',
        [signer1, signer2, signer3],
        kyberTradeIntegration.address,
        garden1,
      );

      // Execute strategy 1
      await executeStrategy(garden1, strategyContract1, ethers.utils.parseEther('1'), 42); // Strategy 1

      const [address, active, dataSet, finalized, executedAt, exitedAt, updatedAt] = await checkStrategyStateExecuting(
        strategyContract1,
      );

      ethers.provider.send('evm_increaseTime', [ONE_DAY_IN_SECONDS * 30]);

      await finishStrategy2Q(garden1, strategyContract1, 42);

      const [
        address3,
        active3,
        dataSet3,
        finalized3,
        executedAt3,
        exitedAt3,
        updatedAt3,
      ] = await checkStrategyStateFinalized(strategyContract1);

      // Check protocol
      const protocol2 = await rewardsDistributor.checkProtocol(updatedAt3);
      await checkProtocolWithParams(protocol2, ethers.utils.parseEther('0'), exitedAt3, 42, 2, protocol2[4]); // TODO CHECK EXACT AMOUNT
      // PARAMS checkProtocolWithParams(_protocol, _principal, _timestamp, _quarter, _timeListPointer, _power)

      expect(protocol2[4]).to.not.equal(0); // TODO Check exact numbers

      const protocolQuarter2 = await rewardsDistributor.checkQuarter(protocol2[2]);
      const [quarterPrincipal2, quarterNumber2, quarterPower2, quarterSupply2] = protocolQuarter2;
      await checkQuarterWithParams(
        quarterPrincipal2,
        quarterNumber2,
        quarterPower2,
        quarterSupply2,
        protocol2[0],
        42,
        quarterPower2,
        await rewardsDistributor.tokenSupplyPerQuarter(42),
      );
      // PARAMS checkQuarterWithParams(_quarter0, _quarter1, _quarter2, _quarter3, _principal, _quarter, _power, _supply)

      expect(protocol2[4]).to.gt(quarterPower2);

      const bablRewards1 = await strategyContract1.strategyRewards();
    });

    it('should calculate correct BABL rewards in case of 1 strategy with total duration of 3 quarters', async function () {
      // Create strategy 1

      const strategyContract1 = await createStrategy(
        0,
        'active',
        [signer1, signer2, signer3],
        kyberTradeIntegration.address,
        garden1,
      );

      // Execute strategy 1
      await executeStrategy(garden1, strategyContract1, ethers.utils.parseEther('1'), 42); // Strategy 1

      const [address, active, dataSet, finalized, executedAt, exitedAt, updatedAt] = await checkStrategyStateExecuting(
        strategyContract1,
      );
      // Check protocol
      const protocol = await rewardsDistributor.checkProtocol(updatedAt);
      await checkProtocolWithParams(protocol, ethers.utils.parseEther('2'), updatedAt, 1, 1, protocol[4]);
      // PARAMS checkProtocolWithParams(_protocol, _principal, _timestamp, _quarter, _timeListPointer, _power)

      const protocolQuarter = await rewardsDistributor.checkQuarter(protocol[2]);
      const [quarterPrincipal, quarterNumber, quarterPower, quarterSupply] = protocolQuarter;
      await checkQuarterWithParams(
        quarterPrincipal,
        quarterNumber,
        quarterPower,
        quarterSupply,
        ethers.utils.parseEther('2'),
        1,
        protocol[4],
        await rewardsDistributor.tokenSupplyPerQuarter(1),
      );
      // PARAMS checkQuarterWithParams(_quarter0, _quarter1, _quarter2, _quarter3, _principal, _quarter, _power, _supply)

      ethers.provider.send('evm_increaseTime', [ONE_DAY_IN_SECONDS * 30]);

      await finishStrategy3Q(garden1, strategyContract1, 42);

      const [
        address3,
        active3,
        dataSet3,
        finalized3,
        executedAt3,
        exitedAt3,
        updatedAt3,
      ] = await checkStrategyStateFinalized(strategyContract1);

      // Check protocol
      const protocol2 = await rewardsDistributor.checkProtocol(updatedAt3);
      await checkProtocolWithParams(protocol2, ethers.utils.parseEther('0'), exitedAt3, 3, 2, protocol2[4]); // TODO CHECK EXACT AMOUNT
      // PARAMS checkProtocolWithParams(_protocol, _principal, _timestamp, _quarter, _timeListPointer, _power)

      expect(protocol2[4]).to.not.equal(0); // TODO Check exact numbers

      const protocolQuarter2 = await rewardsDistributor.checkQuarter(protocol2[2]);
      const [quarterPrincipal2, quarterNumber2, quarterPower2, quarterSupply2] = protocolQuarter2;
      await checkQuarterWithParams(
        quarterPrincipal2,
        quarterNumber2,
        quarterPower2,
        quarterSupply2,
        protocol2[0],
        3,
        quarterPower2,
        await rewardsDistributor.tokenSupplyPerQuarter(3),
      );
      // PARAMS checkQuarterWithParams(_quarter0, _quarter1, _quarter2, _quarter3, _principal, _quarter, _power, _supply)

      expect(protocol2[4]).to.gt(quarterPower2);

      expect(quarterPrincipal2).to.equal(protocol2[0]); // All are voter strategies

      const bablRewards1 = await strategyContract1.strategyRewards();
    });

    it('should calculate correct BABL in case of 5 strategies of 2 different Gardens with different timings along 3 quarters', async function () {
      // Create strategy 1

      const strategyContract1 = await createStrategy(
        0,
        'vote',
        [signer1, signer2, signer3],
        kyberTradeIntegration.address,
        garden1,
      );

      // Create strategy 2

      const strategyContract2 = await createStrategy(
        0,
        'vote',
        [signer1, signer2, signer3],
        kyberTradeIntegration.address,
        garden1,
      );

      // Create strategy 3

      const strategyContract3 = await createStrategy(
        0,
        'vote',
        [signer1, signer2, signer3],
        kyberTradeIntegration.address,
        garden2,
      );

      // Create strategy 4

      const strategyContract4 = await createStrategy(
        0,
        'vote',
        [signer1, signer2, signer3],
        kyberTradeIntegration.address,
        garden2,
      );
      // Create strategy 5

      const strategyContract5 = await createStrategy(
        0,
        'vote',
        [signer1, signer2, signer3],
        kyberTradeIntegration.address,
        garden2,
      );
      // Execute strategy 1
      await executeStrategy(garden1, strategyContract1, ethers.utils.parseEther('1'), 42); // Strategy 1

      const [address, active, dataSet, finalized, executedAt, exitedAt, updatedAt] = await checkStrategyStateExecuting(
        strategyContract1,
      );

      ethers.provider.send('evm_increaseTime', [ONE_DAY_IN_SECONDS * 2]);
      // Execute strategy 2
      await executeStrategy(garden1, strategyContract2, ethers.utils.parseEther('1'), 42); // Strategy 2
      // Execute strategy 3
      await executeStrategy(garden2, strategyContract3, ethers.utils.parseEther('1'), 42); // Strategy 3

      ethers.provider.send('evm_increaseTime', [ONE_DAY_IN_SECONDS * 2]);
      // Execute strategy 4
      await executeStrategy(garden2, strategyContract4, ethers.utils.parseEther('1'), 42); // Strategy 4
      // Execute strategy 5
      await executeStrategy(garden2, strategyContract5, ethers.utils.parseEther('1'), 42); // Strategy 5

      const [
        address2,
        active2,
        dataSet2,
        finalized2,
        executedAt2,
        exitedAt2,
        updatedAt2,
      ] = await checkStrategyStateExecuting(strategyContract5);

      // Check protocol
      const protocol = await rewardsDistributor.checkProtocol(updatedAt2);
      await checkProtocolWithParams(protocol, ethers.utils.parseEther('5'), executedAt2, 1, 4, protocol[4]);
      // PARAMS checkProtocolWithParams(_protocol, _principal, _timestamp, _quarter, _timeListPointer, _power)

      const protocolQuarter = await rewardsDistributor.checkQuarter(protocol[2]);
      const [quarterPrincipal, quarterNumber, quarterPower, quarterSupply] = protocolQuarter;
      await checkQuarterWithParams(
        quarterPrincipal,
        quarterNumber,
        quarterPower,
        quarterSupply,
        ethers.utils.parseEther('5'),
        1,
        protocol[4],
        await rewardsDistributor.tokenSupplyPerQuarter(1),
      );
      // PARAMS checkQuarterWithParams(_quarter0, _quarter1, _quarter2, _quarter3, _principal, _quarter, _power, _supply)

      ethers.provider.send('evm_increaseTime', [ONE_DAY_IN_SECONDS * 30]);

      await finishStrategyQ1_noIncreaseTime(garden1, strategyContract1, 42);
      await finishStrategy2Q(garden1, strategyContract2, 42);
      await finishStrategyQ1_noIncreaseTime(garden2, strategyContract3, 42);
      await finishStrategy2Q(garden2, strategyContract4, 42);
      await finishStrategy3Q(garden2, strategyContract5, 42);
      const [
        address3,
        active3,
        dataSet3,
        finalized3,
        executedAt3,
        exitedAt3,
        updatedAt3,
      ] = await checkStrategyStateFinalized(strategyContract5);

      // Check protocol
      const protocol2 = await rewardsDistributor.checkProtocol(updatedAt3);
      await checkProtocolWithParams(protocol2, ethers.utils.parseEther('0'), exitedAt3, 5, 9, protocol2[4]); // TODO CHECK EXACT AMOUNT
      // PARAMS checkProtocolWithParams(_protocol, _principal, _timestamp, _quarter, _timeListPointer, _power)

      const protocolQuarter2 = await rewardsDistributor.checkQuarter(protocol2[2]);
      const [quarterPrincipal2, quarterNumber2, quarterPower2, quarterSupply2] = protocolQuarter2;
      await checkQuarterWithParams(
        quarterPrincipal2,
        quarterNumber2,
        quarterPower2,
        quarterSupply2,
        protocol2[0],
        5,
        quarterPower2,
        await rewardsDistributor.tokenSupplyPerQuarter(5),
      );
      // PARAMS checkQuarterWithParams(_quarter0, _quarter1, _quarter2, _quarter3, _principal, _quarter, _power, _supply)

      const bablRewards1 = await strategyContract1.strategyRewards();
      const bablRewards2 = await strategyContract2.strategyRewards();
      const bablRewards3 = await strategyContract3.strategyRewards();
      const bablRewards4 = await strategyContract4.strategyRewards();
      const bablRewards5 = await strategyContract5.strategyRewards();
    });

    it('should calculate correct BABL (in 10 Years from now) in case of 5 strategies of 2 different Gardens with different timings along 3 quarters', async function () {
      ethers.provider.send('evm_increaseTime', [ONE_DAY_IN_SECONDS * 3650]);

      // Create strategy 1

      const strategyContract1 = await createStrategy(
        0,
        'vote',
        [signer1, signer2, signer3],
        kyberTradeIntegration.address,
        garden1,
      );

      // Create strategy 2

      const strategyContract2 = await createStrategy(
        0,
        'vote',
        [signer1, signer2, signer3],
        kyberTradeIntegration.address,
        garden1,
      );

      // Create strategy 3

      const strategyContract3 = await createStrategy(
        0,
        'vote',
        [signer1, signer2, signer3],
        kyberTradeIntegration.address,
        garden2,
      );

      // Create strategy 4

      const strategyContract4 = await createStrategy(
        0,
        'vote',
        [signer1, signer2, signer3],
        kyberTradeIntegration.address,
        garden2,
      );
      // Create strategy 5

      const strategyContract5 = await createStrategy(
        0,
        'vote',
        [signer1, signer2, signer3],
        kyberTradeIntegration.address,
        garden2,
      );
      // Execute strategy 1
      await executeStrategy(garden1, strategyContract1, ethers.utils.parseEther('1'), 42); // Strategy 1

      const [address, active, dataSet, finalized, executedAt, exitedAt, updatedAt] = await checkStrategyStateExecuting(
        strategyContract1,
      );

      ethers.provider.send('evm_increaseTime', [ONE_DAY_IN_SECONDS * 2]);
      // Execute strategy 2
      await executeStrategy(garden1, strategyContract2, ethers.utils.parseEther('1'), 42); // Strategy 2
      // Execute strategy 3
      await executeStrategy(garden2, strategyContract3, ethers.utils.parseEther('1'), 42); // Strategy 3

      ethers.provider.send('evm_increaseTime', [ONE_DAY_IN_SECONDS * 2]);
      // Execute strategy 4
      await executeStrategy(garden2, strategyContract4, ethers.utils.parseEther('1'), 42); // Strategy 4
      // Execute strategy 5
      await executeStrategy(garden2, strategyContract5, ethers.utils.parseEther('1'), 42); // Strategy 5

      const [
        address2,
        active2,
        dataSet2,
        finalized2,
        executedAt2,
        exitedAt2,
        updatedAt2,
      ] = await checkStrategyStateExecuting(strategyContract5);
      // Check protocol
      const protocol = await rewardsDistributor.checkProtocol(updatedAt2);
      await checkProtocolWithParams(protocol, ethers.utils.parseEther('5'), executedAt2, 41, 4, protocol[4]);
      // PARAMS checkProtocolWithParams(_protocol, _principal, _timestamp, _quarter, _timeListPointer, _power)

      const protocolQuarter = await rewardsDistributor.checkQuarter(protocol[2]);
      const [quarterPrincipal, quarterNumber, quarterPower, quarterSupply] = protocolQuarter;
      await checkQuarterWithParams(
        quarterPrincipal,
        quarterNumber,
        quarterPower,
        quarterSupply,
        ethers.utils.parseEther('5'),
        41,
        protocol[4],
        await rewardsDistributor.tokenSupplyPerQuarter(41),
      );
      // PARAMS checkQuarterWithParams(_quarter0, _quarter1, _quarter2, _quarter3, _principal, _quarter, _power, _supply)

      ethers.provider.send('evm_increaseTime', [ONE_DAY_IN_SECONDS * 30]);

      await finishStrategyQ1_noIncreaseTime(garden1, strategyContract1, 42);
      await finishStrategy2Q(garden1, strategyContract2, 42);
      await finishStrategyQ1_noIncreaseTime(garden2, strategyContract3, 42);
      await finishStrategy2Q(garden2, strategyContract4, 42);
      await finishStrategy3Q(garden2, strategyContract5, 42);
      const [
        address3,
        active3,
        dataSet3,
        finalized3,
        executedAt3,
        exitedAt3,
        updatedAt3,
      ] = await checkStrategyStateFinalized(strategyContract5);

      // Check protocol
      const protocol2 = await rewardsDistributor.checkProtocol(updatedAt3);
      await checkProtocolWithParams(protocol2, ethers.utils.parseEther('0'), exitedAt3, 46, 9, protocol2[4]); // TODO CHECK EXACT AMOUNT
      // PARAMS checkProtocolWithParams(_protocol, _principal, _timestamp, _quarter, _timeListPointer, _power)

      const protocolQuarter2 = await rewardsDistributor.checkQuarter(protocol2[2]);
      const [quarterPrincipal2, quarterNumber2, quarterPower2, quarterSupply2] = protocolQuarter2;
      await checkQuarterWithParams(
        quarterPrincipal2,
        quarterNumber2,
        quarterPower2,
        quarterSupply2,
        protocol2[0],
        46,
        quarterPower2,
        await rewardsDistributor.tokenSupplyPerQuarter(46),
      );
      // PARAMS checkQuarterWithParams(_quarter0, _quarter1, _quarter2, _quarter3, _principal, _quarter, _power, _supply)

      expect(quarterPrincipal2).to.equal(protocol2[0]);

      const bablRewards1 = await strategyContract1.strategyRewards();
      const bablRewards2 = await strategyContract2.strategyRewards();
      const bablRewards3 = await strategyContract3.strategyRewards();
      const bablRewards4 = await strategyContract4.strategyRewards();
      const bablRewards5 = await strategyContract5.strategyRewards();
    });

    it('should calculate correct BABL in case of 5 strategies of 2 different Gardens with different timings along 3 Years', async function () {
      // Create strategy 1

      const strategyContract1 = await createStrategy(
        0,
        'vote',
        [signer1, signer2, signer3],
        kyberTradeIntegration.address,
        garden1,
      );

      // Create strategy 2

      const strategyContract2 = await createStrategy(
        0,
        'vote',
        [signer1, signer2, signer3],
        kyberTradeIntegration.address,
        garden1,
      );

      // Create strategy 3

      const strategyContract3 = await createStrategy(
        0,
        'vote',
        [signer1, signer2, signer3],
        kyberTradeIntegration.address,
        garden2,
      );

      // Create strategy 4

      const strategyContract4 = await createStrategy(
        0,
        'vote',
        [signer1, signer2, signer3],
        kyberTradeIntegration.address,
        garden2,
      );
      // Create strategy 5

      const strategyContract5 = await createStrategy(
        0,
        'vote',
        [signer1, signer2, signer3],
        kyberTradeIntegration.address,
        garden2,
      );
      // Execute strategy 1
      await executeStrategy(garden1, strategyContract1, ethers.utils.parseEther('1'), 42); // Strategy 1

      const [address, active, dataSet, finalized, executedAt, exitedAt, updatedAt] = await checkStrategyStateExecuting(
        strategyContract1,
      );

      ethers.provider.send('evm_increaseTime', [ONE_DAY_IN_SECONDS * 2]);
      // Execute strategy 2
      await executeStrategy(garden1, strategyContract2, ethers.utils.parseEther('1'), 42); // Strategy 2
      // Execute strategy 3
      await executeStrategy(garden2, strategyContract3, ethers.utils.parseEther('1'), 42); // Strategy 3

      ethers.provider.send('evm_increaseTime', [ONE_DAY_IN_SECONDS * 2]);
      // Execute strategy 4
      await executeStrategy(garden2, strategyContract4, ethers.utils.parseEther('1'), 42); // Strategy 4
      // Execute strategy 5
      await executeStrategy(garden2, strategyContract5, ethers.utils.parseEther('1'), 42); // Strategy 5

      const [
        address2,
        active2,
        dataSet2,
        finalized2,
        executedAt2,
        exitedAt2,
        updatedAt2,
      ] = await checkStrategyStateExecuting(strategyContract5);

      // Check protocol
      const protocol = await rewardsDistributor.checkProtocol(updatedAt2);
      await checkProtocolWithParams(protocol, ethers.utils.parseEther('5'), executedAt2, 1, 4, protocol[4]);
      // PARAMS checkProtocolWithParams(_protocol, _principal, _timestamp, _quarter, _timeListPointer, _power)

      const protocolQuarter = await rewardsDistributor.checkQuarter(protocol[2]);
      const [quarterPrincipal, quarterNumber, quarterPower, quarterSupply] = protocolQuarter;
      await checkQuarterWithParams(
        quarterPrincipal,
        quarterNumber,
        quarterPower,
        quarterSupply,
        ethers.utils.parseEther('5'),
        1,
        protocol[4],
        await rewardsDistributor.tokenSupplyPerQuarter(1),
      );
      // PARAMS checkQuarterWithParams(_quarter0, _quarter1, _quarter2, _quarter3, _principal, _quarter, _power, _supply)

      ethers.provider.send('evm_increaseTime', [ONE_DAY_IN_SECONDS * 30]);

      await finishStrategyQ1_noIncreaseTime(garden1, strategyContract1, 42);
      await finishStrategy2Q(garden1, strategyContract2, 42);
      await finishStrategy2Y(garden2, strategyContract3, 42); // Increase time 2 years
      await finishStrategy2Q(garden2, strategyContract4, 42);
      await finishStrategy3Q(garden2, strategyContract5, 42);
      const [
        address3,
        active3,
        dataSet3,
        finalized3,
        executedAt3,
        exitedAt3,
        updatedAt3,
      ] = await checkStrategyStateFinalized(strategyContract5);

      // Check protocol
      const protocol2 = await rewardsDistributor.checkProtocol(updatedAt3);
      await checkProtocolWithParams(protocol2, ethers.utils.parseEther('0'), exitedAt3, 13, 9, protocol2[4]); // TODO CHECK EXACT AMOUNT
      // PARAMS checkProtocolWithParams(_protocol, _principal, _timestamp, _quarter, _timeListPointer, _power)

      const protocolQuarter2 = await rewardsDistributor.checkQuarter(protocol2[2]);
      const [quarterPrincipal2, quarterNumber2, quarterPower2, quarterSupply2] = protocolQuarter2;
      await checkQuarterWithParams(
        quarterPrincipal2,
        quarterNumber2,
        quarterPower2,
        quarterSupply2,
        protocol2[0],
        13,
        quarterPower2,
        await rewardsDistributor.tokenSupplyPerQuarter(13),
      );
      // PARAMS checkQuarterWithParams(_quarter0, _quarter1, _quarter2, _quarter3, _principal, _quarter, _power, _supply)

      expect(quarterPrincipal2).to.equal(protocol2[0]);

      const bablRewards1 = await strategyContract1.strategyRewards();
      const bablRewards2 = await strategyContract2.strategyRewards();
      const bablRewards3 = await strategyContract3.strategyRewards();
      const bablRewards4 = await strategyContract4.strategyRewards();
      const bablRewards5 = await strategyContract5.strategyRewards();
    });

    it('should calculate correct BABL in case of 5 (4 with positive profits) strategies of 2 different Gardens with different timings along 3 Years', async function () {
      // Create strategy 1

      const strategyContract1 = await createStrategy(
        0,
        'vote',
        [signer1, signer2, signer3],
        kyberTradeIntegration.address,
        garden1,
      );

      // Create strategy 2

      const strategyContract2 = await createStrategy(
        0,
        'vote',
        [signer1, signer2, signer3],
        kyberTradeIntegration.address,
        garden1,
      );

      // Create strategy 3

      const strategyContract3 = await createStrategy(
        0,
        'vote',
        [signer1, signer2, signer3],
        kyberTradeIntegration.address,
        garden2,
      );

      // Create strategy 4

      const strategyContract4 = await createStrategy(
        0,
        'vote',
        [signer1, signer2, signer3],
        kyberTradeIntegration.address,
        garden2,
      );
      // Create strategy 5

      const strategyContract5 = await createStrategy(
        0,
        'vote',
        [signer1, signer2, signer3],
        kyberTradeIntegration.address,
        garden2,
      );
      // Execute strategy 1
      await executeStrategy(garden1, strategyContract1, ethers.utils.parseEther('1'), 42); // Strategy 1

      const [address, active, dataSet, finalized, executedAt, exitedAt, updatedAt] = await checkStrategyStateExecuting(
        strategyContract1,
      );

      ethers.provider.send('evm_increaseTime', [ONE_DAY_IN_SECONDS * 2]);
      // Execute strategy 2
      await executeStrategy(garden1, strategyContract2, ethers.utils.parseEther('1'), 42); // Strategy 2
      // Execute strategy 3
      await executeStrategy(garden2, strategyContract3, ethers.utils.parseEther('1'), 42); // Strategy 3

      ethers.provider.send('evm_increaseTime', [ONE_DAY_IN_SECONDS * 2]);
      // Execute strategy 4
      await executeStrategy(garden2, strategyContract4, ethers.utils.parseEther('1'), 42); // Strategy 4
      // Execute strategy 5
      await executeStrategy(garden2, strategyContract5, ethers.utils.parseEther('1'), 42); // Strategy 5

      const [
        address2,
        active2,
        dataSet2,
        finalized2,
        executedAt2,
        exitedAt2,
        updatedAt2,
      ] = await checkStrategyStateExecuting(strategyContract5);

      // Check protocol
      const protocol = await rewardsDistributor.checkProtocol(updatedAt2);
      await checkProtocolWithParams(protocol, ethers.utils.parseEther('5'), executedAt2, 1, 4, protocol[4]);
      // PARAMS checkProtocolWithParams(_protocol, _principal, _timestamp, _quarter, _timeListPointer, _power)

      const protocolQuarter = await rewardsDistributor.checkQuarter(protocol[2]);
      const [quarterPrincipal, quarterNumber, quarterPower, quarterSupply] = protocolQuarter;
      await checkQuarterWithParams(
        quarterPrincipal,
        quarterNumber,
        quarterPower,
        quarterSupply,
        ethers.utils.parseEther('5'),
        1,
        protocol[4],
        await rewardsDistributor.tokenSupplyPerQuarter(1),
      );
      // PARAMS checkQuarterWithParams(_quarter0, _quarter1, _quarter2, _quarter3, _principal, _quarter, _power, _supply)

      ethers.provider.send('evm_increaseTime', [ONE_DAY_IN_SECONDS * 30]);

      await injectFakeProfits(strategyContract1, ethers.utils.parseEther('200'));
      await finishStrategyQ1_noIncreaseTime(garden1, strategyContract1, 42);

      await finishStrategy2Q(garden1, strategyContract2, 42);

      await injectFakeProfits(strategyContract3, ethers.utils.parseEther('200'));
      await finishStrategy2Y(garden2, strategyContract3, 42); // Increase time 2 years

      await injectFakeProfits(strategyContract4, ethers.utils.parseEther('222'));
      await finishStrategy2Q(garden2, strategyContract4, 42);

      await injectFakeProfits(strategyContract5, ethers.utils.parseEther('222'));
      await finishStrategy3Q(garden2, strategyContract5, 42);
      const [
        address3,
        active3,
        dataSet3,
        finalized3,
        executedAt3,
        exitedAt3,
        updatedAt3,
      ] = await checkStrategyStateFinalized(strategyContract5);

      // Check protocol
      const protocol2 = await rewardsDistributor.checkProtocol(updatedAt3);
      await checkProtocolWithParams(protocol2, ethers.utils.parseEther('0'), exitedAt3, 13, 9, protocol2[4]); // TODO CHECK EXACT AMOUNT
      // PARAMS checkProtocolWithParams(_protocol, _principal, _timestamp, _quarter, _timeListPointer, _power)

      const protocolQuarter2 = await rewardsDistributor.checkQuarter(protocol2[2]);
      const [quarterPrincipal2, quarterNumber2, quarterPower2, quarterSupply2] = protocolQuarter2;
      await checkQuarterWithParams(
        quarterPrincipal2,
        quarterNumber2,
        quarterPower2,
        quarterSupply2,
        protocol2[0],
        13,
        quarterPower2,
        await rewardsDistributor.tokenSupplyPerQuarter(13),
      );
      // PARAMS checkQuarterWithParams(_quarter0, _quarter1, _quarter2, _quarter3, _principal, _quarter, _power, _supply)

      const bablRewards1 = await strategyContract1.strategyRewards();
      const bablRewards2 = await strategyContract2.strategyRewards();
      const bablRewards3 = await strategyContract3.strategyRewards();
      const bablRewards4 = await strategyContract4.strategyRewards();
      const bablRewards5 = await strategyContract5.strategyRewards();
    });

    describe('Claiming Profits and BABL Rewards', function () {
      it('should claim and update balances of Signer 1 either Garden tokens or BABL rewards as contributor of 2 strategies (1 with positive profits and other without them) within a quarter', async function () {
        // Create strategy 1

        const strategyContract = await createStrategy(
          0,
          'vote',
          [signer1, signer2, signer3],
          kyberTradeIntegration.address,
          garden1,
        );

        // Create strategy 2

        const strategyContract2 = await createStrategy(
          0,
          'vote',
          [signer1, signer2, signer3],
          kyberTradeIntegration.address,
          garden1,
        );

        // Execute strategy 1
        await executeStrategy(garden1, strategyContract, ethers.utils.parseEther('1'), 42); // Strategy 1

        const [
          address,
          active,
          dataSet,
          finalized,
          executedAt,
          exitedAt,
          updatedAt,
        ] = await checkStrategyStateExecuting(strategyContract);

        ethers.provider.send('evm_increaseTime', [ONE_DAY_IN_SECONDS * 2]);

        // Execute strategy 2, 2 days later

        await executeStrategy(garden1, strategyContract2, ethers.utils.parseEther('2'), 42); // Strategy 2

        const [
          address2,
          active2,
          dataSet2,
          finalized2,
          executedAt2,
          exitedAt2,
          updatedAt2,
        ] = await checkStrategyStateExecuting(strategyContract2);

        // Check protocol
        const protocol = await rewardsDistributor.checkProtocol(updatedAt2);
        await checkProtocolWithParams(protocol, ethers.utils.parseEther('3'), executedAt2, 1, 1, protocol[4]);

        const protocolQuarter = await rewardsDistributor.checkQuarter(protocol[2]);
        const [quarterPrincipal, quarterNumber, quarterPower, quarterSupply] = protocolQuarter;
        await checkQuarterWithParams(
          quarterPrincipal,
          quarterNumber,
          quarterPower,
          quarterSupply,
          ethers.utils.parseEther('3'),
          1,
          protocol[4],
          await rewardsDistributor.tokenSupplyPerQuarter(1),
        );

        ethers.provider.send('evm_increaseTime', [ONE_DAY_IN_SECONDS * 2]);

        await injectFakeProfits(strategyContract, ethers.utils.parseEther('200'));
        await finishStrategyQ1(garden1, strategyContract, 42);

        const [
          address3,
          active3,
          dataSet3,
          finalized3,
          executedAt3,
          exitedAt3,
          updatedAt3,
        ] = await checkStrategyStateFinalized(strategyContract);

        // Check protocol
        const protocol2 = await rewardsDistributor.checkProtocol(updatedAt3);
        await checkProtocolWithParams(protocol2, ethers.utils.parseEther('2'), exitedAt3, 1, 2, protocol2[4]); // TODO CHECK EXACT AMOUNT

        expect(protocol2[4]).to.not.equal(0); // TODO Check exact numbers

        const protocolQuarter2 = await rewardsDistributor.checkQuarter(protocol2[2]);
        const [quarterPrincipal2, quarterNumber2, quarterPower2, quarterSupply2] = protocolQuarter2;
        await checkQuarterWithParams(
          quarterPrincipal2,
          quarterNumber2,
          quarterPower2,
          quarterSupply2,
          protocol2[0],
          1,
          protocol2[4],
          await rewardsDistributor.tokenSupplyPerQuarter(1),
        );

        ethers.provider.send('evm_increaseTime', [ONE_DAY_IN_SECONDS * 2]);

        await finishStrategyQ1(garden1, strategyContract2, 42);
        const [address4, active4, dataSet4, finalized4, executedAt4, exitedAt4] = await checkStrategyStateFinalized(
          strategyContract2,
        );

        // Check protocol
        const protocol3 = await rewardsDistributor.checkProtocol(exitedAt4);
        await checkProtocolWithParams(protocol3, ethers.utils.parseEther('0'), exitedAt4, 1, 3, protocol3[4]); // TODO CHECK EXACT AMOUNT

        expect(protocol3[4]).to.not.equal(0); // TODO CHECK EXACT AMOUNT

        const protocolQuarter3 = await rewardsDistributor.checkQuarter(protocol3[2]);
        const [quarterPrincipal3, quarterNumber3, quarterPower3, quarterSupply3] = protocolQuarter3;
        await checkQuarterWithParams(
          quarterPrincipal3,
          quarterNumber3,
          quarterPower3,
          quarterSupply3,
          protocol3[0],
          1,
          protocol3[4],
          await rewardsDistributor.tokenSupplyPerQuarter(1),
        );

        const bablRewards1 = await strategyContract.strategyRewards();
        const bablRewards2 = await strategyContract2.strategyRewards();

        // Transfer 500_000e18 tokens from owner to rewardsDistributor for BABL Mining Program
        const value = ethers.utils.parseEther('500000');
        await bablToken.connect(owner).transfer(rewardsDistributor.address, value);

        // Check Balances
        const ownerBalance = await bablToken.balanceOf(owner.address);
        const signer1Balance = await bablToken.balanceOf(signer1.address);

        const rewardsDistributorBalance = await bablToken.balanceOf(rewardsDistributor.address);

        expect(await bablToken.totalSupply()).to.equal(BigInt(ownerBalance) + BigInt(rewardsDistributorBalance));

        const signer1Balance0 = await bablToken.balanceOf(signer1.address);
        const signer1Profit0 = await garden1.balanceOf(signer1.address);
        // We claim our tokens and check that they are received properly
        await garden1.connect(signer1).claimReturns([strategyContract.address, strategyContract2.address]);
        const signer1Balance1 = await bablToken.balanceOf(signer1.address);
        const signer1Profit1 = await garden1.balanceOf(signer1.address);

        expect(signer1Balance1.toString()).to.gt(ethers.utils.parseEther('23700'));
<<<<<<< HEAD
=======
        // todo: check difference not absolute balance
        // expect(signer1Balance1.toString()).to.gt(ethers.utils.parseEther('29000'));

>>>>>>> e076118b
        expect(signer1Profit1.toString()).to.gt(ethers.utils.parseEther('2'));
      });
      it('should not allow a race condition of two consecutive claims for the same rewards & profit of the same strategies', async function () {
        // Create strategy 1

        const strategyContract = await createStrategy(
          0,
          'vote',
          [signer1, signer2, signer3],
          kyberTradeIntegration.address,
          garden1,
        );

        // Create strategy 2

        const strategyContract2 = await createStrategy(
          0,
          'vote',
          [signer1, signer2, signer3],
          kyberTradeIntegration.address,
          garden1,
        );

        // Execute strategy 1
        await executeStrategy(garden1, strategyContract, ethers.utils.parseEther('1'), 42); // Strategy 1

        const [
          address,
          active,
          dataSet,
          finalized,
          executedAt,
          exitedAt,
          updatedAt,
        ] = await checkStrategyStateExecuting(strategyContract);

        ethers.provider.send('evm_increaseTime', [ONE_DAY_IN_SECONDS * 2]);

        // Execute strategy 2, 2 days later

        await executeStrategy(garden1, strategyContract2, ethers.utils.parseEther('2'), 42); // Strategy 2

        const [
          address2,
          active2,
          dataSet2,
          finalized2,
          executedAt2,
          exitedAt2,
          updatedAt2,
        ] = await checkStrategyStateExecuting(strategyContract2);

        // Check protocol
        const protocol = await rewardsDistributor.checkProtocol(updatedAt2);
        await checkProtocolWithParams(protocol, ethers.utils.parseEther('3'), executedAt2, 1, 1, protocol[4]);

        const protocolQuarter = await rewardsDistributor.checkQuarter(protocol[2]);
        const [quarterPrincipal, quarterNumber, quarterPower, quarterSupply] = protocolQuarter;
        await checkQuarterWithParams(
          quarterPrincipal,
          quarterNumber,
          quarterPower,
          quarterSupply,
          ethers.utils.parseEther('3'),
          1,
          protocol[4],
          await rewardsDistributor.tokenSupplyPerQuarter(1),
        );

        ethers.provider.send('evm_increaseTime', [ONE_DAY_IN_SECONDS * 2]);

        await injectFakeProfits(strategyContract, ethers.utils.parseEther('200'));
        await finishStrategyQ1(garden1, strategyContract, 42);

        const [
          address3,
          active3,
          dataSet3,
          finalized3,
          executedAt3,
          exitedAt3,
          updatedAt3,
        ] = await checkStrategyStateFinalized(strategyContract);

        // Check protocol
        const protocol2 = await rewardsDistributor.checkProtocol(updatedAt3);
        await checkProtocolWithParams(protocol2, ethers.utils.parseEther('2'), exitedAt3, 1, 2, protocol2[4]); // TODO CHECK EXACT AMOUNT

        expect(protocol2[4]).to.not.equal(0); // TODO Check exact numbers

        const protocolQuarter2 = await rewardsDistributor.checkQuarter(protocol2[2]);
        const [quarterPrincipal2, quarterNumber2, quarterPower2, quarterSupply2] = protocolQuarter2;
        await checkQuarterWithParams(
          quarterPrincipal2,
          quarterNumber2,
          quarterPower2,
          quarterSupply2,
          protocol2[0],
          1,
          protocol2[4],
          await rewardsDistributor.tokenSupplyPerQuarter(1),
        );

        ethers.provider.send('evm_increaseTime', [ONE_DAY_IN_SECONDS * 2]);

        await finishStrategyQ1(garden1, strategyContract2, 42);
        const [address4, active4, dataSet4, finalized4, executedAt4, exitedAt4] = await checkStrategyStateFinalized(
          strategyContract2,
        );

        // Check protocol
        const protocol3 = await rewardsDistributor.checkProtocol(exitedAt4);
        await checkProtocolWithParams(protocol3, ethers.utils.parseEther('0'), exitedAt4, 1, 3, protocol3[4]); // TODO CHECK EXACT AMOUNT

        expect(protocol3[4]).to.not.equal(0); // TODO CHECK EXACT AMOUNT

        const protocolQuarter3 = await rewardsDistributor.checkQuarter(protocol3[2]);
        const [quarterPrincipal3, quarterNumber3, quarterPower3, quarterSupply3] = protocolQuarter3;
        await checkQuarterWithParams(
          quarterPrincipal3,
          quarterNumber3,
          quarterPower3,
          quarterSupply3,
          protocol3[0],
          1,
          protocol3[4],
          await rewardsDistributor.tokenSupplyPerQuarter(1),
        );

        // Transfer 500_000e18 tokens from owner to rewardsDistributor for BABL Mining Program
        const value = ethers.utils.parseEther('500000');
        await bablToken.connect(owner).transfer(rewardsDistributor.address, value);

        // Check Balances
        const ownerBalance = await bablToken.balanceOf(owner.address);
        const rewardsDistributorBalance = await bablToken.balanceOf(rewardsDistributor.address);

        expect(await bablToken.totalSupply()).to.equal(BigInt(ownerBalance) + BigInt(rewardsDistributorBalance));

        // Signer 1 claim its tokens and check that they are received properly
        await garden1.connect(signer1).claimReturns([strategyContract.address, strategyContract2.address]);
        const contributor = await garden1.getContributor(signer1.address);
        // Try again to claim the same tokens but no more tokens are delivered
        await garden1.connect(signer1).claimReturns([strategyContract.address, strategyContract2.address]);
        const contributor2 = await garden1.getContributor(signer1.address);
        await expect(contributor2[4].toString()).to.equal(contributor[4]);

        // Signer 2 claim his tokens and check that they are received properly
        await garden1.connect(signer2).claimReturns([strategyContract.address, strategyContract2.address]);
        const contributor3 = await garden1.getContributor(signer2.address);
        // Try again to claim the same tokens but no more tokens are delivered
        await garden1.connect(signer2).claimReturns([strategyContract.address, strategyContract2.address]);
        const contributor4 = await garden1.getContributor(signer2.address);
        await expect(contributor4[4].toString()).to.equal(contributor3[4]);
      });

      it('should only provide new additional BABL and profits between claims (claiming results of 2 strategies only 1 with profit)', async function () {
        // Create strategy 1

        const strategyContract = await createStrategy(
          0,
          'vote',
          [signer1, signer2, signer3],
          kyberTradeIntegration.address,
          garden1,
        );

        // Create strategy 2

        const strategyContract2 = await createStrategy(
          0,
          'vote',
          [signer1, signer2, signer3],
          kyberTradeIntegration.address,
          garden1,
        );

        // Execute strategy 1
        await executeStrategy(garden1, strategyContract, ethers.utils.parseEther('1'), 42); // Strategy 1

        const [
          address,
          active,
          dataSet,
          finalized,
          executedAt,
          exitedAt,
          updatedAt,
        ] = await checkStrategyStateExecuting(strategyContract);

        ethers.provider.send('evm_increaseTime', [ONE_DAY_IN_SECONDS * 2]);

        // Execute strategy 2, 2 days later

        await executeStrategy(garden1, strategyContract2, ethers.utils.parseEther('2'), 42); // Strategy 2

        const [
          address2,
          active2,
          dataSet2,
          finalized2,
          executedAt2,
          exitedAt2,
          updatedAt2,
        ] = await checkStrategyStateExecuting(strategyContract2);

        // Check protocol
        const protocol = await rewardsDistributor.checkProtocol(updatedAt2);
        await checkProtocolWithParams(protocol, ethers.utils.parseEther('3'), executedAt2, 1, 1, protocol[4]);

        const protocolQuarter = await rewardsDistributor.checkQuarter(protocol[2]);
        const [quarterPrincipal, quarterNumber, quarterPower, quarterSupply] = protocolQuarter;
        await checkQuarterWithParams(
          quarterPrincipal,
          quarterNumber,
          quarterPower,
          quarterSupply,
          ethers.utils.parseEther('3'),
          1,
          protocol[4],
          await rewardsDistributor.tokenSupplyPerQuarter(1),
        );

        ethers.provider.send('evm_increaseTime', [ONE_DAY_IN_SECONDS * 2]);

        await injectFakeProfits(strategyContract, ethers.utils.parseEther('200'));
        await finishStrategyQ1(garden1, strategyContract, 42);

        const [
          address3,
          active3,
          dataSet3,
          finalized3,
          executedAt3,
          exitedAt3,
          updatedAt3,
        ] = await checkStrategyStateFinalized(strategyContract);

        // Check protocol
        const protocol2 = await rewardsDistributor.checkProtocol(updatedAt3);
        await checkProtocolWithParams(protocol2, ethers.utils.parseEther('2'), exitedAt3, 1, 2, protocol2[4]); // TODO CHECK EXACT AMOUNT

        expect(protocol2[4]).to.not.equal(0); // TODO Check exact numbers

        const protocolQuarter2 = await rewardsDistributor.checkQuarter(protocol2[2]);
        const [quarterPrincipal2, quarterNumber2, quarterPower2, quarterSupply2] = protocolQuarter2;
        await checkQuarterWithParams(
          quarterPrincipal2,
          quarterNumber2,
          quarterPower2,
          quarterSupply2,
          protocol2[0],
          1,
          protocol2[4],
          await rewardsDistributor.tokenSupplyPerQuarter(1),
        );

        ethers.provider.send('evm_increaseTime', [ONE_DAY_IN_SECONDS * 2]);

        const bablRewards1 = await strategyContract.strategyRewards();
        const bablRewards2 = await strategyContract2.strategyRewards();

        // Transfer 500_000e18 tokens from owner to rewardsDistributor for BABL Mining Program
        const value = ethers.utils.parseEther('500000');
        await bablToken.connect(owner).transfer(rewardsDistributor.address, value);

        // Check Balances
        const ownerBalance = await bablToken.balanceOf(owner.address);
        const rewardsDistributorBalance = await bablToken.balanceOf(rewardsDistributor.address);

        expect(await bablToken.totalSupply()).to.equal(BigInt(ownerBalance) + BigInt(rewardsDistributorBalance));

        // Signer 1 claim its tokens and check that they are received properly
        await garden1.connect(signer1).claimReturns([strategyContract.address, strategyContract2.address]);
        const contributor = await garden1.getContributor(signer1.address);
        // Try again to claim the same tokens but no more tokens are delivered
        await garden1.connect(signer1).claimReturns([strategyContract.address, strategyContract2.address]);
        const contributor2 = await garden1.getContributor(signer1.address);
        await expect(contributor2[4].toString()).to.equal(contributor[4]);

        // Signer 2 claim his tokens and check that they are received properly
        await garden1.connect(signer2).claimReturns([strategyContract.address, strategyContract2.address]);
        const contributor3 = await garden1.getContributor(signer2.address);
        // Try again to claim the same tokens but no more tokens are delivered
        await garden1.connect(signer2).claimReturns([strategyContract.address, strategyContract2.address]);
        const contributor4 = await garden1.getContributor(signer2.address);
        await expect(contributor4[4].toString()).to.equal(contributor3[4]);

        // Nos we finish the second strategy, it should not have given BABL rewards before

        await finishStrategyQ1(garden1, strategyContract2, 42);
        const [address4, active4, dataSet4, finalized4, executedAt4, exitedAt4] = await checkStrategyStateFinalized(
          strategyContract2,
        );

        // Check protocol
        const protocol3 = await rewardsDistributor.checkProtocol(exitedAt4);
        await checkProtocolWithParams(protocol3, ethers.utils.parseEther('0'), exitedAt4, 1, 3, protocol3[4]); // TODO CHECK EXACT AMOUNT

        expect(protocol3[4]).to.not.equal(0); // TODO CHECK EXACT AMOUNT

        const protocolQuarter3 = await rewardsDistributor.checkQuarter(protocol3[2]);
        const [quarterPrincipal3, quarterNumber3, quarterPower3, quarterSupply3] = protocolQuarter3;
        await checkQuarterWithParams(
          quarterPrincipal3,
          quarterNumber3,
          quarterPower3,
          quarterSupply3,
          protocol3[0],
          1,
          protocol3[4],
          await rewardsDistributor.tokenSupplyPerQuarter(1),
        );

        // Signer 1 claim its tokens and check that they are received properly
        await garden1.connect(signer1).claimReturns([strategyContract.address, strategyContract2.address]);
        const contributor5 = await garden1.getContributor(signer1.address);
        // Try again to claim the same tokens but no more tokens are delivered
        await garden1.connect(signer1).claimReturns([strategyContract.address, strategyContract2.address]);
        const contributor6 = await garden1.getContributor(signer1.address);
        await expect(contributor6[4].toString()).to.equal(contributor5[4]);

        // Signer 2 claim his tokens and check that they are received properly
        await garden1.connect(signer2).claimReturns([strategyContract.address, strategyContract2.address]);
        const contributor7 = await garden1.getContributor(signer2.address);
        // Try again to claim the same tokens but no more tokens are delivered
        await garden1.connect(signer2).claimReturns([strategyContract.address, strategyContract2.address]);
        const contributor8 = await garden1.getContributor(signer2.address);
        await expect(contributor8[4].toString()).to.equal(contributor7[4]);
      });
      it('should only provide new additional BABL and profits between claims (claiming results of 2 strategies both with profit)', async function () {
        // Create strategy 1

        const strategyContract = await createStrategy(
          0,
          'vote',
          [signer1, signer2, signer3],
          kyberTradeIntegration.address,
          garden1,
        );

        // Create strategy 2

        const strategyContract2 = await createStrategy(
          0,
          'vote',
          [signer1, signer2, signer3],
          kyberTradeIntegration.address,
          garden1,
        );

        // Execute strategy 1
        await executeStrategy(garden1, strategyContract, ethers.utils.parseEther('1'), 42); // Strategy 1

        const [
          address,
          active,
          dataSet,
          finalized,
          executedAt,
          exitedAt,
          updatedAt,
        ] = await checkStrategyStateExecuting(strategyContract);

        ethers.provider.send('evm_increaseTime', [ONE_DAY_IN_SECONDS * 2]);

        // Execute strategy 2, 2 days later

        await executeStrategy(garden1, strategyContract2, ethers.utils.parseEther('2'), 42); // Strategy 2

        const [
          address2,
          active2,
          dataSet2,
          finalized2,
          executedAt2,
          exitedAt2,
          updatedAt2,
        ] = await checkStrategyStateExecuting(strategyContract2);

        // Check protocol
        const protocol = await rewardsDistributor.checkProtocol(updatedAt2);
        await checkProtocolWithParams(protocol, ethers.utils.parseEther('3'), executedAt2, 1, 1, protocol[4]);

        const protocolQuarter = await rewardsDistributor.checkQuarter(protocol[2]);
        const [quarterPrincipal, quarterNumber, quarterPower, quarterSupply] = protocolQuarter;
        await checkQuarterWithParams(
          quarterPrincipal,
          quarterNumber,
          quarterPower,
          quarterSupply,
          ethers.utils.parseEther('3'),
          1,
          protocol[4],
          await rewardsDistributor.tokenSupplyPerQuarter(1),
        );

        ethers.provider.send('evm_increaseTime', [ONE_DAY_IN_SECONDS * 2]);

        await injectFakeProfits(strategyContract, ethers.utils.parseEther('200'));
        await finishStrategyQ1(garden1, strategyContract, 42);

        const [
          address3,
          active3,
          dataSet3,
          finalized3,
          executedAt3,
          exitedAt3,
          updatedAt3,
        ] = await checkStrategyStateFinalized(strategyContract);

        // Check protocol
        const protocol2 = await rewardsDistributor.checkProtocol(updatedAt3);
        await checkProtocolWithParams(protocol2, ethers.utils.parseEther('2'), exitedAt3, 1, 2, protocol2[4]); // TODO CHECK EXACT AMOUNT

        expect(protocol2[4]).to.not.equal(0); // TODO Check exact numbers

        const protocolQuarter2 = await rewardsDistributor.checkQuarter(protocol2[2]);
        const [quarterPrincipal2, quarterNumber2, quarterPower2, quarterSupply2] = protocolQuarter2;
        await checkQuarterWithParams(
          quarterPrincipal2,
          quarterNumber2,
          quarterPower2,
          quarterSupply2,
          protocol2[0],
          1,
          protocol2[4],
          await rewardsDistributor.tokenSupplyPerQuarter(1),
        );

        ethers.provider.send('evm_increaseTime', [ONE_DAY_IN_SECONDS * 2]);

        const bablRewards1 = await strategyContract.strategyRewards();
        const bablRewards2 = await strategyContract2.strategyRewards();

        // Transfer 500_000e18 tokens from owner to rewardsDistributor for BABL Mining Program
        const value = ethers.utils.parseEther('500000');
        await bablToken.connect(owner).transfer(rewardsDistributor.address, value);

        // Check Balances
        const ownerBalance = await bablToken.balanceOf(owner.address);
        const rewardsDistributorBalance = await bablToken.balanceOf(rewardsDistributor.address);

        expect(await bablToken.totalSupply()).to.equal(BigInt(ownerBalance) + BigInt(rewardsDistributorBalance));

        // Signer 1 claim its tokens and check that they are received properly
        await garden1.connect(signer1).claimReturns([strategyContract.address, strategyContract2.address]);
        const contributor = await garden1.getContributor(signer1.address);

        // Try again to claim the same tokens but no more tokens are delivered
        await garden1.connect(signer1).claimReturns([strategyContract.address, strategyContract2.address]);
        const contributor2 = await garden1.getContributor(signer1.address);
        await expect(contributor2[4].toString()).to.equal(contributor[4]);

        // Signer 2 claim his tokens and check that they are received properly
        await garden1.connect(signer2).claimReturns([strategyContract.address, strategyContract2.address]);
        const contributor3 = await garden1.getContributor(signer2.address);
        // Try again to claim the same tokens but no more tokens are delivered
        await garden1.connect(signer2).claimReturns([strategyContract.address, strategyContract2.address]);
        const contributor4 = await garden1.getContributor(signer2.address);
        await expect(contributor4[4].toString()).to.equal(contributor3[4]);

        // Now we finish the second strategy, it should not have given BABL rewards before

        await injectFakeProfits(strategyContract2, ethers.utils.parseEther('200'));
        await finishStrategyQ1(garden1, strategyContract2, 42);
        const [address4, active4, dataSet4, finalized4, executedAt4, exitedAt4] = await checkStrategyStateFinalized(
          strategyContract2,
        );

        // Check protocol
        const protocol3 = await rewardsDistributor.checkProtocol(exitedAt4);
        await checkProtocolWithParams(protocol3, ethers.utils.parseEther('0'), exitedAt4, 1, 3, protocol3[4]); // TODO CHECK EXACT AMOUNT

        expect(protocol3[4]).to.not.equal(0); // TODO CHECK EXACT AMOUNT

        const protocolQuarter3 = await rewardsDistributor.checkQuarter(protocol3[2]);
        const [quarterPrincipal3, quarterNumber3, quarterPower3, quarterSupply3] = protocolQuarter3;
        await checkQuarterWithParams(
          quarterPrincipal3,
          quarterNumber3,
          quarterPower3,
          quarterSupply3,
          protocol3[0],
          1,
          protocol3[4],
          await rewardsDistributor.tokenSupplyPerQuarter(1),
        );

        // Signer 1 claim its tokens and check that they are received properly
        await garden1.connect(signer1).claimReturns([strategyContract.address, strategyContract2.address]);
        const contributor5 = await garden1.getContributor(signer1.address);

        // Try again to claim the same tokens but no more tokens are delivered
        await garden1.connect(signer1).claimReturns([strategyContract.address, strategyContract2.address]);
        const contributor6 = await garden1.getContributor(signer1.address);
        await expect(contributor6[4].toString()).to.equal(contributor5[4]);

        // Signer 2 claim his tokens and check that they are received properly
        await garden1.connect(signer2).claimReturns([strategyContract.address, strategyContract2.address]);
        const contributor7 = await garden1.getContributor(signer2.address);
        // Try again to claim the same tokens but no more tokens are delivered
        await garden1.connect(signer2).claimReturns([strategyContract.address, strategyContract2.address]);
        const contributor8 = await garden1.getContributor(signer2.address);
        await expect(contributor8[4].toString()).to.equal(contributor7[4]);
      });

      it('should check potential claim values of Profit and BABL Rewards', async function () {
        // Create strategy 1

        const strategyContract = await createStrategy(
          0,
          'vote',
          [signer1, signer2, signer3],
          kyberTradeIntegration.address,
          garden1,
        );

        // Create strategy 2

        const strategyContract2 = await createStrategy(
          0,
          'vote',
          [signer1, signer2, signer3],
          kyberTradeIntegration.address,
          garden1,
        );

        // Execute strategy 1
        await executeStrategy(garden1, strategyContract, ethers.utils.parseEther('1'), 42); // Strategy 1

        const [
          address,
          active,
          dataSet,
          finalized,
          executedAt,
          exitedAt,
          updatedAt,
        ] = await checkStrategyStateExecuting(strategyContract);

        ethers.provider.send('evm_increaseTime', [ONE_DAY_IN_SECONDS * 2]);

        // Execute strategy 2, 2 days later

        await executeStrategy(garden1, strategyContract2, ethers.utils.parseEther('2'), 42); // Strategy 2

        const [
          address2,
          active2,
          dataSet2,
          finalized2,
          executedAt2,
          exitedAt2,
          updatedAt2,
        ] = await checkStrategyStateExecuting(strategyContract2);

        // Check protocol
        const protocol = await rewardsDistributor.checkProtocol(updatedAt2);
        await checkProtocolWithParams(protocol, ethers.utils.parseEther('3'), executedAt2, 1, 1, protocol[4]);

        const protocolQuarter = await rewardsDistributor.checkQuarter(protocol[2]);
        const [quarterPrincipal, quarterNumber, quarterPower, quarterSupply] = protocolQuarter;
        await checkQuarterWithParams(
          quarterPrincipal,
          quarterNumber,
          quarterPower,
          quarterSupply,
          ethers.utils.parseEther('3'),
          1,
          protocol[4],
          await rewardsDistributor.tokenSupplyPerQuarter(1),
        );

        ethers.provider.send('evm_increaseTime', [ONE_DAY_IN_SECONDS * 2]);

        await injectFakeProfits(strategyContract, ethers.utils.parseEther('200'));
        await finishStrategyQ1(garden1, strategyContract, 42);

        const [
          address3,
          active3,
          dataSet3,
          finalized3,
          executedAt3,
          exitedAt3,
          updatedAt3,
        ] = await checkStrategyStateFinalized(strategyContract);

        // Check protocol
        const protocol2 = await rewardsDistributor.checkProtocol(updatedAt3);
        await checkProtocolWithParams(protocol2, ethers.utils.parseEther('2'), exitedAt3, 1, 2, protocol2[4]); // TODO CHECK EXACT AMOUNT

        expect(protocol2[4]).to.not.equal(0); // TODO Check exact numbers

        const protocolQuarter2 = await rewardsDistributor.checkQuarter(protocol2[2]);
        const [quarterPrincipal2, quarterNumber2, quarterPower2, quarterSupply2] = protocolQuarter2;
        await checkQuarterWithParams(
          quarterPrincipal2,
          quarterNumber2,
          quarterPower2,
          quarterSupply2,
          protocol2[0],
          1,
          protocol2[4],
          await rewardsDistributor.tokenSupplyPerQuarter(1),
        );

        ethers.provider.send('evm_increaseTime', [ONE_DAY_IN_SECONDS * 2]);

        await finishStrategyQ1(garden1, strategyContract2, 42);
        const [address4, active4, dataSet4, finalized4, executedAt4, exitedAt4] = await checkStrategyStateFinalized(
          strategyContract2,
        );

        // Check protocol
        const protocol3 = await rewardsDistributor.checkProtocol(exitedAt4);
        await checkProtocolWithParams(protocol3, ethers.utils.parseEther('0'), exitedAt4, 1, 3, protocol3[4]); // TODO CHECK EXACT AMOUNT

        expect(protocol3[4]).to.not.equal(0); // TODO CHECK EXACT AMOUNT

        const protocolQuarter3 = await rewardsDistributor.checkQuarter(protocol3[2]);
        const [quarterPrincipal3, quarterNumber3, quarterPower3, quarterSupply3] = protocolQuarter3;
        await checkQuarterWithParams(
          quarterPrincipal3,
          quarterNumber3,
          quarterPower3,
          quarterSupply3,
          protocol3[0],
          1,
          protocol3[4],
          await rewardsDistributor.tokenSupplyPerQuarter(1),
        );

        const bablRewards1 = await strategyContract.strategyRewards();
        const bablRewards2 = await strategyContract2.strategyRewards();

        // Transfer 500_000e18 tokens from owner to rewardsDistributor for BABL Mining Program
        const value = ethers.utils.parseEther('500000');
        await bablToken.connect(owner).transfer(rewardsDistributor.address, value);

        // Check Balances
        const ownerBalance = await bablToken.balanceOf(owner.address);
        const rewardsDistributorBalance = await bablToken.balanceOf(rewardsDistributor.address);

        expect(await bablToken.totalSupply()).to.equal(BigInt(ownerBalance) + BigInt(rewardsDistributorBalance));

        const rewards = await garden1
          .connect(signer1)
          .getProfitsAndBabl([strategyContract.address, strategyContract2.address]);

        expect(rewards[0].toString()).to.lt(ethers.utils.parseEther('1'));
        expect(rewards[1].toString()).to.gt(ethers.utils.parseEther('23700'));
        // todo: check difference
        // expect(rewards[0].toString()).to.lt(ethers.utils.parseEther('1'));
        // expect(rewards[1].toString()).to.gt(ethers.utils.parseEther('29000'));
      });

      it('should claim and update balances of Signer 1 either Garden tokens or BABL rewards as contributor of 5 strategies (4 with positive profits) of 2 different Gardens with different timings along 3 Years', async function () {
        // Create strategy 1

        const strategyContract1 = await createStrategy(
          0,
          'vote',
          [signer1, signer2, signer3],
          kyberTradeIntegration.address,
          garden1,
        );

        // Create strategy 2

        const strategyContract2 = await createStrategy(
          0,
          'vote',
          [signer1, signer2, signer3],
          kyberTradeIntegration.address,
          garden1,
        );

        // Create strategy 3

        const strategyContract3 = await createStrategy(
          0,
          'vote',
          [signer1, signer2, signer3],
          kyberTradeIntegration.address,
          garden2,
        );

        // Create strategy 4

        const strategyContract4 = await createStrategy(
          0,
          'vote',
          [signer1, signer2, signer3],
          kyberTradeIntegration.address,
          garden2,
        );
        // Create strategy 5

        const strategyContract5 = await createStrategy(
          0,
          'vote',
          [signer1, signer2, signer3],
          kyberTradeIntegration.address,
          garden2,
        );
        // Execute strategy 1
        await executeStrategy(garden1, strategyContract1, ethers.utils.parseEther('1'), 42); // Strategy 1

        const [
          address,
          active,
          dataSet,
          finalized,
          executedAt,
          exitedAt,
          updatedAt,
        ] = await checkStrategyStateExecuting(strategyContract1);

        ethers.provider.send('evm_increaseTime', [ONE_DAY_IN_SECONDS * 2]);
        // Execute strategy 2
        await executeStrategy(garden1, strategyContract2, ethers.utils.parseEther('1'), 42); // Strategy 2
        // Execute strategy 3
        await executeStrategy(garden2, strategyContract3, ethers.utils.parseEther('1'), 42); // Strategy 3

        ethers.provider.send('evm_increaseTime', [ONE_DAY_IN_SECONDS * 2]);
        // Execute strategy 4
        await executeStrategy(garden2, strategyContract4, ethers.utils.parseEther('1'), 42); // Strategy 4
        // Execute strategy 5
        await executeStrategy(garden2, strategyContract5, ethers.utils.parseEther('1'), 42); // Strategy 5

        const [
          address2,
          active2,
          dataSet2,
          finalized2,
          executedAt2,
          exitedAt2,
          updatedAt2,
        ] = await checkStrategyStateExecuting(strategyContract5);

        // Check protocol
        const protocol = await rewardsDistributor.checkProtocol(updatedAt2);
        await checkProtocolWithParams(protocol, ethers.utils.parseEther('5'), executedAt2, 1, 4, protocol[4]);
        // PARAMS checkProtocolWithParams(_protocol, _principal, _timestamp, _quarter, _timeListPointer, _power)

        const protocolQuarter = await rewardsDistributor.checkQuarter(protocol[2]);
        const [quarterPrincipal, quarterNumber, quarterPower, quarterSupply] = protocolQuarter;
        await checkQuarterWithParams(
          quarterPrincipal,
          quarterNumber,
          quarterPower,
          quarterSupply,
          ethers.utils.parseEther('5'),
          1,
          protocol[4],
          await rewardsDistributor.tokenSupplyPerQuarter(1),
        );
        // PARAMS checkQuarterWithParams(_quarter0, _quarter1, _quarter2, _quarter3, _principal, _quarter, _power, _supply)

        ethers.provider.send('evm_increaseTime', [ONE_DAY_IN_SECONDS * 30]);

        await injectFakeProfits(strategyContract1, ethers.utils.parseEther('200'));
        await finishStrategyQ1_noIncreaseTime(garden1, strategyContract1, 42);

        await finishStrategy2Q(garden1, strategyContract2, 42);

        await injectFakeProfits(strategyContract3, ethers.utils.parseEther('200'));
        await finishStrategy2Y(garden2, strategyContract3, 42); // Increase time 2 years

        await injectFakeProfits(strategyContract4, ethers.utils.parseEther('222'));
        await finishStrategy2Q(garden2, strategyContract4, 42);

        await injectFakeProfits(strategyContract5, ethers.utils.parseEther('222'));
        await finishStrategy3Q(garden2, strategyContract5, 42);
        const [
          address3,
          active3,
          dataSet3,
          finalized3,
          executedAt3,
          exitedAt3,
          updatedAt3,
        ] = await checkStrategyStateFinalized(strategyContract5);

        // Check protocol
        const protocol2 = await rewardsDistributor.checkProtocol(updatedAt3);
        await checkProtocolWithParams(protocol2, ethers.utils.parseEther('0'), exitedAt3, 13, 9, protocol2[4]); // TODO CHECK EXACT AMOUNT
        // PARAMS checkProtocolWithParams(_protocol, _principal, _timestamp, _quarter, _timeListPointer, _power)

        const protocolQuarter2 = await rewardsDistributor.checkQuarter(protocol2[2]);
        const [quarterPrincipal2, quarterNumber2, quarterPower2, quarterSupply2] = protocolQuarter2;
        await checkQuarterWithParams(
          quarterPrincipal2,
          quarterNumber2,
          quarterPower2,
          quarterSupply2,
          protocol2[0],
          13,
          quarterPower2,
          await rewardsDistributor.tokenSupplyPerQuarter(13),
        );
        // PARAMS checkQuarterWithParams(_quarter0, _quarter1, _quarter2, _quarter3, _principal, _quarter, _power, _supply)

        const bablRewards1 = await strategyContract1.strategyRewards();
        const bablRewards2 = await strategyContract2.strategyRewards();
        const bablRewards3 = await strategyContract3.strategyRewards();
        const bablRewards4 = await strategyContract4.strategyRewards();
        const bablRewards5 = await strategyContract5.strategyRewards();

        // Transfer 500_000e18 tokens from owner to rewardsDistributor for BABL Mining Program
        const value = ethers.utils.parseEther('500000');
        await bablToken.connect(owner).transfer(rewardsDistributor.address, value);

        // Check Balances
        const ownerBalance = await bablToken.balanceOf(owner.address);
        const rewardsDistributorBalance = await bablToken.balanceOf(rewardsDistributor.address);

        expect(await bablToken.totalSupply()).to.equal(BigInt(ownerBalance) + BigInt(rewardsDistributorBalance));

        // We claim our tokens and check that they are received properly
        await garden1.connect(signer1).claimReturns([strategyContract1.address, strategyContract2.address]);
        const signer1Balance1 = await bablToken.balanceOf(signer1.address);
        const signer1Profit1 = await garden1.balanceOf(signer1.address);

        await garden2
          .connect(signer1)
          .claimReturns([strategyContract3.address, strategyContract4.address, strategyContract5.address]);
        const signer1Balance2 = await bablToken.balanceOf(signer1.address);
        const signer1Profit2 = await garden2.balanceOf(signer1.address);

        // todo: check difference
        // expect(signer1Balance2.toString()).to.gt(ethers.utils.parseEther('258000'));
        // expect(signer1Profit1.toString()).to.gt(ethers.utils.parseEther('3'));
        // expect(signer1Profit2.toString()).to.gt(ethers.utils.parseEther('8'));
      });
    });
  });
});<|MERGE_RESOLUTION|>--- conflicted
+++ resolved
@@ -1697,12 +1697,9 @@
         const signer1Profit1 = await garden1.balanceOf(signer1.address);
 
         expect(signer1Balance1.toString()).to.gt(ethers.utils.parseEther('23700'));
-<<<<<<< HEAD
-=======
         // todo: check difference not absolute balance
         // expect(signer1Balance1.toString()).to.gt(ethers.utils.parseEther('29000'));
 
->>>>>>> e076118b
         expect(signer1Profit1.toString()).to.gt(ethers.utils.parseEther('2'));
       });
       it('should not allow a race condition of two consecutive claims for the same rewards & profit of the same strategies', async function () {
