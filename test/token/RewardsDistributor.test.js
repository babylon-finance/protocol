const { expect } = require('chai');
const { waffle } = require('hardhat');

const { ONE_DAY_IN_SECONDS, ONE_ETH } = require('../../lib/constants');
const { increaseTime } = require('../utils/test-helpers');
const { loadFixture } = waffle;

const {
  createStrategy,
  executeStrategy,
  executeStrategyImmediate,
  injectFakeProfits,
  finalizeStrategy,
  finalizeStrategyImmediate,
  finalizeStrategyAfterQuarter,
  finalizeStrategyAfter2Quarters,
  finalizeStrategyAfter30Days,
  finalizeStrategyAfter2Years,
  finalizeStrategyAfter3Quarters,
} = require('../fixtures/StrategyHelper.js');

const { deployFolioFixture } = require('../fixtures/ControllerFixture');
const { ethers } = require('ethers');

async function getAndValidateProtocolTimestamp(rewardsDistributor, timestamp, protocolPerTimestamp) {
  const [principal, time, quarterBelonging, timeListPointer, power] = await rewardsDistributor.checkProtocol(timestamp);
  const obj = { principal, time, quarterBelonging, timeListPointer, power };

  expect(obj.principal).to.eq(protocolPerTimestamp.principal);
  expect(obj.time).to.eq(protocolPerTimestamp.time);
  expect(obj.quarterBelonging).to.eq(protocolPerTimestamp.quarterBelonging);
  expect(obj.timeListPointer).to.eq(protocolPerTimestamp.timeListPointer);
  // TODO: Check for power
  // expect(obj.power).to.eq(protocolPerTimestamp.power);

  return obj;
}

async function getAndValidateQuarter(rewardsDistributor, quarter, quarterObj) {
  const [quarterPrincipal, quarterNumber, quarterPower, supplyPerQuarter] = await rewardsDistributor.checkQuarter(
    quarter,
  );
  const obj = { quarterPrincipal, quarterNumber, quarterPower, supplyPerQuarter };

  expect(obj.quarterPrincipal).to.eq(quarterObj.quarterPrincipal);
  expect(obj.quarterNumber).to.eq(quarterObj.quarterNumber);
  // TODO: Check for power
  // expect(obj.quarterPower).to.eq(quarterObj.quarterPower);
  expect(obj.supplyPerQuarter).to.eq(quarterObj.supplyPerQuarter);

  return obj;
}

async function getAndValidateProtocolTimestampAndQuarter(rewardsDistributor, timestamp, protocolObj) {
  await getAndValidateProtocolTimestamp(rewardsDistributor, timestamp, {
    principal: protocolObj.principal,
    time: timestamp,
    quarterBelonging: protocolObj.quarter,
    timeListPointer: protocolObj.timeListPointer,
    power: protocolObj.power,
  });

  await getAndValidateQuarter(rewardsDistributor, protocolObj.quarter, {
    quarterPrincipal: protocolObj.principal,
    quarterNumber: protocolObj.quarter,
    quarterPower: protocolObj.power,
    supplyPerQuarter: await rewardsDistributor.tokenSupplyPerQuarter(protocolObj.quarter),
  });
}

async function getStrategyState(strategy) {
  const [address, active, dataSet, finalized, executedAt, exitedAt, updatedAt] = await strategy.getStrategyState();

  return { address, active, dataSet, finalized, executedAt, exitedAt, updatedAt };
}

describe('BABL Rewards Distributor', function () {
  let owner;
  let signer1;
  let signer2;
  let signer3;
  let babController;
  let bablToken;
  let rewardsDistributor;
  let garden1;
  let garden2;
  let kyberTradeIntegration;
  let long1, long2, long3, long4, long5;

  async function createStrategies(strategies) {
    const retVal = [];
    for (let i = 0; i < strategies.length; i++) {
      const strategy = await createStrategy(
        'long',
        'vote',
        [signer1, signer2, signer3],
        kyberTradeIntegration.address,
        strategies[i].garden,
      );
      retVal.push(strategy);
    }
    return retVal;
  }

  beforeEach(async () => {
    ({
      owner,
      signer1,
      signer2,
      signer3,
      garden1,
      garden2,
      babController,
      bablToken,
      rewardsDistributor,
      kyberTradeIntegration,
    } = await loadFixture(deployFolioFixture));
    const precreatedStrategies1 = await createStrategies([
      { garden: garden1 },
      { garden: garden1 },
      { garden: garden1 },
    ]);
    const precreatedStrategies2 = await createStrategies([
      { garden: garden2 },
      { garden: garden2 },
      { garden: garden2 },
    ]);
    [long1, long2] = precreatedStrategies1;
    [long3, long4, long5] = precreatedStrategies2;
  });

  describe('Deployment', function () {
    it('should successfully deploy BABL Mining Rewards Distributor contract', async function () {
      const deployedc = await rewardsDistributor.deployed(bablToken.address, babController.address);
      expect(!!deployedc).to.equal(true);
    });
  });

  describe('Strategy BABL Mining Rewards Calculation', async function () {
    it('should get 0 BABL rewards if the Mining Program has not started yet', async function () {
      const [long] = await createStrategies([{ garden: garden1 }]);

      await executeStrategy(long, ONE_ETH);
      await finalizeStrategyAfter30Days(long);
      expect((await long.strategyRewards()).toString()).to.be.equal('0');
    });
    it('should get 0 BABL rewards if the Mining Program starts after the creation of an strategy', async function () {
      const [long] = await createStrategies([{ garden: garden1 }]);
      // Mining program has to be enabled before the strategy is created
      await babController.enableBABLMiningProgram();
      await executeStrategy(long, ONE_ETH);

      await finalizeStrategyAfter30Days(long);

      expect((await long.strategyRewards()).toString()).to.be.equal('0');
    });
    it('should get 0 BABL rewards if the Mining Program starts in the middle of an strategy execution', async function () {
      const [long] = await createStrategies([{ garden: garden1 }]);

      await executeStrategy(long, ONE_ETH);
      // Mining program has to be enabled before the strategy is created
      await babController.enableBABLMiningProgram();
      await finalizeStrategyAfter30Days(long);

      expect((await long.strategyRewards()).toString()).to.be.equal('0');
    });
    it('should fail trying to calculate rewards of a strategy that has not ended yet', async function () {
<<<<<<< HEAD
      const [long] = await createStrategies([{ garden: garden1 }]);

      // Mining program has to be enabled before the strategy starts its execution
      await babController.enableBABLMiningProgram();

      await executeStrategy(long, ONE_ETH);
=======
      await executeStrategy(long1, ONE_ETH);
>>>>>>> e92a60a7

      await expect(rewardsDistributor.getStrategyRewards(long1.address)).to.be.revertedWith(
        'The strategy has to be finished',
      );
    });

    it('should calculate correct BABL in case of 1 strategy with negative profit and total duration of 1 quarter', async function () {
<<<<<<< HEAD
      // Mining program has to be enabled before the strategy starts its execution
      await babController.enableBABLMiningProgram();

      const [long1] = await createStrategies([{ garden: garden1 }]);

=======
>>>>>>> e92a60a7
      await executeStrategy(long1, ONE_ETH);

      const { updatedAt } = await getStrategyState(long1);

      await getAndValidateProtocolTimestampAndQuarter(rewardsDistributor, updatedAt, {
        principal: ONE_ETH,
        quarter: 1,
        timeListPointer: 0,
      });

      await finalizeStrategyAfter30Days(long1);

      const { exitedAt } = await getStrategyState(long1);

      await getAndValidateProtocolTimestampAndQuarter(rewardsDistributor, exitedAt, {
        principal: 0,
        quarter: 1,
        timeListPointer: 1,
      });
      expect((await long1.strategyRewards()).toString()).to.be.closeTo(
        '53348540978530991898983',
        ethers.utils.parseEther('0.05'),
      );
    });

    it('should calculate correct BABL in case of 1 strategy with positive profit and with total duration of 1 quarter', async function () {
<<<<<<< HEAD
      // Mining program has to be enabled before the strategy starts its execution
      await babController.enableBABLMiningProgram();

      const [long1] = await createStrategies([{ garden: garden1 }]);

=======
>>>>>>> e92a60a7
      await executeStrategy(long1, ONE_ETH);

      await injectFakeProfits(long1, ONE_ETH.mul(222));

      await finalizeStrategyAfter30Days(long1);

      const { exitedAt } = await getStrategyState(long1);

      await getAndValidateProtocolTimestampAndQuarter(rewardsDistributor, exitedAt, {
        principal: 0,
        quarter: 1,
        timeListPointer: 1,
      });

      expect((await long1.strategyRewards()).toString()).to.be.closeTo(
        '59249976195741897367844',
        ethers.utils.parseEther('0.05'),
      );
    });

    it('should calculate correct BABL in case of 2 strategies with total duration of 1 quarter', async function () {
<<<<<<< HEAD
      // Mining program has to be enabled before the strategy starts its execution
      await babController.enableBABLMiningProgram();
      const [long1, long2] = await createStrategies([{ garden: garden1 }, { garden: garden1 }]);

=======
>>>>>>> e92a60a7
      await executeStrategy(long1, ONE_ETH);
      await executeStrategy(long2, ONE_ETH.mul(2));

      await finalizeStrategyAfter30Days(long1);

      const { exitedAt } = await getStrategyState(long1);

      await getAndValidateProtocolTimestampAndQuarter(rewardsDistributor, exitedAt, {
        principal: ONE_ETH,
        quarter: 1,
        timeListPointer: 2,
      });

      await finalizeStrategyAfter30Days(long2);

      const { exitedAt: long2exitedAt } = await getStrategyState(long2);

      await getAndValidateProtocolTimestampAndQuarter(rewardsDistributor, long2exitedAt, {
        principal: 0,
        quarter: 1,
        timeListPointer: 3,
      });

      expect((await long1.strategyRewards()).toString()).to.be.closeTo(
        '27180447233494116321502',
        ethers.utils.parseEther('0.05'),
      );
      expect((await long2.strategyRewards()).toString()).to.be.closeTo(
        '35048359900229386030568',
        ethers.utils.parseEther('0.05'),
      );
    });

    it('should calculate correct BABL in case of 3 strategies with total duration of 1 quarter', async function () {
<<<<<<< HEAD
      // Mining program has to be enabled before the strategy starts its execution
      await babController.enableBABLMiningProgram();

      const [long1, long2, long3] = await createStrategies([
        { garden: garden1 },
        { garden: garden1 },
        { garden: garden1 },
      ]);

=======
>>>>>>> e92a60a7
      await executeStrategy(long1, ONE_ETH);
      await executeStrategy(long2, ONE_ETH);
      await executeStrategy(long3, ONE_ETH);

      const { updatedAt } = await getStrategyState(long3);

      await getAndValidateProtocolTimestampAndQuarter(rewardsDistributor, updatedAt, {
        principal: ONE_ETH.mul(3),
        quarter: 1,
        timeListPointer: 2,
      });

      increaseTime(ONE_DAY_IN_SECONDS * 30);

      await finalizeStrategyImmediate(long1);
      await finalizeStrategyImmediate(long2);
      await finalizeStrategyImmediate(long3);

      const { exitedAt } = await getStrategyState(long3);

      await getAndValidateProtocolTimestampAndQuarter(rewardsDistributor, exitedAt, {
        principal: 0,
        quarter: 1,
        timeListPointer: 5,
      });
      expect((await long1.strategyRewards()).toString()).to.be.closeTo(
        '18445181219085995431261',
        ethers.utils.parseEther('0.05'),
      );
      expect((await long2.strategyRewards()).toString()).to.be.closeTo(
        '17782866245738688737500',
        ethers.utils.parseEther('0.05'),
      );
      expect((await long3.strategyRewards()).toString()).to.be.closeTo(
        '17185457418296213096639',
        ethers.utils.parseEther('0.05'),
      );
    });

    it('should calculate correct BABL in case of 5 strategies of 2 different Gardens with total duration of less than 1 quarter', async function () {
<<<<<<< HEAD
      // Mining program has to be enabled before the strategy starts its execution
      await babController.enableBABLMiningProgram();

      const [long1, long2, long3, long4, long5] = await createStrategies([
        { garden: garden1 },
        { garden: garden1 },
        { garden: garden2 },
        { garden: garden2 },
        { garden: garden2 },
      ]);

=======
>>>>>>> e92a60a7
      await executeStrategy(long1, ONE_ETH);
      await executeStrategy(long2, ONE_ETH);
      await executeStrategy(long3, ONE_ETH);
      await executeStrategy(long4, ONE_ETH);
      await executeStrategy(long5, ONE_ETH);

      const { updatedAt } = await getStrategyState(long5);

      await getAndValidateProtocolTimestampAndQuarter(rewardsDistributor, updatedAt, {
        principal: ONE_ETH.mul(5),
        quarter: 1,
        timeListPointer: 4,
      });

      increaseTime(ONE_DAY_IN_SECONDS * 30);

      await finalizeStrategyImmediate(long1);
      await finalizeStrategyImmediate(long2);
      await finalizeStrategyImmediate(long3);
      await finalizeStrategyImmediate(long4);
      await finalizeStrategyImmediate(long5);

      const { exitedAt } = await getStrategyState(long5);

      await getAndValidateProtocolTimestampAndQuarter(rewardsDistributor, exitedAt, {
        principal: 0,
        quarter: 1,
        timeListPointer: 9,
      });

      expect((await long1.strategyRewards()).toString()).to.be.closeTo(
        '11435970164063358738429',
        ethers.utils.parseEther('0.05'),
      );
      expect((await long2.strategyRewards()).toString()).to.be.closeTo(
        '11044229195829251755344',
        ethers.utils.parseEther('0.05'),
      );
      expect((await long3.strategyRewards()).toString()).to.be.closeTo(
        '10683469693470981807217',
        ethers.utils.parseEther('0.05'),
      );
      expect((await long4.strategyRewards()).toString()).to.be.closeTo(
        '10335531645539449819993',
        ethers.utils.parseEther('0.05'),
      );
      expect((await long5.strategyRewards()).toString()).to.be.closeTo(
        '9999261911014897602655',
        ethers.utils.parseEther('0.05'),
      );
    });

    it('should calculate correct BABL in case of 1 strategy with total duration of 2 quarters', async function () {
<<<<<<< HEAD
      // Mining program has to be enabled before the strategy starts its execution
      await babController.enableBABLMiningProgram();

      const [long1] = await createStrategies([{ garden: garden1 }]);

=======
>>>>>>> e92a60a7
      await executeStrategy(long1, ONE_ETH);

      await finalizeStrategyAfter2Quarters(long1);
      const { exitedAt } = await getStrategyState(long1);

      await getAndValidateProtocolTimestampAndQuarter(rewardsDistributor, exitedAt, {
        principal: 0,
        quarter: 3,
        timeListPointer: 1,
      });
      expect((await long1.strategyRewards()).toString()).to.be.closeTo(
        '101611616359986629966551',
        ethers.utils.parseEther('0.05'),
      );
    });

    it('should calculate correct BABL in the future (10 years) in case of 1 strategy with total duration of 2 quarters', async function () {
<<<<<<< HEAD
      // Mining program has to be enabled before the strategy starts its execution
      await babController.enableBABLMiningProgram();
=======
>>>>>>> e92a60a7
      // We go to the future 10 years
      increaseTime(ONE_DAY_IN_SECONDS * 3650);

      const [long1] = await createStrategies([{ garden: garden1 }]);

      await executeStrategy(long1, ONE_ETH);

      await finalizeStrategyAfter2Quarters(long1);
      const { exitedAt } = await getStrategyState(long1);

      await getAndValidateProtocolTimestampAndQuarter(rewardsDistributor, exitedAt, {
        principal: 0,
        quarter: 43,
        timeListPointer: 1,
      });
      expect((await long1.strategyRewards()).toString()).to.be.closeTo(
        '1345917359221846850849',
        ethers.utils.parseEther('0.05'),
      );
    });

    it('should calculate correct BABL rewards in case of 1 strategy with total duration of 3 quarters', async function () {
<<<<<<< HEAD
      // Mining program has to be enabled before the strategy starts its execution
      await babController.enableBABLMiningProgram();

      const [long1] = await createStrategies([{ garden: garden1 }]);

=======
>>>>>>> e92a60a7
      await executeStrategy(long1, ONE_ETH);

      await finalizeStrategyAfter3Quarters(long1);
      const { exitedAt } = await getStrategyState(long1);

      await getAndValidateProtocolTimestampAndQuarter(rewardsDistributor, exitedAt, {
        principal: 0,
        quarter: 4,
        timeListPointer: 1,
      });
      expect((await long1.strategyRewards()).toString()).to.be.closeTo(
        '144073198442804768654832',
        ethers.utils.parseEther('0.05'),
      );
    });

    it('should calculate correct BABL in case of 5 strategies of 2 different Gardens with different timings along 3 quarters', async function () {
<<<<<<< HEAD
      // Mining program has to be enabled before the strategy starts its execution
      await babController.enableBABLMiningProgram();

      const [long1, long2, long3, long4, long5] = await createStrategies([
        { garden: garden1 },
        { garden: garden1 },
        { garden: garden2 },
        { garden: garden2 },
        { garden: garden2 },
      ]);

=======
>>>>>>> e92a60a7
      await executeStrategy(long1, ONE_ETH);
      await executeStrategy(long2, ONE_ETH);
      await executeStrategy(long3, ONE_ETH);
      await executeStrategy(long4, ONE_ETH);
      await executeStrategy(long5, ONE_ETH);

      const { updatedAt } = await getStrategyState(long5);

      await getAndValidateProtocolTimestampAndQuarter(rewardsDistributor, updatedAt, {
        principal: ONE_ETH.mul(5),
        quarter: 1,
        timeListPointer: 4,
      });

      increaseTime(ONE_DAY_IN_SECONDS * 30);

      await finalizeStrategyAfterQuarter(long1);
      await finalizeStrategyAfter2Quarters(long2);
      await finalizeStrategyAfterQuarter(long3);
      await finalizeStrategyAfter2Quarters(long4);
      await finalizeStrategyAfter3Quarters(long5);
      const { exitedAt } = await getStrategyState(long5);

      await getAndValidateProtocolTimestampAndQuarter(rewardsDistributor, exitedAt, {
        principal: 0,
        quarter: 10,
        timeListPointer: 9,
      });

      expect((await long1.strategyRewards()).toString()).to.be.closeTo(
        '14768509337275189635976',
        ethers.utils.parseEther('0.05'),
      );
      expect((await long2.strategyRewards()).toString()).to.be.closeTo(
        '36028010516922891357773',
        ethers.utils.parseEther('0.05'),
      );
      expect((await long3.strategyRewards()).toString()).to.be.closeTo(
        '47767976443221726749911',
        ethers.utils.parseEther('0.05'),
      );
      expect((await long4.strategyRewards()).toString()).to.be.closeTo(
        '77718716359714865220580',
        ethers.utils.parseEther('0.05'),
      );
      expect((await long5.strategyRewards()).toString()).to.be.closeTo(
        '144690957560334038164365',
        ethers.utils.parseEther('0.05'),
      );
    });

    it('should calculate correct BABL (in 10 Years from now) in case of 5 strategies of 2 different Gardens with different timings along 3 quarters', async function () {
      // Mining program has to be enabled before the strategy starts its execution
      await babController.enableBABLMiningProgram();

      increaseTime(ONE_DAY_IN_SECONDS * 3650);

      await executeStrategy(long1, ONE_ETH);
      await executeStrategy(long2, ONE_ETH);
      await executeStrategy(long3, ONE_ETH);
      await executeStrategy(long4, ONE_ETH);
      await executeStrategy(long5, ONE_ETH);

      const { updatedAt } = await getStrategyState(long5);

      await getAndValidateProtocolTimestampAndQuarter(rewardsDistributor, updatedAt, {
        principal: ONE_ETH.mul(5),
        quarter: 41,
        timeListPointer: 4,
      });

      increaseTime(ONE_DAY_IN_SECONDS * 30);

      await finalizeStrategyAfterQuarter(long1);
      await finalizeStrategyAfter2Quarters(long2);
      await finalizeStrategyAfterQuarter(long3);
      await finalizeStrategyAfter2Quarters(long4);
      await finalizeStrategyAfter3Quarters(long5);
      const { exitedAt } = await getStrategyState(long5);

      await getAndValidateProtocolTimestampAndQuarter(rewardsDistributor, exitedAt, {
        principal: 0,
        quarter: 50,
        timeListPointer: 9,
      });

      expect((await long1.strategyRewards()).toString()).to.be.closeTo(
        '219830499847879011062',
        ethers.utils.parseEther('0.05'),
      );
      expect((await long2.strategyRewards()).toString()).to.be.closeTo(
        '432866381321524321541',
        ethers.utils.parseEther('0.05'),
      );
      expect((await long3.strategyRewards()).toString()).to.be.closeTo(
        '550877848075216077400',
        ethers.utils.parseEther('0.05'),
      );
      expect((await long4.strategyRewards()).toString()).to.be.closeTo(
        '855415131918472783218',
        ethers.utils.parseEther('0.05'),
      );
      expect((await long5.strategyRewards()).toString()).to.be.closeTo(
        '1548719778914765381373',
        ethers.utils.parseEther('0.05'),
      );
    });

    it('should calculate correct BABL in case of 5 strategies of 2 different Gardens with different timings along 3 Years', async function () {
<<<<<<< HEAD
      // Mining program has to be enabled before the strategy starts its execution
      await babController.enableBABLMiningProgram();

      const [long1, long2, long3, long4, long5] = await createStrategies([
        { garden: garden1 },
        { garden: garden1 },
        { garden: garden2 },
        { garden: garden2 },
        { garden: garden2 },
      ]);

=======
>>>>>>> e92a60a7
      await executeStrategy(long1, ONE_ETH);
      await executeStrategy(long2, ONE_ETH);
      await executeStrategy(long3, ONE_ETH);
      await executeStrategy(long4, ONE_ETH);
      await executeStrategy(long5, ONE_ETH);

      increaseTime(ONE_DAY_IN_SECONDS * 30);

      await finalizeStrategyAfterQuarter(long1);
      await finalizeStrategyAfter2Quarters(long2);
      await finalizeStrategyAfter2Years(long3);
      await finalizeStrategyAfter2Quarters(long4);
      await finalizeStrategyAfter3Quarters(long5);
      const { exitedAt } = await getStrategyState(long5);

      await getAndValidateProtocolTimestampAndQuarter(rewardsDistributor, exitedAt, {
        principal: 0,
        quarter: 17,
        timeListPointer: 9,
      });

      expect((await long1.strategyRewards()).toString()).to.be.closeTo(
        '14768510523869051906610',
        ethers.utils.parseEther('0.05'),
      );
      expect((await long2.strategyRewards()).toString()).to.be.closeTo(
        '36028010181804892681797',
        ethers.utils.parseEther('0.05'),
      );
      expect((await long3.strategyRewards()).toString()).to.be.closeTo(
        '103504194661629220128166',
        ethers.utils.parseEther('0.05'),
      );
      expect((await long4.strategyRewards()).toString()).to.be.closeTo(
        '116791666375962828576062',
        ethers.utils.parseEther('0.05'),
      );
      expect((await long5.strategyRewards()).toString()).to.be.closeTo(
        '146647388604927375625599',
        ethers.utils.parseEther('0.05'),
      );
    });

    it('should calculate correct BABL in case of 5 (4 with positive profits) strategies of 2 different Gardens with different timings along 3 Years', async function () {
<<<<<<< HEAD
      // Mining program has to be enabled before the strategy starts its execution
      await babController.enableBABLMiningProgram();

      const [long1, long2, long3, long4, long5] = await createStrategies([
        { garden: garden1 },
        { garden: garden1 },
        { garden: garden2 },
        { garden: garden2 },
        { garden: garden2 },
      ]);

=======
>>>>>>> e92a60a7
      await executeStrategy(long1, ONE_ETH);
      await executeStrategy(long2, ONE_ETH);
      await executeStrategy(long3, ONE_ETH);
      await executeStrategy(long4, ONE_ETH);
      await executeStrategy(long5, ONE_ETH);

      increaseTime(ONE_DAY_IN_SECONDS * 30);

      await injectFakeProfits(long1, ONE_ETH.mul(200));
      await finalizeStrategyAfterQuarter(long1);

      await finalizeStrategyAfter2Quarters(long2);

      await injectFakeProfits(long3, ONE_ETH.mul(200));
      await finalizeStrategyAfter2Years(long3);

      await injectFakeProfits(long4, ONE_ETH.mul(200));
      await finalizeStrategyAfter2Quarters(long4);

      await injectFakeProfits(long5, ONE_ETH.mul(222));
      await finalizeStrategyAfter3Quarters(long5);

      const { exitedAt } = await getStrategyState(long5);

      await getAndValidateProtocolTimestampAndQuarter(rewardsDistributor, exitedAt, {
        principal: 0,
        quarter: 17,
        timeListPointer: 9,
      });

      expect((await long1.strategyRewards()).toString()).to.be.closeTo(
        '16240388525503153926512',
        ethers.utils.parseEther('0.05'),
      );
      expect((await long2.strategyRewards()).toString()).to.be.closeTo(
        '36028007825033530186347',
        ethers.utils.parseEther('0.05'),
      );
      expect((await long3.strategyRewards()).toString()).to.be.closeTo(
        '113879793599216106591361',
        ethers.utils.parseEther('0.05'),
      );
      expect((await long4.strategyRewards()).toString()).to.be.closeTo(
        '128499165056248655452247',
        ethers.utils.parseEther('0.05'),
      );
      expect((await long5.strategyRewards()).toString()).to.be.closeTo(
        '162964850162148936616798',
        ethers.utils.parseEther('0.05'),
      );
    });
  });

  describe('Claiming Reserve Asset Rewards and BABL Rewards', function () {
    it('should claim and update balances of Signer1 either Garden tokens or BABL rewards as contributor of 2 strategies (1 with positive profits and other without them) within a quarter', async function () {
<<<<<<< HEAD
      // Mining program has to be enabled before the strategy starts its execution
      await babController.enableBABLMiningProgram();

      const [long1, long2] = await createStrategies([{ garden: garden1 }, { garden: garden1 }]);

=======
>>>>>>> e92a60a7
      await executeStrategy(long1, ONE_ETH);
      await executeStrategy(long2, ONE_ETH.mul(2));

      await injectFakeProfits(long1, ONE_ETH.mul(200));
      await finalizeStrategyAfterQuarter(long1);

      await finalizeStrategyAfterQuarter(long2);

      // Transfer 500_000e18 tokens from owner to rewardsDistributor for BABL Mining Program
      await bablToken.connect(owner).transfer(rewardsDistributor.address, ONE_ETH.mul(500000));

      // We claim our tokens and check that they are received properly
      await garden1.connect(signer1).claimReturns([long1.address, long2.address]);

      expect(await bablToken.balanceOf(signer1.address)).to.gt(ONE_ETH.mul(29000));
      expect(await garden1.balanceOf(signer1.address)).to.gt(ONE_ETH.mul(2));
    });

    it('should not allow a race condition of two consecutive claims for the same rewards & profit of the same strategies', async function () {
<<<<<<< HEAD
      // Mining program has to be enabled before the strategy starts its execution
      await babController.enableBABLMiningProgram();

      const [long1, long2] = await createStrategies([{ garden: garden1 }, { garden: garden1 }]);

=======
>>>>>>> e92a60a7
      await executeStrategy(long1, ONE_ETH);
      await executeStrategy(long2, ONE_ETH.mul(2));

      await injectFakeProfits(long1, ONE_ETH.mul(200));
      await finalizeStrategyAfterQuarter(long1);

      await finalizeStrategyAfterQuarter(long2);

      // Transfer 500_000e18 tokens from owner to rewardsDistributor for BABL Mining Program
      await bablToken.connect(owner).transfer(rewardsDistributor.address, ONE_ETH.mul(500000));
      // Check pending rewards for users
      const [, signer1BABL] = await garden1.connect(signer1).getProfitsAndBabl([long1.address, long2.address]);
      const [, signer2BABL] = await garden1.connect(signer2).getProfitsAndBabl([long1.address, long2.address]);

      // Balances before claiming
      const signer1GardenBalance = await garden1.balanceOf(signer1.address);
      const signer2GardenBalance = await garden1.balanceOf(signer2.address);

      expect((await bablToken.balanceOf(signer1.address)).toString()).to.be.equal('0');
      expect((await bablToken.balanceOf(signer2.address)).toString()).to.be.equal('0');

      // Signer1 claims its tokens and check that they are received properly
      await garden1.connect(signer1).claimReturns([long1.address, long2.address]);
      const contributor = await garden1.getContributor(signer1.address);

      // Try again to claims the same tokens but no more tokens are delivered
      await garden1.connect(signer1).claimReturns([long1.address, long2.address]);
      const contributor2 = await garden1.getContributor(signer1.address);

      await expect(contributor2[4].toString()).to.equal(contributor[4]);

      // Signer2 claims his tokens and check that they are received properly
      await garden1.connect(signer2).claimReturns([long1.address, long2.address]);
      const contributor3 = await garden1.getContributor(signer2.address);

      // Try again to claims the same tokens but no more tokens are delivered
      await garden1.connect(signer2).claimReturns([long1.address, long2.address]);
      const contributor4 = await garden1.getContributor(signer2.address);

      await expect(contributor4[4].toString()).to.equal(contributor3[4]);

      // Check pending rewards for users (shouldn´t be any as they are already claimed)
      const [signer1Profits2, signer1BABL2] = await garden1
        .connect(signer1)
        .getProfitsAndBabl([long1.address, long2.address]);
      const [signer2Profits2, signer2BABL2] = await garden1
        .connect(signer2)
        .getProfitsAndBabl([long1.address, long2.address]);

      expect(signer1Profits2.toString()).to.be.equal('0');
      expect(signer1BABL2.toString()).to.be.equal('0');
      expect(signer2Profits2.toString()).to.be.equal('0');
      expect(signer2BABL2.toString()).to.be.equal('0');

      expect((await bablToken.balanceOf(signer1.address)).toString()).to.be.equal(signer1BABL);
      expect((await bablToken.balanceOf(signer2.address)).toString()).to.be.equal(signer2BABL);
      expect((await garden1.balanceOf(signer1.address)).toString()).to.be.equal(signer1GardenBalance);
      expect((await garden1.balanceOf(signer2.address)).toString()).to.be.equal(signer2GardenBalance);
    });

    it('should only provide new additional BABL and profits between claims (claiming results of 2 strategies only 1 with profit)', async function () {
<<<<<<< HEAD
      // Mining program has to be enabled before the strategy starts its execution
      await babController.enableBABLMiningProgram();

      const [long1, long2] = await createStrategies([{ garden: garden1 }, { garden: garden1 }]);

=======
>>>>>>> e92a60a7
      await executeStrategy(long1, ONE_ETH);
      await executeStrategy(long2, ONE_ETH.mul(2));

      await injectFakeProfits(long1, ONE_ETH.mul(200));
      await finalizeStrategyAfterQuarter(long1);

      // Transfer 500_000e18 tokens from owner to rewardsDistributor for BABL Mining Program
      await bablToken.connect(owner).transfer(rewardsDistributor.address, ONE_ETH.mul(500000));
      expect((await bablToken.balanceOf(signer1.address)).toString()).to.be.equal('0');

      const [signer1Profit, signer1BABL] = await garden1
        .connect(signer1)
        .getProfitsAndBabl([long1.address, long2.address]);

      await garden1.connect(signer1).claimReturns([long1.address, long2.address]);
      expect((await bablToken.balanceOf(signer1.address)).toString()).to.be.equal(signer1BABL);
      expect(signer1Profit.toString()).to.be.closeTo('50085069448364166', ethers.utils.parseEther('0.05'));
      const [signer1Profit2, signer1BABL2] = await garden1
        .connect(signer1)
        .getProfitsAndBabl([long1.address, long2.address]);
      expect(signer1Profit2.toString()).to.be.equal('0');
      expect(signer1BABL2.toString()).to.be.equal('0');

      await finalizeStrategyAfterQuarter(long2);
      const [signer1Profit3, signer1BABL3] = await garden1
        .connect(signer1)
        .getProfitsAndBabl([long1.address, long2.address]);
      await garden1.connect(signer1).claimReturns([long1.address, long2.address]);
      expect(signer1Profit3.toString()).to.be.equal('0'); // Negative profit means no profit at all
      expect(signer1BABL3.toString()).to.be.closeTo('35454394517198928381723', ethers.utils.parseEther('0.5'));
    });

    it('should only provide new additional BABL and profits between claims (claiming results of 2 strategies both with profit)', async function () {
<<<<<<< HEAD
      // Mining program has to be enabled before the strategy starts its execution
      await babController.enableBABLMiningProgram();

      const [long1, long2] = await createStrategies([{ garden: garden1 }, { garden: garden1 }]);

=======
>>>>>>> e92a60a7
      await executeStrategy(long1, ONE_ETH);
      await executeStrategy(long2, ONE_ETH.mul(2));

      await injectFakeProfits(long1, ONE_ETH.mul(200));
      await finalizeStrategyAfterQuarter(long1);
      // Transfer 500_000e18 tokens from owner to rewardsDistributor for BABL Mining Program
      await bablToken.connect(owner).transfer(rewardsDistributor.address, ONE_ETH.mul(500000));

      const [signer1Profit, signer1BABL] = await garden1
        .connect(signer1)
        .getProfitsAndBabl([long1.address, long2.address]);

      await garden1.connect(signer1).claimReturns([long1.address, long2.address]);

      await injectFakeProfits(long2, ONE_ETH.mul(200));
      await finalizeStrategyAfterQuarter(long2);

<<<<<<< HEAD
      const [signer1Profit2, signer1BABL2] = await garden1
        .connect(signer1)
        .getProfitsAndBabl([long1.address, long2.address]);
      await garden1.connect(signer1).claimReturns([long1.address, long2.address]);
      expect(signer1Profit.toString()).to.be.not.equal(signer1Profit2);
      expect(signer1Profit).to.be.closeTo('50085069448375857', ethers.utils.parseEther('0.05'));
      expect(signer1Profit2).to.be.closeTo('49258870032308262', ethers.utils.parseEther('0.05'));
      expect((await bablToken.balanceOf(signer1.address)).toString()).to.be.equal(signer1BABL.add(signer1BABL2));
    });

    it('should check potential claim values of Profit and BABL Rewards', async function () {
      // Mining program has to be enabled before the strategy starts its execution
      await babController.enableBABLMiningProgram();

      const [long1, long2] = await createStrategies([{ garden: garden1 }, { garden: garden1 }]);

=======
      // Transfer 500_000e18 tokens from owner to rewardsDistributor for BABL Mining Program
      await bablToken.connect(owner).transfer(rewardsDistributor.address, ONE_ETH.mul(500000));
      // TODO: Write actual checks
      // const rewards = await garden1.connect(signer1).getRewards([long1.address, long2.address]);
      // expect(rewards[0].toString()).to.lt(ethers.utils.parseEther('1'));
      // expect(rewards[1].toString()).to.gt(ethers.utils.parseEther('23700'));
    });

    it('should check potential claim values of Profit and BABL Rewards', async function () {
>>>>>>> e92a60a7
      await executeStrategy(long1, ONE_ETH);
      await executeStrategy(long2, ONE_ETH.mul(2));

      await injectFakeProfits(long1, ONE_ETH.mul(200));
      await finalizeStrategyAfterQuarter(long1);

      await injectFakeProfits(long2, ONE_ETH.mul(200));
      await finalizeStrategyAfterQuarter(long2);

<<<<<<< HEAD
      const [signer1Profit, signer1BABL] = await garden1
        .connect(signer1)
        .getProfitsAndBabl([long1.address, long2.address]);

      expect(signer1Profit).to.be.closeTo('99343939480695811', ethers.utils.parseEther('0.05'));
      expect(signer1BABL).to.be.closeTo('77748990094148673789748', ethers.utils.parseEther('0.5'));
    });

    it('should claim and update balances of Signer1 either Garden tokens or BABL rewards as contributor of 5 strategies (4 with positive profits) of 2 different Gardens with different timings along 3 Years', async function () {
      // Mining program has to be enabled before the strategy starts its execution
      await babController.enableBABLMiningProgram();
      // Transfer 500_000e18 tokens from owner to rewardsDistributor for BABL Mining Program
      await bablToken.connect(owner).transfer(rewardsDistributor.address, ONE_ETH.mul(500000));
      const signer1BalanceOld = await bablToken.balanceOf(signer1.address);
      const signer2BalanceOld = await bablToken.balanceOf(signer1.address);

      const [long1, long2, long3, long4, long5] = await createStrategies([
        { garden: garden1 },
        { garden: garden1 },
        { garden: garden2 },
        { garden: garden2 },
        { garden: garden2 },
      ]);

=======
      // Transfer 500_000e18 tokens from owner to rewardsDistributor for BABL Mining Program
      await bablToken.connect(owner).transfer(rewardsDistributor.address, ONE_ETH.mul(500000));
      // TODO: Write actual checks

      // const rewards = await rewardsDistributor
      //   .connect(owner)
      //   .getRewards(signer1.address, [long1.address, long2.address]);
      //
      // expect(rewards[0]).to.lt(ONE_ETH.mul(1));
      // expect(rewards[1]).to.gt(ONE_ETH.mul(29000));
    });

    it('should claim and update balances of Signer1 either Garden tokens or BABL rewards as contributor of 5 strategies (4 with positive profits) of 2 different Gardens with different timings along 3 Years', async function () {
>>>>>>> e92a60a7
      await executeStrategy(long1, ONE_ETH);
      await executeStrategy(long2, ONE_ETH);
      await executeStrategy(long3, ONE_ETH);
      await executeStrategy(long4, ONE_ETH);
      await executeStrategy(long5, ONE_ETH);

      increaseTime(ONE_DAY_IN_SECONDS * 30);

      await injectFakeProfits(long1, ONE_ETH.mul(200));
      await finalizeStrategyAfterQuarter(long1);

      await finalizeStrategyAfter2Quarters(long2);

      await injectFakeProfits(long3, ONE_ETH.mul(200));
      await finalizeStrategyAfter2Years(long3);

      await injectFakeProfits(long4, ONE_ETH.mul(222));
      await finalizeStrategyAfter2Quarters(long4);

      await injectFakeProfits(long5, ONE_ETH.mul(222));
      await finalizeStrategyAfter3Quarters(long5);

      // We claim our tokens and check that they are received properly
      const [signer1Profit, signer1BABL] = await garden1
        .connect(signer1)
        .getProfitsAndBabl([long1.address, long2.address]);

      const [signer2Profit, signer2BABL] = await garden1
        .connect(signer2)
        .getProfitsAndBabl([long1.address, long2.address]);

      await garden1.connect(signer1).claimReturns([long1.address, long2.address]);
      await garden1.connect(signer2).claimReturns([long1.address, long2.address]);

      expect((await bablToken.balanceOf(signer1.address)).toString()).to.be.equal(signer1BABL);
      expect((await bablToken.balanceOf(signer2.address)).toString()).to.be.equal(signer2BABL);
      expect(signer1Profit.toString()).to.be.closeTo('50097981844158404', ethers.utils.parseEther('0.05'));
      expect(signer2Profit.toString()).to.be.closeTo('32731278197558590', ethers.utils.parseEther('0.05'));

      const [signer1Profit2, signer1BABL2] = await garden2
        .connect(signer1)
        .getProfitsAndBabl([long3.address, long4.address, long5.address]);

      const [signer2Profit2, signer2BABL2] = await garden2
        .connect(signer2)
        .getProfitsAndBabl([long3.address, long4.address, long5.address]);

      await garden2.connect(signer1).claimReturns([long3.address, long4.address, long5.address]);
      await garden2.connect(signer2).claimReturns([long3.address, long4.address, long5.address]);

      expect((await bablToken.balanceOf(signer1.address)).toString()).to.be.equal(signer1BABL2.add(signer1BABL));
      expect((await bablToken.balanceOf(signer2.address)).toString()).to.be.equal(signer2BABL2.add(signer2BABL));
      expect(signer1Profit2.toString()).to.be.closeTo('153109612988159780', ethers.utils.parseEther('0.05'));
      expect(signer2Profit2.toString()).to.be.closeTo('110439572793446869', ethers.utils.parseEther('0.05'));
    });
    it('A Garden should not get rewards from strategies which is not responsible for, to avoid malicious users bypassing the claimedAt control', async function () {
      // Mining program has to be enabled before the strategy starts its execution
      await babController.enableBABLMiningProgram();
      // Transfer 500_000e18 tokens from owner to rewardsDistributor for BABL Mining Program
      await bablToken.connect(owner).transfer(rewardsDistributor.address, ONE_ETH.mul(500000));

      const [long1, long2, long3, long4, long5] = await createStrategies([
        { garden: garden1 },
        { garden: garden1 },
        { garden: garden2 },
        { garden: garden2 },
        { garden: garden2 },
      ]);

      await executeStrategy(long1, ONE_ETH);
      await executeStrategy(long2, ONE_ETH);
      await executeStrategy(long3, ONE_ETH);
      await executeStrategy(long4, ONE_ETH);
      await executeStrategy(long5, ONE_ETH);

      increaseTime(ONE_DAY_IN_SECONDS * 30);

      await injectFakeProfits(long1, ONE_ETH.mul(200));
      await finalizeStrategyAfterQuarter(long1);

      await finalizeStrategyAfterQuarter(long2);

      await injectFakeProfits(long3, ONE_ETH.mul(200));
      await finalizeStrategyAfterQuarter(long3);

      await injectFakeProfits(long4, ONE_ETH.mul(222));
      await finalizeStrategyAfterQuarter(long4);

      await injectFakeProfits(long5, ONE_ETH.mul(222));
      await finalizeStrategyAfterQuarter(long5);

      // We try to hack the system bypassing claimedAt mistmaching different gardens with different strategies
      await expect(
        garden1
          .connect(signer1)
          .getProfitsAndBabl([long1.address, long2.address, long3.address, long4.address, long5.address]),
      ).to.be.revertedWith('revert Garden vs. strategy mismatch');
    });
    it('A user cannot claim strategies from 2 different gardens at the same time avoiding malicious bypassing of the claimedAt control (e.g. using claimedAtfrom different gardens over the same strategies)', async function () {
      // Mining program has to be enabled before the strategy starts its execution
      await babController.enableBABLMiningProgram();
      // Transfer 500_000e18 tokens from owner to rewardsDistributor for BABL Mining Program
      await bablToken.connect(owner).transfer(rewardsDistributor.address, ONE_ETH.mul(500000));

      const [long1, long2, long3, long4, long5] = await createStrategies([
        { garden: garden1 },
        { garden: garden1 },
        { garden: garden2 },
        { garden: garden2 },
        { garden: garden2 },
      ]);

      await executeStrategy(long1, ONE_ETH);
      await executeStrategy(long2, ONE_ETH);
      await executeStrategy(long3, ONE_ETH);
      await executeStrategy(long4, ONE_ETH);
      await executeStrategy(long5, ONE_ETH);

      increaseTime(ONE_DAY_IN_SECONDS * 30);

      await injectFakeProfits(long1, ONE_ETH.mul(200));
      await finalizeStrategyAfterQuarter(long1);

      await finalizeStrategyAfterQuarter(long2);

      await injectFakeProfits(long3, ONE_ETH.mul(200));
      await finalizeStrategyAfterQuarter(long3);

      await injectFakeProfits(long4, ONE_ETH.mul(222));
      await finalizeStrategyAfterQuarter(long4);

      await injectFakeProfits(long5, ONE_ETH.mul(222));
      await finalizeStrategyAfterQuarter(long5);

      // We try to hack the system bypassing claimedAt mistmaching different gardens with different strategies
      await expect(
        garden1
          .connect(signer1)
          .claimReturns([long1.address, long2.address, long3.address, long4.address, long5.address]),
      ).to.be.revertedWith('revert Garden vs. strategy mismatch');
    });
  });
});<|MERGE_RESOLUTION|>--- conflicted
+++ resolved
@@ -165,16 +165,13 @@
       expect((await long.strategyRewards()).toString()).to.be.equal('0');
     });
     it('should fail trying to calculate rewards of a strategy that has not ended yet', async function () {
-<<<<<<< HEAD
       const [long] = await createStrategies([{ garden: garden1 }]);
 
       // Mining program has to be enabled before the strategy starts its execution
       await babController.enableBABLMiningProgram();
 
       await executeStrategy(long, ONE_ETH);
-=======
-      await executeStrategy(long1, ONE_ETH);
->>>>>>> e92a60a7
+
 
       await expect(rewardsDistributor.getStrategyRewards(long1.address)).to.be.revertedWith(
         'The strategy has to be finished',
@@ -182,14 +179,11 @@
     });
 
     it('should calculate correct BABL in case of 1 strategy with negative profit and total duration of 1 quarter', async function () {
-<<<<<<< HEAD
       // Mining program has to be enabled before the strategy starts its execution
       await babController.enableBABLMiningProgram();
 
       const [long1] = await createStrategies([{ garden: garden1 }]);
 
-=======
->>>>>>> e92a60a7
       await executeStrategy(long1, ONE_ETH);
 
       const { updatedAt } = await getStrategyState(long1);
@@ -216,14 +210,11 @@
     });
 
     it('should calculate correct BABL in case of 1 strategy with positive profit and with total duration of 1 quarter', async function () {
-<<<<<<< HEAD
       // Mining program has to be enabled before the strategy starts its execution
       await babController.enableBABLMiningProgram();
 
       const [long1] = await createStrategies([{ garden: garden1 }]);
 
-=======
->>>>>>> e92a60a7
       await executeStrategy(long1, ONE_ETH);
 
       await injectFakeProfits(long1, ONE_ETH.mul(222));
@@ -245,13 +236,11 @@
     });
 
     it('should calculate correct BABL in case of 2 strategies with total duration of 1 quarter', async function () {
-<<<<<<< HEAD
       // Mining program has to be enabled before the strategy starts its execution
       await babController.enableBABLMiningProgram();
       const [long1, long2] = await createStrategies([{ garden: garden1 }, { garden: garden1 }]);
 
-=======
->>>>>>> e92a60a7
+
       await executeStrategy(long1, ONE_ETH);
       await executeStrategy(long2, ONE_ETH.mul(2));
 
@@ -286,7 +275,6 @@
     });
 
     it('should calculate correct BABL in case of 3 strategies with total duration of 1 quarter', async function () {
-<<<<<<< HEAD
       // Mining program has to be enabled before the strategy starts its execution
       await babController.enableBABLMiningProgram();
 
@@ -296,8 +284,7 @@
         { garden: garden1 },
       ]);
 
-=======
->>>>>>> e92a60a7
+
       await executeStrategy(long1, ONE_ETH);
       await executeStrategy(long2, ONE_ETH);
       await executeStrategy(long3, ONE_ETH);
@@ -338,7 +325,6 @@
     });
 
     it('should calculate correct BABL in case of 5 strategies of 2 different Gardens with total duration of less than 1 quarter', async function () {
-<<<<<<< HEAD
       // Mining program has to be enabled before the strategy starts its execution
       await babController.enableBABLMiningProgram();
 
@@ -350,8 +336,7 @@
         { garden: garden2 },
       ]);
 
-=======
->>>>>>> e92a60a7
+
       await executeStrategy(long1, ONE_ETH);
       await executeStrategy(long2, ONE_ETH);
       await executeStrategy(long3, ONE_ETH);
@@ -405,14 +390,12 @@
     });
 
     it('should calculate correct BABL in case of 1 strategy with total duration of 2 quarters', async function () {
-<<<<<<< HEAD
       // Mining program has to be enabled before the strategy starts its execution
       await babController.enableBABLMiningProgram();
 
       const [long1] = await createStrategies([{ garden: garden1 }]);
 
-=======
->>>>>>> e92a60a7
+
       await executeStrategy(long1, ONE_ETH);
 
       await finalizeStrategyAfter2Quarters(long1);
@@ -430,11 +413,9 @@
     });
 
     it('should calculate correct BABL in the future (10 years) in case of 1 strategy with total duration of 2 quarters', async function () {
-<<<<<<< HEAD
-      // Mining program has to be enabled before the strategy starts its execution
-      await babController.enableBABLMiningProgram();
-=======
->>>>>>> e92a60a7
+      // Mining program has to be enabled before the strategy starts its execution
+      await babController.enableBABLMiningProgram();
+
       // We go to the future 10 years
       increaseTime(ONE_DAY_IN_SECONDS * 3650);
 
@@ -457,14 +438,12 @@
     });
 
     it('should calculate correct BABL rewards in case of 1 strategy with total duration of 3 quarters', async function () {
-<<<<<<< HEAD
       // Mining program has to be enabled before the strategy starts its execution
       await babController.enableBABLMiningProgram();
 
       const [long1] = await createStrategies([{ garden: garden1 }]);
 
-=======
->>>>>>> e92a60a7
+
       await executeStrategy(long1, ONE_ETH);
 
       await finalizeStrategyAfter3Quarters(long1);
@@ -482,7 +461,6 @@
     });
 
     it('should calculate correct BABL in case of 5 strategies of 2 different Gardens with different timings along 3 quarters', async function () {
-<<<<<<< HEAD
       // Mining program has to be enabled before the strategy starts its execution
       await babController.enableBABLMiningProgram();
 
@@ -494,8 +472,7 @@
         { garden: garden2 },
       ]);
 
-=======
->>>>>>> e92a60a7
+
       await executeStrategy(long1, ONE_ETH);
       await executeStrategy(long2, ONE_ETH);
       await executeStrategy(long3, ONE_ETH);
@@ -605,7 +582,6 @@
     });
 
     it('should calculate correct BABL in case of 5 strategies of 2 different Gardens with different timings along 3 Years', async function () {
-<<<<<<< HEAD
       // Mining program has to be enabled before the strategy starts its execution
       await babController.enableBABLMiningProgram();
 
@@ -617,8 +593,7 @@
         { garden: garden2 },
       ]);
 
-=======
->>>>>>> e92a60a7
+
       await executeStrategy(long1, ONE_ETH);
       await executeStrategy(long2, ONE_ETH);
       await executeStrategy(long3, ONE_ETH);
@@ -663,7 +638,6 @@
     });
 
     it('should calculate correct BABL in case of 5 (4 with positive profits) strategies of 2 different Gardens with different timings along 3 Years', async function () {
-<<<<<<< HEAD
       // Mining program has to be enabled before the strategy starts its execution
       await babController.enableBABLMiningProgram();
 
@@ -675,8 +649,6 @@
         { garden: garden2 },
       ]);
 
-=======
->>>>>>> e92a60a7
       await executeStrategy(long1, ONE_ETH);
       await executeStrategy(long2, ONE_ETH);
       await executeStrategy(long3, ONE_ETH);
@@ -732,14 +704,11 @@
 
   describe('Claiming Reserve Asset Rewards and BABL Rewards', function () {
     it('should claim and update balances of Signer1 either Garden tokens or BABL rewards as contributor of 2 strategies (1 with positive profits and other without them) within a quarter', async function () {
-<<<<<<< HEAD
       // Mining program has to be enabled before the strategy starts its execution
       await babController.enableBABLMiningProgram();
 
       const [long1, long2] = await createStrategies([{ garden: garden1 }, { garden: garden1 }]);
 
-=======
->>>>>>> e92a60a7
       await executeStrategy(long1, ONE_ETH);
       await executeStrategy(long2, ONE_ETH.mul(2));
 
@@ -759,14 +728,12 @@
     });
 
     it('should not allow a race condition of two consecutive claims for the same rewards & profit of the same strategies', async function () {
-<<<<<<< HEAD
       // Mining program has to be enabled before the strategy starts its execution
       await babController.enableBABLMiningProgram();
 
       const [long1, long2] = await createStrategies([{ garden: garden1 }, { garden: garden1 }]);
 
-=======
->>>>>>> e92a60a7
+
       await executeStrategy(long1, ONE_ETH);
       await executeStrategy(long2, ONE_ETH.mul(2));
 
@@ -828,14 +795,11 @@
     });
 
     it('should only provide new additional BABL and profits between claims (claiming results of 2 strategies only 1 with profit)', async function () {
-<<<<<<< HEAD
       // Mining program has to be enabled before the strategy starts its execution
       await babController.enableBABLMiningProgram();
 
       const [long1, long2] = await createStrategies([{ garden: garden1 }, { garden: garden1 }]);
 
-=======
->>>>>>> e92a60a7
       await executeStrategy(long1, ONE_ETH);
       await executeStrategy(long2, ONE_ETH.mul(2));
 
@@ -869,14 +833,11 @@
     });
 
     it('should only provide new additional BABL and profits between claims (claiming results of 2 strategies both with profit)', async function () {
-<<<<<<< HEAD
       // Mining program has to be enabled before the strategy starts its execution
       await babController.enableBABLMiningProgram();
 
       const [long1, long2] = await createStrategies([{ garden: garden1 }, { garden: garden1 }]);
 
-=======
->>>>>>> e92a60a7
       await executeStrategy(long1, ONE_ETH);
       await executeStrategy(long2, ONE_ETH.mul(2));
 
@@ -894,7 +855,6 @@
       await injectFakeProfits(long2, ONE_ETH.mul(200));
       await finalizeStrategyAfterQuarter(long2);
 
-<<<<<<< HEAD
       const [signer1Profit2, signer1BABL2] = await garden1
         .connect(signer1)
         .getProfitsAndBabl([long1.address, long2.address]);
@@ -911,17 +871,6 @@
 
       const [long1, long2] = await createStrategies([{ garden: garden1 }, { garden: garden1 }]);
 
-=======
-      // Transfer 500_000e18 tokens from owner to rewardsDistributor for BABL Mining Program
-      await bablToken.connect(owner).transfer(rewardsDistributor.address, ONE_ETH.mul(500000));
-      // TODO: Write actual checks
-      // const rewards = await garden1.connect(signer1).getRewards([long1.address, long2.address]);
-      // expect(rewards[0].toString()).to.lt(ethers.utils.parseEther('1'));
-      // expect(rewards[1].toString()).to.gt(ethers.utils.parseEther('23700'));
-    });
-
-    it('should check potential claim values of Profit and BABL Rewards', async function () {
->>>>>>> e92a60a7
       await executeStrategy(long1, ONE_ETH);
       await executeStrategy(long2, ONE_ETH.mul(2));
 
@@ -931,7 +880,6 @@
       await injectFakeProfits(long2, ONE_ETH.mul(200));
       await finalizeStrategyAfterQuarter(long2);
 
-<<<<<<< HEAD
       const [signer1Profit, signer1BABL] = await garden1
         .connect(signer1)
         .getProfitsAndBabl([long1.address, long2.address]);
@@ -956,21 +904,6 @@
         { garden: garden2 },
       ]);
 
-=======
-      // Transfer 500_000e18 tokens from owner to rewardsDistributor for BABL Mining Program
-      await bablToken.connect(owner).transfer(rewardsDistributor.address, ONE_ETH.mul(500000));
-      // TODO: Write actual checks
-
-      // const rewards = await rewardsDistributor
-      //   .connect(owner)
-      //   .getRewards(signer1.address, [long1.address, long2.address]);
-      //
-      // expect(rewards[0]).to.lt(ONE_ETH.mul(1));
-      // expect(rewards[1]).to.gt(ONE_ETH.mul(29000));
-    });
-
-    it('should claim and update balances of Signer1 either Garden tokens or BABL rewards as contributor of 5 strategies (4 with positive profits) of 2 different Gardens with different timings along 3 Years', async function () {
->>>>>>> e92a60a7
       await executeStrategy(long1, ONE_ETH);
       await executeStrategy(long2, ONE_ETH);
       await executeStrategy(long3, ONE_ETH);
