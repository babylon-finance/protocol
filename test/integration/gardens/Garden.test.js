--- conflicted
+++ resolved
@@ -1481,10 +1481,6 @@
       await expect(
         garden
           .connect(signer3)
-<<<<<<< HEAD
-          .depositBySig(amountIn, minAmountOut, nonce, maxFee, signer3.address, eth(), fee, signer3.address, sig),
-      ).to.be.revertedWith('BAB#122');
-=======
           .depositBySig(
             amountIn,
             minAmountOut,
@@ -1498,7 +1494,6 @@
             sig,
           ),
       ).to.be.revertedWith('BAB#018');
->>>>>>> 0a524904
     });
 
     it('rejects wrong nonce', async function () {
