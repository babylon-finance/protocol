const { expect } = require('chai');
const addresses = require('lib/addresses');
const { setupTests } = require('fixtures/GardenFixture');
const { getERC20, increaseBlock, increaseTime, proposalState, eth, from } = require('utils/test-helpers');
const { getVoters, getProposal, selfDelegation, claimTokens } = require('utils/gov-helpers');
const { impersonateAddress } = require('lib/rpc');
const { ONE_YEAR_IN_SECONDS, ADDRESS_ZERO } = require('lib/constants');
<<<<<<< HEAD
const {
  createGarden,
  getDepositSigHash,
  getDepositSig,
  getWithdrawSig,
  getWithdrawSigHash,
  transferFunds,
  depositFunds,
} = require('fixtures/GardenHelper');

describe.only('Heart', function () {
=======
const { fund } = require('lib/whale');

describe('Heart', function () {
>>>>>>> a36ef9c0
  let heartGarden;
  let heart;
  let signer1;
  let signer3;
  let garden1;
  let garden2;
  let garden3;
  let keeper;
  let owner;
  let treasury;
  let priceOracle;
  let tokenIdentifier;
  let BABL;
  let FEI;
  let WETH;
  let FRAX;
  let DAI;
  let WBTC;
  let USDC;
  let CBABL;
<<<<<<< HEAD
  let hBABL;
  let USDC;
  let cDAI;
=======
  let cDAI;
  let deployer;
>>>>>>> a36ef9c0
  let voters;
  let token;
  let governor;
  let priceOracle;
  let heartGardenSigner;
<<<<<<< HEAD
  let feeDistributionWeights;
  let babController;

  beforeEach(async () => {
    ({
      babController,
=======
  let treasury;
  let feeDistributionWeights;

  beforeEach(async () => {
    ({
      treasury,
>>>>>>> a36ef9c0
      heartGarden,
      heart,
      signer1,
      signer3,
      garden1,
      garden2,
      garden3,
      owner,
      keeper,
      deployer,
      priceOracle,
      tokenIdentifier,
      treasury,
    } = await setupTests()());
    WETH = await getERC20(addresses.tokens.WETH);
    BABL = await getERC20(addresses.tokens.BABL);
    FRAX = await getERC20(addresses.tokens.FRAX);
    DAI = await getERC20(addresses.tokens.DAI);
<<<<<<< HEAD
    USDC = await getERC20(addresses.tokens.USDC);
    hBABL = await getERC20(heartGarden.address);
=======
    FEI = await getERC20(addresses.tokens.FEI);
    WBTC = await getERC20(addresses.tokens.WBTC);
    USDC = await getERC20(addresses.tokens.USDC);
>>>>>>> a36ef9c0
    CBABL = await getERC20('0x812eedc9eba9c428434fd3ce56156b4e23012ebc');
    token = await ethers.getContractAt('BABLToken', '0xF4Dc48D260C93ad6a96c5Ce563E70CA578987c74');
    governor = await ethers.getContractAt('BabylonGovernor', '0xBEC3de5b14902C660Bd2C7EfD2F259998424cc24');
    voters = await getVoters();
    heartGardenSigner = await impersonateAddress(heartGarden.address);
    await selfDelegation(token, voters);
    await claimTokens(token, voters);

    cDAI = await ethers.getContractAt('ICToken', '0xa6c25548df506d84afd237225b5b34f2feb1aa07');
    await heart.connect(owner).setHeartGardenAddress(heartGarden.address);
    feeDistributionWeights = await heart.connect(owner).getFeeDistributionWeights();
    // Impersonate visor and add heart to the whitelist
    const visorOwner = await impersonateAddress('0xc40ccde9c951ace468154d1d39917d8f8d11b38c');
    const visor = await ethers.getContractAt('IHypervisor', '0xF19F91d7889668A533F14d076aDc187be781a458');
    await visor.connect(visorOwner).appendList([heart.address], { gasPrice: 0 });
    // Adds weekly rewards
<<<<<<< HEAD
    await BABL.connect(owner).approve(heart.address, eth('5000'));
    await heart.connect(owner).addReward(eth('5000'), eth('300'));
=======
    await BABL.connect(owner).approve(heart.address, eth(5000));
    await heart.connect(owner).addReward(eth(5000), eth(300));
>>>>>>> a36ef9c0
  });

  describe('can call getter methods', async function () {
    it('calls all attributes ', async function () {
      expect((await heart.connect(owner).getVotedGardens()).length).to.equal(0);
      expect((await heart.connect(owner).getGardenWeights()).length).to.equal(0);
      expect(await heart.connect(owner).minAmounts(addresses.tokens.DAI)).to.equal(eth(500));
      expect(await heart.connect(owner).minAmounts(addresses.tokens.USDC)).to.equal(from(500 * 1e6));
      expect(await heart.connect(owner).minAmounts(addresses.tokens.WETH)).to.equal(eth(0.5));
      expect(await heart.connect(owner).minAmounts(addresses.tokens.WBTC)).to.equal(from(3 * 1e6));
      expect(await heart.connect(owner).assetToCToken(addresses.tokens.DAI)).to.equal(
        '0xA6C25548dF506d84Afd237225B5B34F2Feb1aa07',
      );
      expect(await heart.connect(owner).assetToLend()).to.equal(addresses.tokens.DAI);
      expect(await heart.connect(owner).lastPumpAt()).to.equal(0);
      expect(await heart.connect(owner).lastVotesAt()).to.equal(0);
<<<<<<< HEAD
      expect(await heart.connect(owner).weeklyRewardAmount()).to.equal(eth('300'));
      expect(await heart.connect(owner).bablRewardLeft()).to.equal(eth('5000'));
=======
      expect(await heart.connect(owner).weeklyRewardAmount()).to.equal(eth(300));
      expect(await heart.connect(owner).bablRewardLeft()).to.equal(eth(5000));
>>>>>>> a36ef9c0
      const fees = await heart.connect(owner).getFeeDistributionWeights();
      expect(fees[0]).to.equal(eth(0.1));
      expect(fees[1]).to.equal(eth(0.3));
      expect(fees[2]).to.equal(eth(0.25));
      expect(fees[3]).to.equal(eth(0.15));
      expect(fees[4]).to.equal(eth(0.2));
      const stats = await heart.connect(owner).getTotalStats();
      expect(stats[0]).to.equal(0);
      expect(stats[1]).to.equal(0);
      expect(stats[2]).to.equal(0);
      expect(stats[3]).to.equal(0);
      expect(stats[4]).to.equal(0);
    });
  });

  describe('can update attributes', async function () {
    it('can update the min trade amount ', async function () {
      await heart.connect(owner).setMinTradeAmount(addresses.tokens.DAI, eth(800));
      expect(await heart.connect(owner).minAmounts(addresses.tokens.DAI)).to.equal(eth(800));
    });

    it('can add a reward to distribute weekly', async function () {
      await BABL.connect(owner).approve(heart.address, eth(5000));
      await heart.connect(owner).addReward(eth(5000), eth(400));
      expect(await heart.connect(owner).bablRewardLeft()).to.equal(eth(10000));
      expect(await heart.connect(owner).weeklyRewardAmount()).to.equal(eth(400));
    });

    it('can top up a reward', async function () {
      await BABL.connect(owner).approve(heart.address, eth(8000));
      await heart.connect(owner).addReward(eth(5000), eth(400));
      await heart.connect(owner).addReward(eth(3000), eth(100));
      expect(await heart.connect(owner).bablRewardLeft()).to.equal(eth(13000));
      expect(await heart.connect(owner).weeklyRewardAmount()).to.equal(eth(100));
    });

    it('cannot update the asset to lend to an invalid asset', async function () {
      await expect(heart.connect(owner).updateAssetToLend(addresses.tokens.USDC)).to.be.reverted;
    });

    it('can update the asset to lend to a valid fuse asset', async function () {
      await heart.connect(owner).updateAssetToLend(addresses.tokens.FEI);
      expect(await heart.connect(owner).assetToLend()).to.equal(addresses.tokens.FEI);
    });

    it('cannot update the asset to purchase to an invalid asset', async function () {
      await expect(heart.connect(owner).updateAssetToPurchase(ADDRESS_ZERO)).to.be.reverted;
    });

    it('can update the asset to purchase to a valid asset', async function () {
      await heart.connect(owner).updateAssetToPurchase(addresses.tokens.FRAX);
      expect(await heart.connect(owner).assetForPurchases()).to.equal(addresses.tokens.FRAX);
    });

    it('can update the fee weights', async function () {
      await heart.connect(owner).updateFeeWeights([eth(0.11), eth(0.51), eth(0.16), eth(0.17), eth(0.18)]);
      expect(await heart.connect(owner).feeDistributionWeights(0)).to.equal(eth(0.11));
      expect(await heart.connect(owner).feeDistributionWeights(1)).to.equal(eth(0.51));
      expect(await heart.connect(owner).feeDistributionWeights(2)).to.equal(eth(0.16));
      expect(await heart.connect(owner).feeDistributionWeights(3)).to.equal(eth(0.17));
      expect(await heart.connect(owner).feeDistributionWeights(4)).to.equal(eth(0.18));
    });
    it('can update the markets', async function () {
      await expect(heart.connect(owner).updateMarkets()).to.not.be.reverted;
    });
  });

  describe('resolveGardenVotes', async function () {
    it('can resolve garden votes', async function () {
      await heart
        .connect(keeper)
        .resolveGardenVotes([garden1.address, garden2.address, garden3.address], [eth(0.33), eth(0.33), eth(0.33)]);
      const weights = await heart.connect(owner).getGardenWeights();
      expect(weights[0]).to.equal(eth(0.33));
      expect(weights[1]).to.equal(eth(0.33));
      expect(weights[2]).to.equal(eth(0.33));
      const gardens = await heart.connect(owner).getVotedGardens();
      expect(gardens[0]).to.equal(garden1.address);
      expect(gardens[1]).to.equal(garden2.address);
      expect(gardens[2]).to.equal(garden3.address);
    });

    it.skip('can vote for proposal on behalf of the heart', async function () {
      // needs governor mocks
      // Note: cannot use governor mocks as GOVERNOR address is hardcoded in Heart contract
      // const mockGovernor = await getGovernorMock(token, deployer);
      const { id, args } = await getProposal(governor);
      const heartGardenBABLBalance = await token.balanceOf(heartGarden.address);
      // Get delegation from Heart Garden
      // TODO (IMPORTANT) we need to create a privilege function at Garden.sol level and upgrade
      await token.connect(heartGardenSigner).delegate(heart.address, { gasPrice: 0 });
      await increaseBlock(1);
      // Propose
      await governor.connect(voters[1])['propose(address[],uint256[],bytes[],string)'](...args, { gasPrice: 0 });
      await increaseBlock(1);
      // Vote
      await heart.connect(keeper).voteProposal(id, true);
      const [heartHasVoted, heartSupport, heartVotes] = await governor.getReceipt(id, heart.address);
      expect(heartHasVoted).to.eq(true);
      expect(heartSupport).to.eq(1);
      expect(heartVotes).to.eq(heartGardenBABLBalance);
    });

    it.skip('cannot vote for proposal that is not active', async function () {
      // It works, skipped due to it takes long time to increase blocks as it is using real governor
      // TODO: needs mocks
      const { id, args } = await getProposal(governor);
      // Get delegation from Heart Garden
      // TODO (IMPORTANT) we need to create a privilege function at Garden.sol level and upgrade to delegate into heart SC
      await token.connect(heartGardenSigner).delegate(heart.address, { gasPrice: 0 });
      await increaseBlock(1);
      // Propose
      await governor.connect(voters[1])['propose(address[],uint256[],bytes[],string)'](...args, { gasPrice: 0 });
      await expect(heart.connect(keeper).voteProposal(id, true)).to.be.revertedWith(
        'BABLToken::getPriorVotes: not yet determined',
      );
      await increaseBlock((await governor.votingPeriod()).add(1));
      // Voting time passed
      await expect(heart.connect(keeper).voteProposal(id, true)).to.be.revertedWith(
        'Governor: vote not currently active',
      );
      // 0:'Pending', 1:'Active', 2:'Canceled', 3:'Defeated', 4:'Succeeded', 5:'Queued', 6:'Expired', 7:'Executed')
      // 3: Defeated state
      const state = await governor.state(id);
      expect(state).to.eq(proposalState.Defeated);
    });

    it.skip('can only vote for a proposal once', async function () {
      const { id, args } = await getProposal(governor);
      // Get delegation from Heart Garden
      await token.connect(heartGardenSigner).delegate(heart.address, { gasPrice: 0 });
      await increaseBlock(1);
      // Propose
      await governor.connect(voters[1])['propose(address[],uint256[],bytes[],string)'](...args, { gasPrice: 0 });
      await increaseBlock(1);
      // Vote
      await heart.connect(keeper).voteProposal(id, true);
      await expect(heart.connect(keeper).voteProposal(id, false)).to.be.revertedWith(
        'GovernorCompatibilityBravo: vote already cast',
      );
    });
<<<<<<< HEAD

    it('heart does increase its voting power by each new BABL received as it self delegated in constructor', async function () {
      const heartBalance = await token.getCurrentVotes(heart.address);
      expect(heartBalance).to.eq(eth('5000'));
      const heartSigner = await impersonateAddress(heart.address);
      const heartGardenBalance = await token.balanceOf(heartGarden.address);
      const voterBalance = await token.balanceOf(voters[0].address);
      // get heart garden delegation
      await token.connect(heartGardenSigner).delegate(heart.address, { gasPrice: 0 });
      const heartVotingPower2 = await token.getCurrentVotes(heart.address);
      expect(heartVotingPower2).to.eq(heartGardenBalance.add(heartBalance));
      // remove delegation
      await token.connect(heartGardenSigner).delegate(heartGarden.address, { gasPrice: 0 });
      const heartVotingPower3 = await token.getCurrentVotes(heart.address);
      expect(heartVotingPower3).to.eq(heartBalance);
      // get out of vesting
      await increaseTime(ONE_YEAR_IN_SECONDS * 3);
      // By a simple transfer its gets voting power as it self delegated during constructor
      // If not self-delegated its own balance will never count unless heart self-delegates
      await token.connect(voters[0]).transfer(heart.address, await token.balanceOf(voters[0].address), { gasPrice: 0 });
      const heartVotingPower4 = await token.getCurrentVotes(heart.address);
      expect(heartVotingPower4).to.eq(voterBalance.add(heartBalance));
      // return BABL back
      await token
        .connect(heartSigner)
        .transfer(voters[0].address, await token.balanceOf(heart.address), { gasPrice: 0 });
      const heartVotingPower5 = await token.getCurrentVotes(heart.address);
      expect(heartVotingPower5).to.eq(0);
    });
=======
>>>>>>> a36ef9c0
  });

  describe('lend fuse pool', async function () {
    it('will lend an asset that is already owned', async function () {
      const amountToLend = eth('5000');
      const whaleSigner = await impersonateAddress('0x40154ad8014df019a53440a60ed351dfba47574e');
      await BABL.connect(whaleSigner).transfer(heart.address, amountToLend, { gasPrice: 0 });
      const bablBalanceBefore = await BABL.connect(owner).balanceOf(heart.address);
      await heart.connect(owner).lendFusePool(addresses.tokens.BABL, amountToLend, { gasPrice: 0 });
      const bablBalanceAfter = await BABL.connect(owner).balanceOf(heart.address);
      await expect(bablBalanceAfter).to.equal(bablBalanceBefore.sub(amountToLend));
      await expect(await CBABL.connect(owner).balanceOf(heart.address)).to.be.gt(0);
    });

    it('will revert if called by non owner', async function () {
<<<<<<< HEAD
      const amountToLend = eth('5000');
=======
      const amountToLend = eth(5000);
>>>>>>> a36ef9c0
      const whaleSigner = await impersonateAddress('0x40154ad8014df019a53440a60ed351dfba47574e');
      await BABL.connect(whaleSigner).transfer(heart.address, amountToLend, { gasPrice: 0 });
      await expect(heart.connect(signer1).lendFusePool(addresses.tokens.BABL, amountToLend, { gasPrice: 0 })).to.be
        .reverted;
    });
  });

  describe('bond asset by sig', async function () {
    it('can bond asset by sig', async function () {
      // make heart a keeper
      await babController.connect(owner).addKeeper(heart.address);

      await heart.connect(owner).updateBond(cDAI.address, eth(0.05));

      const whalecdaiSigner = await impersonateAddress('0x2d160210011a992966221f428f63326f76066ba9');
      const amount = eth(20000);
      const amountIn = eth(100);
      const minAmountOut = eth(1);
      const nonce = 0;
      const maxFee = from(0);
      const fee = from(0);

      await cDAI.connect(whalecdaiSigner).transfer(signer3.address, amount, { gasPrice: 0 });

      const hBABLBalance = await hBABL.balanceOf(signer3.address);
      // Add fuse assets to token identifier
      await tokenIdentifier.connect(owner).updateCompoundPair([cDAI.address], [DAI.address], { gasPrice: 0 });
      // User approves the Heart
      await cDAI.connect(signer3).approve(heart.address, amount, { gasPrice: 0 });
      // User approves the Heart garden
      await BABL.connect(signer3).approve(heartGarden.address, amountIn, { gasPrice: 0 });

      const sig = await getDepositSig(heart.address, signer3, amountIn, minAmountOut, nonce, maxFee);

      // Bond the asset
      await heart
        .connect(keeper)
        .bondAssetBySig(cDAI.address, amount, amountIn, minAmountOut, nonce, maxFee, eth(), fee, signer3.address, sig, {
          gasPrice: 0,
        });

      expect(await hBABL.balanceOf(signer3.address)).to.be.closeTo(hBABLBalance.add(eth(70)), eth(10));
    });
  });

  describe('bond asset', async function () {
    it('normal signer cannot enter a new bond asset', async function () {
      await expect(heart.connect(signer1).updateBond(cDAI.address, eth('0.05'), { gasPrice: 0 })).to.be.reverted;
    });

    it('owner can enter a new bond asset', async function () {
      await heart.connect(owner).updateBond(cDAI.address, eth('0.05'), { gasPrice: 0 });
      expect(await heart.bondAssets(cDAI.address)).to.equal(eth('0.05'));
    });

    it('owner can update the discount of a bond asset', async function () {
      await heart.connect(owner).updateBond(cDAI.address, eth('0.05'), { gasPrice: 0 });
      expect(await heart.bondAssets(cDAI.address)).to.equal(eth('0.05'));
      await heart.connect(owner).updateBond(cDAI.address, eth('0.03'), { gasPrice: 0 });
      expect(await heart.bondAssets(cDAI.address)).to.equal(eth('0.03'));
    });

    it('user cannot bond asset that is not added', async function () {
      await expect(heart.connect(signer1).bondAsset(addresses.tokens.BABL, 1, 1, { gasPrice: 0 })).to.be.reverted;
    });

    it('user cannot bond a small amount', async function () {
      await heart.connect(owner).updateBond(cDAI.address, eth('0.05'), { gasPrice: 0 });
      const whalecdaiSigner = await impersonateAddress('0x2d160210011a992966221f428f63326f76066ba9');
      await cDAI.connect(whalecdaiSigner).transfer(signer1.address, 1, { gasPrice: 0 });
      await cDAI.connect(signer1).approve(heart.address, 1, { gasPrice: 0 });
      // Add fuse assets to token identifier
      await tokenIdentifier.connect(owner).updateCompoundPair([cDAI.address], [DAI.address], { gasPrice: 0 });
      await expect(heart.connect(signer1).bondAsset(addresses.tokens.cDAI, 1, 1, { gasPrice: 0 })).to.be.reverted;
    });

    it('user can bond an appropriate amount and receive the discount', async function () {
      await heart.connect(owner).updateBond(cDAI.address, eth('0.05'), { gasPrice: 0 });
      const whalecdaiSigner = await impersonateAddress('0x2d160210011a992966221f428f63326f76066ba9');
      const amount = eth('20000');
      await cDAI.connect(whalecdaiSigner).transfer(signer1.address, amount, { gasPrice: 0 });
      const hBABLBalance = await hBABL.balanceOf(signer1.address);
      // Add fuse assets to token identifier
      await tokenIdentifier.connect(owner).updateCompoundPair([cDAI.address], [DAI.address], { gasPrice: 0 });
      // User approves the heart
      await cDAI.connect(signer1).approve(heart.address, amount, { gasPrice: 0 });
      // Bond the asset
      await heart.connect(signer1).bondAsset(cDAI.address, amount, 1, { gasPrice: 0 });
      expect(await hBABL.balanceOf(signer1.address)).to.be.closeTo(hBABLBalance.add(eth('70')), eth('10'));
    });
  });

  describe('borrow fuse pool', async function () {
    it('will borrow DAI after lending BABL', async function () {
      const amountToLend = eth('5000');
      const amountToBorrow = eth('50000');
      const whaleSigner = await impersonateAddress('0x40154ad8014df019a53440a60ed351dfba47574e');
      await BABL.connect(whaleSigner).transfer(heart.address, amountToLend, { gasPrice: 0 });
      await heart.connect(owner).lendFusePool(addresses.tokens.BABL, amountToLend, { gasPrice: 0 });
      await heart.connect(owner).borrowFusePool(addresses.tokens.DAI, amountToBorrow);
      expect(await DAI.balanceOf(heart.address)).to.equal(amountToBorrow);
    });

    it('will revert if trying to borrow too much', async function () {
      const amountToLend = eth('5000');
      const amountToBorrow = eth('250000');
      const whaleSigner = await impersonateAddress('0x40154ad8014df019a53440a60ed351dfba47574e');
      await BABL.connect(whaleSigner).transfer(heart.address, amountToLend, { gasPrice: 0 });
      await heart.connect(owner).lendFusePool(addresses.tokens.BABL, amountToLend, { gasPrice: 0 });
      await expect(heart.connect(owner).borrowFusePool(addresses.tokens.DAI, amountToBorrow)).to.be.reverted;
    });

    it('will revert if called by non owner', async function () {
      const amountToLend = eth('5000');
      const whaleSigner = await impersonateAddress('0x40154ad8014df019a53440a60ed351dfba47574e');
      await BABL.connect(whaleSigner).transfer(heart.address, amountToLend, { gasPrice: 0 });
      await heart.connect(owner).lendFusePool(addresses.tokens.BABL, amountToLend, { gasPrice: 0 });
      await expect(heart.connect(signer1).borrowFusePool(addresses.tokens.FRAX, eth('50000'), { gasPrice: 0 })).to.be
        .reverted;
    });

    it('will repay DAI after borrowing it', async function () {
      const amountToLend = eth('5000');
      const amountToBorrow = eth('50000');
      const whaleSigner = await impersonateAddress('0x40154ad8014df019a53440a60ed351dfba47574e');
      await BABL.connect(whaleSigner).transfer(heart.address, amountToLend, { gasPrice: 0 });
      await heart.connect(owner).lendFusePool(addresses.tokens.BABL, amountToLend, { gasPrice: 0 });
      await heart.connect(owner).borrowFusePool(addresses.tokens.DAI, amountToBorrow);
      expect(await DAI.balanceOf(heart.address)).to.equal(amountToBorrow);
      await heart.connect(owner).repayFusePool(addresses.tokens.DAI, amountToBorrow.sub(amountToBorrow.div(20)));
      expect(await DAI.balanceOf(heart.address)).to.be.closeTo(amountToBorrow.div(20), amountToBorrow.div(20).div(10));
    });
  });

  describe('trades heart assets', async function () {
    it('will trade DAI for WETH', async function () {
      const amountToTrade = eth('500');
      const whaleSigner = await impersonateAddress('0xbebc44782c7db0a1a60cb6fe97d0b483032ff1c7');
      await DAI.connect(whaleSigner).transfer(heart.address, amountToTrade, { gasPrice: 0 });
      await heart.connect(owner).trade(addresses.tokens.DAI, addresses.tokens.WETH, amountToTrade, 1, { gasPrice: 0 });
      const price = await priceOracle.connect(owner).getPrice(addresses.tokens.DAI, addresses.tokens.WETH);
      const expectedWETH = amountToTrade.mul(price).div(1e9).div(1e9);
      expect(await WETH.balanceOf(heart.address)).to.be.closeTo(expectedWETH, expectedWETH.div(15));
    });
  });

<<<<<<< HEAD
  async function pumpAmount(amountInFees) {
    const daiPerWeth = await priceOracle.connect(owner).getPrice(WETH.address, DAI.address);
    await heart
      .connect(keeper)
      .resolveGardenVotes([garden1.address, garden2.address, garden3.address], [eth(0.33), eth(0.33), eth(0.33)]);

    const wethTreasuryBalanceBeforePump = await WETH.balanceOf(treasury.address);
    const bablTreasuryBalanceBeforePump = await BABL.balanceOf(treasury.address);
    const heartBABLBalanceBeforePump = await BABL.balanceOf(heartGarden.address);
    const balanceGarden1BeforePump = await WETH.balanceOf(garden1.address);
    const balanceGarden2BeforePump = await WETH.balanceOf(garden2.address);
    const balanceGarden3BeforePump = await WETH.balanceOf(garden3.address);
    const fuseBalanceDAIBeforePump = await cDAI.getCash();
    await heart.connect(signer1).pump();
    const statsAfterPump = await heart.getTotalStats();
    // Check the total fees is 3 WETH
    expect(statsAfterPump[0]).to.be.closeTo(amountInFees, amountInFees.div(100));
    // Check that we sent exactly 0.3 WETH to treasury and stat is right
    expect((await WETH.balanceOf(treasury.address)).sub(wethTreasuryBalanceBeforePump)).to.be.closeTo(
      amountInFees.mul(feeDistributionWeights[0]).div(1e9).div(1e9),
      eth('0.01'),
    );
    expect(statsAfterPump[1]).to.be.closeTo(
      amountInFees.mul(feeDistributionWeights[0]).div(1e9).div(1e9),
      amountInFees.mul(feeDistributionWeights[0]).div(1e9).div(1e9).div(100),
    );
    // Checks buybacks
    const bablBought = statsAfterPump[2];
    expect(await BABL.balanceOf(heartGarden.address)).to.be.gte(heartBABLBalanceBeforePump.add(bablBought.div(2)));
    expect(await BABL.balanceOf(treasury.address)).to.be.gte(bablTreasuryBalanceBeforePump.add(bablBought.div(2)));
    // Checks liquidity
    expect(statsAfterPump[3]).to.be.closeTo(
      amountInFees.mul(feeDistributionWeights[2]).div(1e9).div(1e9),
      amountInFees.mul(feeDistributionWeights[2]).div(1e9).div(1e9).div(100),
    );
    // Checks garden seed investments
    const totalPumpedGardens = amountInFees.mul(feeDistributionWeights[3]).div(1e9).div(1e9);
    expect(statsAfterPump[4]).to.be.closeTo(totalPumpedGardens, totalPumpedGardens.div(100));
    expect(await WETH.balanceOf(garden1.address)).to.be.closeTo(
      balanceGarden1BeforePump.add(totalPumpedGardens.div(3)),
      eth('0.01'),
    );
    expect(await WETH.balanceOf(garden2.address)).to.be.closeTo(
      balanceGarden2BeforePump.add(totalPumpedGardens.div(3)),
      eth('0.01'),
    );
    expect(await WETH.balanceOf(garden3.address)).to.be.closeTo(
      balanceGarden3BeforePump.add(totalPumpedGardens.div(3)),
      eth('0.01'),
    );
    // Checks fuse pool
    const amountLentToFuse = amountInFees.mul(feeDistributionWeights[4]).div(1e9).div(1e9);
    expect(statsAfterPump[5]).to.be.closeTo(amountLentToFuse, amountLentToFuse.div(100));
    expect(await cDAI.getCash()).to.be.closeTo(
      fuseBalanceDAIBeforePump.add(amountLentToFuse.mul(daiPerWeth).div(eth())),
      fuseBalanceDAIBeforePump.add(amountLentToFuse.mul(daiPerWeth).div(eth()).div(100)),
    );
    // Checks weekly rewards
    expect(await heart.bablRewardLeft()).to.equal(eth('4700'));
    expect(await BABL.balanceOf(heartGarden.address)).to.be.equal(
      heartBABLBalanceBeforePump.add(bablBought.div(2)).add(await heart.weeklyRewardAmount()),
    );
  }
=======
  describe('protectBABL', async function () {
    describe('protects if BABL price is lower than threshold', async function () {
      [
        { name: 'USDC', token: addresses.tokens.USDC, slippage: eth(0.02), hop: addresses.tokens.WETH },
        { name: 'DAI', token: addresses.tokens.DAI, slippage: eth(0.02), hop: addresses.tokens.WETH },
        { name: 'FEI', token: addresses.tokens.FEI, slippage: eth(0.5), hop: addresses.tokens.USDC },
      ].forEach(({ token, name, slippage, hop }) => {
        it(`with ${name} as purchase asset`, async function () {
          const price = await priceOracle.getPrice(addresses.tokens.BABL, token);

          await fund([heart.address]);

          await heart.connect(owner).updateAssetToPurchase(token);
          await heart.connect(keeper).protectBABL(price.add(1), price, eth(), slippage, hop);
        });
      });
    });
  });
>>>>>>> a36ef9c0

  describe('pump', async function () {
    async function pumpAmount(amountInFees) {
      const daiPerWeth = await priceOracle.connect(owner).getPrice(WETH.address, DAI.address);
      await heart
        .connect(keeper)
        .resolveGardenVotes([garden1.address, garden2.address, garden3.address], [eth(0.33), eth(0.33), eth(0.33)]);

      const wethTreasuryBalanceBeforePump = await WETH.balanceOf(treasury.address);
      const bablTreasuryBalanceBeforePump = await BABL.balanceOf(treasury.address);
      const heartBABLBalanceBeforePump = await BABL.balanceOf(heartGarden.address);
      const balanceGarden1BeforePump = await WETH.balanceOf(garden1.address);
      const balanceGarden2BeforePump = await WETH.balanceOf(garden2.address);
      const balanceGarden3BeforePump = await WETH.balanceOf(garden3.address);
      const fuseBalanceDAIBeforePump = await cDAI.getCash();
      await heart.connect(signer1).pump();
      const statsAfterPump = await heart.getTotalStats();
      // Check the total fees is 3 WETH
      expect(statsAfterPump[0]).to.be.closeTo(amountInFees, amountInFees.div(100));
      // Check that we sent exactly 0.3 WETH to treasury and stat is right
      expect((await WETH.balanceOf(treasury.address)).sub(wethTreasuryBalanceBeforePump)).to.be.closeTo(
        amountInFees.mul(feeDistributionWeights[0]).div(1e9).div(1e9),
        eth(0.01),
      );
      expect(statsAfterPump[1]).to.be.closeTo(
        amountInFees.mul(feeDistributionWeights[0]).div(1e9).div(1e9),
        amountInFees.mul(feeDistributionWeights[0]).div(1e9).div(1e9).div(100),
      );
      // Checks buybacks
      const bablBought = statsAfterPump[2];
      expect(await BABL.balanceOf(heartGarden.address)).to.be.gte(heartBABLBalanceBeforePump.add(bablBought.div(2)));
      expect(await BABL.balanceOf(treasury.address)).to.be.gte(bablTreasuryBalanceBeforePump.add(bablBought.div(2)));
      // Checks liquidity
      expect(statsAfterPump[3]).to.be.closeTo(
        amountInFees.mul(feeDistributionWeights[2]).div(1e9).div(1e9),
        amountInFees.mul(feeDistributionWeights[2]).div(1e9).div(1e9).div(100),
      );
      // Checks garden seed investments
      const totalPumpedGardens = amountInFees.mul(feeDistributionWeights[3]).div(1e9).div(1e9);
      expect(statsAfterPump[4]).to.be.closeTo(totalPumpedGardens, totalPumpedGardens.div(100));
      expect(await WETH.balanceOf(garden1.address)).to.be.closeTo(
        balanceGarden1BeforePump.add(totalPumpedGardens.div(3)),
        eth(0.01),
      );
      expect(await WETH.balanceOf(garden2.address)).to.be.closeTo(
        balanceGarden2BeforePump.add(totalPumpedGardens.div(3)),
        eth(0.01),
      );
      expect(await WETH.balanceOf(garden3.address)).to.be.closeTo(
        balanceGarden3BeforePump.add(totalPumpedGardens.div(3)),
        eth(0.01),
      );
      // Checks fuse pool
      const amountLentToFuse = amountInFees.mul(feeDistributionWeights[4]).div(1e9).div(1e9);
      expect(statsAfterPump[5]).to.be.closeTo(amountLentToFuse, amountLentToFuse.div(100));
      expect(await cDAI.getCash()).to.be.closeTo(
        fuseBalanceDAIBeforePump.add(amountLentToFuse.mul(daiPerWeth).div(eth())),
        fuseBalanceDAIBeforePump.add(amountLentToFuse.mul(daiPerWeth).div(eth()).div(100)),
      );
      // Checks weekly rewards
      expect(await heart.bablRewardLeft()).to.equal(eth(4700));
      expect(await BABL.balanceOf(heartGarden.address)).to.be.equal(
        heartBABLBalanceBeforePump.add(bablBought.div(2)).add(await heart.weeklyRewardAmount()),
      );
    }
    it('will revert if garden address has not been set', async function () {
      await expect(heart.connect(signer1).pump()).to.be.reverted;
    });

    it('will revert if garden votes have not been set', async function () {
      await heart.connect(owner).setHeartGardenAddress(heartGarden.address);
      await expect(heart.connect(signer1).pump()).to.be.reverted;
    });

    it('will pump correctly with 3 WETH', async function () {
<<<<<<< HEAD
      const amountInFees = eth('3');
=======
      const amountInFees = eth(3);
>>>>>>> a36ef9c0
      await WETH.connect(owner).transfer(heart.address, amountInFees);
      await pumpAmount(amountInFees);
    });

    it('will pump correctly with 3 ETH, 1000 DAI', async function () {
      const wethPerDai = await priceOracle.connect(owner).getPrice(DAI.address, WETH.address);
      const amountInFees = eth(3).add(eth(1000).mul(wethPerDai).div(eth()));
      await WETH.connect(owner).transfer(heart.address, eth(3));
      await DAI.connect(owner).transfer(heart.address, eth(1000));
      await pumpAmount(amountInFees);
    });

    it('will pump correctly with 3 ETH, 1000 DAI, 1000 USDC', async function () {
      const wethPerDai = await priceOracle.connect(owner).getPrice(DAI.address, WETH.address);
<<<<<<< HEAD
      const amountInFees = ethers.utils.parseEther('3').add(eth('2000').mul(wethPerDai).div(1e9).div(1e9));
      await WETH.connect(owner).transfer(heart.address, eth('3'));
      await DAI.connect(owner).transfer(heart.address, eth('1000'));
=======
      const amountInFees = eth(3).add(eth(2000).mul(wethPerDai).div(1e9).div(1e9));
      await WETH.connect(owner).transfer(heart.address, eth(3));
      await DAI.connect(owner).transfer(heart.address, eth(1000));
>>>>>>> a36ef9c0
      await USDC.connect(owner).transfer(heart.address, 1000 * 1e6);
      await pumpAmount(amountInFees);
    });
  });
});<|MERGE_RESOLUTION|>--- conflicted
+++ resolved
@@ -5,7 +5,6 @@
 const { getVoters, getProposal, selfDelegation, claimTokens } = require('utils/gov-helpers');
 const { impersonateAddress } = require('lib/rpc');
 const { ONE_YEAR_IN_SECONDS, ADDRESS_ZERO } = require('lib/constants');
-<<<<<<< HEAD
 const {
   createGarden,
   getDepositSigHash,
@@ -16,12 +15,9 @@
   depositFunds,
 } = require('fixtures/GardenHelper');
 
+const { fund } = require('lib/whale');
+
 describe.only('Heart', function () {
-=======
-const { fund } = require('lib/whale');
-
-describe('Heart', function () {
->>>>>>> a36ef9c0
   let heartGarden;
   let heart;
   let signer1;
@@ -32,7 +28,6 @@
   let keeper;
   let owner;
   let treasury;
-  let priceOracle;
   let tokenIdentifier;
   let BABL;
   let FEI;
@@ -40,37 +35,24 @@
   let FRAX;
   let DAI;
   let WBTC;
-  let USDC;
   let CBABL;
-<<<<<<< HEAD
   let hBABL;
   let USDC;
   let cDAI;
-=======
-  let cDAI;
   let deployer;
->>>>>>> a36ef9c0
   let voters;
   let token;
   let governor;
   let priceOracle;
   let heartGardenSigner;
-<<<<<<< HEAD
   let feeDistributionWeights;
   let babController;
-
-  beforeEach(async () => {
-    ({
-      babController,
-=======
-  let treasury;
-  let feeDistributionWeights;
 
   beforeEach(async () => {
     ({
       treasury,
->>>>>>> a36ef9c0
       heartGarden,
+      babController,
       heart,
       signer1,
       signer3,
@@ -82,20 +64,15 @@
       deployer,
       priceOracle,
       tokenIdentifier,
-      treasury,
     } = await setupTests()());
     WETH = await getERC20(addresses.tokens.WETH);
     BABL = await getERC20(addresses.tokens.BABL);
     FRAX = await getERC20(addresses.tokens.FRAX);
     DAI = await getERC20(addresses.tokens.DAI);
-<<<<<<< HEAD
     USDC = await getERC20(addresses.tokens.USDC);
     hBABL = await getERC20(heartGarden.address);
-=======
     FEI = await getERC20(addresses.tokens.FEI);
     WBTC = await getERC20(addresses.tokens.WBTC);
-    USDC = await getERC20(addresses.tokens.USDC);
->>>>>>> a36ef9c0
     CBABL = await getERC20('0x812eedc9eba9c428434fd3ce56156b4e23012ebc');
     token = await ethers.getContractAt('BABLToken', '0xF4Dc48D260C93ad6a96c5Ce563E70CA578987c74');
     governor = await ethers.getContractAt('BabylonGovernor', '0xBEC3de5b14902C660Bd2C7EfD2F259998424cc24');
@@ -112,13 +89,8 @@
     const visor = await ethers.getContractAt('IHypervisor', '0xF19F91d7889668A533F14d076aDc187be781a458');
     await visor.connect(visorOwner).appendList([heart.address], { gasPrice: 0 });
     // Adds weekly rewards
-<<<<<<< HEAD
-    await BABL.connect(owner).approve(heart.address, eth('5000'));
-    await heart.connect(owner).addReward(eth('5000'), eth('300'));
-=======
     await BABL.connect(owner).approve(heart.address, eth(5000));
     await heart.connect(owner).addReward(eth(5000), eth(300));
->>>>>>> a36ef9c0
   });
 
   describe('can call getter methods', async function () {
@@ -135,13 +107,8 @@
       expect(await heart.connect(owner).assetToLend()).to.equal(addresses.tokens.DAI);
       expect(await heart.connect(owner).lastPumpAt()).to.equal(0);
       expect(await heart.connect(owner).lastVotesAt()).to.equal(0);
-<<<<<<< HEAD
-      expect(await heart.connect(owner).weeklyRewardAmount()).to.equal(eth('300'));
-      expect(await heart.connect(owner).bablRewardLeft()).to.equal(eth('5000'));
-=======
       expect(await heart.connect(owner).weeklyRewardAmount()).to.equal(eth(300));
       expect(await heart.connect(owner).bablRewardLeft()).to.equal(eth(5000));
->>>>>>> a36ef9c0
       const fees = await heart.connect(owner).getFeeDistributionWeights();
       expect(fees[0]).to.equal(eth(0.1));
       expect(fees[1]).to.equal(eth(0.3));
@@ -283,38 +250,6 @@
         'GovernorCompatibilityBravo: vote already cast',
       );
     });
-<<<<<<< HEAD
-
-    it('heart does increase its voting power by each new BABL received as it self delegated in constructor', async function () {
-      const heartBalance = await token.getCurrentVotes(heart.address);
-      expect(heartBalance).to.eq(eth('5000'));
-      const heartSigner = await impersonateAddress(heart.address);
-      const heartGardenBalance = await token.balanceOf(heartGarden.address);
-      const voterBalance = await token.balanceOf(voters[0].address);
-      // get heart garden delegation
-      await token.connect(heartGardenSigner).delegate(heart.address, { gasPrice: 0 });
-      const heartVotingPower2 = await token.getCurrentVotes(heart.address);
-      expect(heartVotingPower2).to.eq(heartGardenBalance.add(heartBalance));
-      // remove delegation
-      await token.connect(heartGardenSigner).delegate(heartGarden.address, { gasPrice: 0 });
-      const heartVotingPower3 = await token.getCurrentVotes(heart.address);
-      expect(heartVotingPower3).to.eq(heartBalance);
-      // get out of vesting
-      await increaseTime(ONE_YEAR_IN_SECONDS * 3);
-      // By a simple transfer its gets voting power as it self delegated during constructor
-      // If not self-delegated its own balance will never count unless heart self-delegates
-      await token.connect(voters[0]).transfer(heart.address, await token.balanceOf(voters[0].address), { gasPrice: 0 });
-      const heartVotingPower4 = await token.getCurrentVotes(heart.address);
-      expect(heartVotingPower4).to.eq(voterBalance.add(heartBalance));
-      // return BABL back
-      await token
-        .connect(heartSigner)
-        .transfer(voters[0].address, await token.balanceOf(heart.address), { gasPrice: 0 });
-      const heartVotingPower5 = await token.getCurrentVotes(heart.address);
-      expect(heartVotingPower5).to.eq(0);
-    });
-=======
->>>>>>> a36ef9c0
   });
 
   describe('lend fuse pool', async function () {
@@ -330,11 +265,7 @@
     });
 
     it('will revert if called by non owner', async function () {
-<<<<<<< HEAD
-      const amountToLend = eth('5000');
-=======
       const amountToLend = eth(5000);
->>>>>>> a36ef9c0
       const whaleSigner = await impersonateAddress('0x40154ad8014df019a53440a60ed351dfba47574e');
       await BABL.connect(whaleSigner).transfer(heart.address, amountToLend, { gasPrice: 0 });
       await expect(heart.connect(signer1).lendFusePool(addresses.tokens.BABL, amountToLend, { gasPrice: 0 })).to.be
@@ -481,7 +412,6 @@
     });
   });
 
-<<<<<<< HEAD
   async function pumpAmount(amountInFees) {
     const daiPerWeth = await priceOracle.connect(owner).getPrice(WETH.address, DAI.address);
     await heart
@@ -545,7 +475,6 @@
       heartBABLBalanceBeforePump.add(bablBought.div(2)).add(await heart.weeklyRewardAmount()),
     );
   }
-=======
   describe('protectBABL', async function () {
     describe('protects if BABL price is lower than threshold', async function () {
       [
@@ -564,7 +493,6 @@
       });
     });
   });
->>>>>>> a36ef9c0
 
   describe('pump', async function () {
     async function pumpAmount(amountInFees) {
@@ -640,11 +568,7 @@
     });
 
     it('will pump correctly with 3 WETH', async function () {
-<<<<<<< HEAD
-      const amountInFees = eth('3');
-=======
       const amountInFees = eth(3);
->>>>>>> a36ef9c0
       await WETH.connect(owner).transfer(heart.address, amountInFees);
       await pumpAmount(amountInFees);
     });
@@ -659,15 +583,9 @@
 
     it('will pump correctly with 3 ETH, 1000 DAI, 1000 USDC', async function () {
       const wethPerDai = await priceOracle.connect(owner).getPrice(DAI.address, WETH.address);
-<<<<<<< HEAD
-      const amountInFees = ethers.utils.parseEther('3').add(eth('2000').mul(wethPerDai).div(1e9).div(1e9));
-      await WETH.connect(owner).transfer(heart.address, eth('3'));
-      await DAI.connect(owner).transfer(heart.address, eth('1000'));
-=======
       const amountInFees = eth(3).add(eth(2000).mul(wethPerDai).div(1e9).div(1e9));
       await WETH.connect(owner).transfer(heart.address, eth(3));
       await DAI.connect(owner).transfer(heart.address, eth(1000));
->>>>>>> a36ef9c0
       await USDC.connect(owner).transfer(heart.address, 1000 * 1e6);
       await pumpAmount(amountInFees);
     });
