const { expect } = require('chai');
const { deployments } = require('hardhat');
const { deploy } = deployments;
const { fund } = require('lib/whale');
const { ONE_DAY_IN_SECONDS, GARDEN_PARAMS_STABLE, USDC_GARDEN_PARAMS, STRATEGY_EXECUTE_MAP } = require('lib/constants');
const {
  pick,
  skipIfFast,
  increaseBlock,
  increaseTime,
  normalizeDecimals,
  getERC20,
  getContract,
  parse,
  from,
  eth,
} = require('utils/test-helpers');

const { impersonateAddress } = require('lib/rpc');
const addresses = require('lib/addresses');

const {
  createStrategy,
  executeStrategy,
  injectFakeProfits,
  substractFakeProfits,
  finalizeStrategyImmediate,
  finalizeStrategyAfterQuarter,
  finalizeStrategyAfter2Quarters,
  finalizeStrategyAfter30Days,
  finalizeStrategyAfter2Years,
  finalizeStrategyAfter3Quarters,
  USDC_STRATEGY_PARAMS,
  DAI_STRATEGY_PARAMS,
} = require('fixtures/StrategyHelper.js');
const {
  createGarden,
  transferFunds,
  depositFunds,
  getRewardsSig,
  getStakeRewardsSig,
} = require('fixtures/GardenHelper');

const { setupTests } = require('fixtures/GardenFixture');
const { ADDRESS_ZERO, ONE_YEAR_IN_SECONDS } = require('../../../lib/constants');

async function getStrategyState(strategy) {
  const [address, active, dataSet, finalized, executedAt, exitedAt, updatedAt] = await strategy.getStrategyState();

  return { address, active, dataSet, finalized, executedAt, exitedAt, updatedAt };
}

skipIfFast('RewardsDistributor', function () {
  let owner;
  let signer1;
  let signer2;
  let signer3;
  let babController;
  let bablToken;
  let rewardsDistributor;
  let ishtarGate;
  let garden1;
  let garden2;
  let daiGarden;
  let usdcGarden;
  let heartTestGarden;
  let usdc;
  let dai;
  let weth;
  let priceOracle;
  let uniswapV3TradeIntegration;
  let masterSwapper;
  let mardukGate;
  let keeper;
  let nft;
  let gardenValuer;
  let heart;

  async function createStrategies(strategies) {
    const retVal = [];
    for (let i = 0; i < strategies.length; i++) {
      const strategy = await createStrategy(
        'buy',
        'vote',
        [signer1, signer2, signer3],
        masterSwapper.address,
        strategies[i].garden,
      );
      retVal.push(strategy);
    }
    return retVal;
  }

  async function getStrategyRewards(
    strategy,
    now,
    quarterStart,
    quarterEnd,
    powerRatio,
    principalWeigth,
    profitWeight,
  ) {
    let rewards = 0;
    let timePercent = 0;
    // We calculate the profit of the strategy
    const allocated = await strategy.capitalAllocated();
    const returned = await strategy.capitalReturned();
    let supply;

    const profit = ethers.BigNumber.from(returned).mul(eth()).div(ethers.BigNumber.from(allocated));
    const [, , , , , exitedAt] = await strategy.getStrategyState();
    supply = await rewardsDistributor.checkMining(quarterStart, strategy.address);
    const bablSupplyQ1 = supply[9];

    if (quarterStart !== quarterEnd) {
      // More than 1 quarter
      const bablTokenQi = [];
      const supplyPerQuarter = [];
      for (let i = 0; i <= quarterEnd - quarterStart; i++) {
        supply = await rewardsDistributor.checkMining(quarterStart + i, strategy.address);
        supplyPerQuarter[i] = supply[9];
        if (i === 0) {
          // First
          timePercent = eth();
          bablTokenQi[i] = powerRatio[i]
            .mul(supplyPerQuarter[i])
            .mul(timePercent)
            .div(eth())
            .mul(eth())
            .div(eth())
            .div(eth());
          rewards = bablTokenQi[i];
        } else if (i > 0 && i <= quarterEnd - quarterStart - 1) {
          // intermediate quarters
          timePercent = eth();
          bablTokenQi[i] = powerRatio[i]
            .mul(supplyPerQuarter[i])
            .mul(timePercent)
            .div(eth())
            .mul(eth())
            .div(eth())
            .div(eth());
          rewards = rewards.add(bablTokenQi[i]);
        } else if (i === quarterEnd - quarterStart) {
          // last quarter
          timePercent = ethers.BigNumber.from(
            exitedAt.toNumber() - (now + 90 * ONE_DAY_IN_SECONDS * (quarterStart + i - 1)),
          )
            .mul(eth())
            .div(ethers.BigNumber.from(90 * ONE_DAY_IN_SECONDS));
          bablTokenQi[i] = powerRatio[i]
            .mul(supplyPerQuarter[i])
            .mul(timePercent)
            .div(eth())
            .mul(eth())
            .div(eth())
            .div(eth());
          rewards = rewards.add(bablTokenQi[i]);
        }
      }
    } else if (quarterStart === quarterEnd) {
      // The same quarter
      const timePercent = ethers.BigNumber.from(exitedAt.toNumber() - now)
        .mul(eth())
        .div(ethers.BigNumber.from(90 * ONE_DAY_IN_SECONDS));
      const bablTokensQ1 = powerRatio[0].mul(bablSupplyQ1).mul(timePercent).div(eth()).mul(eth()).div(eth()).div(eth());
      rewards = bablTokensQ1;
    }
    const baselineRewards = rewards;
    // Default params profitWeight = 65% and principalWeigth = 35%
    rewards = from(rewards)
      .mul(principalWeigth)
      .div(eth())
      .add(from(rewards).mul(profitWeight).mul(profit).div(eth()).div(eth()));
    // We return baseline rewards as a second param
    return [rewards, baselineRewards];
  }

  async function getRewardsRatio(strategy) {
    const returned = await strategy.capitalReturned();
    const allocated = await strategy.capitalAllocated();
    let ratio;
    const [, , , , executedAt, ,] = await strategy.getStrategyState();
    const block = await ethers.provider.getBlock();
    const now = block.timestamp;
    const timeDiff = now - executedAt;
    const timedAPY = ethers.BigNumber.from(ONE_DAY_IN_SECONDS * 365).div(ethers.BigNumber.from(timeDiff));
    let returnedAPY;
    if (returned >= allocated) {
      // profit
      returnedAPY = ethers.BigNumber.from(allocated).add(
        ethers.BigNumber.from(returned).sub(ethers.BigNumber.from(allocated)).mul(ethers.BigNumber.from(timedAPY)),
      );
    } else {
      returnedAPY = ethers.BigNumber.from(allocated)
        .sub(ethers.BigNumber.from(returned))
        .mul(ethers.BigNumber.from(timedAPY));
      returnedAPY =
        BigInt(returnedAPY) < BigInt(allocated)
          ? ethers.BigNumber.from(allocated).sub(ethers.BigNumber.from(returnedAPY))
          : 0;
    }

    const profit = ethers.BigNumber.from(returnedAPY)
      .mul(eth())
      .mul(eth())
      .div(ethers.BigNumber.from(allocated))
      .div(eth());
    const realProfit = ethers.BigNumber.from(returned)
      .mul(eth())
      .mul(eth())
      .div(ethers.BigNumber.from(allocated))
      .div(eth());
    const benchmark = await rewardsDistributor.checkMining(1, strategy.address);

    if (BigInt(profit) < BigInt(benchmark[12])) {
      // Segment 1 : very bad strategies
      ratio = from(benchmark[14]);
    } else if (BigInt(profit) < BigInt(benchmark[13])) {
      // Segment 2: not cool strategies
      ratio = from(benchmark[15]);
    } else {
      // Segment 3: cool strategies
      ratio = from(benchmark[16]);
    }
    return [ratio, realProfit];
  }

  beforeEach(async () => {
    ({
      owner,
      signer1,
      signer2,
      signer3,
      garden1,
      garden2,
      daiGarden,
      usdcGarden,
      heartTestGarden,
      usdc,
      babController,
      bablToken,
      rewardsDistributor,
      ishtarGate,
      uniswapV3TradeIntegration,
      priceOracle,
      masterSwapper,
      mardukGate,
      dai,
      usdc,
      weth,
      keeper,
      nft,
      gardenValuer,
      heart,
    } = await setupTests()());

    await bablToken.connect(owner).enableTokensTransfers();
    // Set the heart garden
    await heart.connect(owner).setHeartGardenAddress(heartTestGarden.address, { gasPrice: 0 });
  });

  describe('Strategy BABL Mining Rewards Calculation', async function () {
    it('should protect from overflow returning 0 supply in totalSupplyPerQuarter >= 513 (128 years)', async function () {
      let supply = await rewardsDistributor.checkMining(455, ADDRESS_ZERO);
      await expect(supply[9]).to.be.equal(2);
      supply = await rewardsDistributor.checkMining(462, ADDRESS_ZERO);
      await expect(supply[9]).to.be.equal(1);
      supply = await rewardsDistributor.checkMining(463, ADDRESS_ZERO);
      await expect(supply[9]).to.be.equal(0);
      supply = await rewardsDistributor.checkMining(512, ADDRESS_ZERO);
      await expect(supply[9]).to.be.equal(0);
      // At 513 quarter the formula had an overflow, now it is fixed and still provides 0 tokens (it really provides 0 tokens since epoch 463 ahead but we avoid the overflow at 513).
      supply = await rewardsDistributor.checkMining(513, ADDRESS_ZERO);
      await expect(supply[9]).to.be.equal(0);
      supply = await rewardsDistributor.checkMining(700, ADDRESS_ZERO);
      await expect(supply[9]).to.be.equal(0);
    });
    it('should estimate BABL rewards for a strategy along the time in case of 1 strategy with negative profit and total duration of 1 quarter', async function () {
      const [long] = await createStrategies([{ garden: garden1 }]);
      await executeStrategy(long, eth());
      const estimatedBABL1 = await rewardsDistributor.estimateStrategyRewards(long.address);
      await increaseTime(ONE_DAY_IN_SECONDS * 30);
      const estimatedBABL2 = await rewardsDistributor.estimateStrategyRewards(long.address);
      await increaseTime(ONE_DAY_IN_SECONDS * 40);
      const estimatedBABL3 = await rewardsDistributor.estimateStrategyRewards(long.address);
      await finalizeStrategyImmediate(long);
      const estimatedBABL4 = await rewardsDistributor.estimateStrategyRewards(long.address);
      const rewards = await long.strategyRewards();
      const slippage = await long.maxTradeSlippagePercentage();
      expect(estimatedBABL3).to.be.gt(estimatedBABL2);
      expect(estimatedBABL2).to.be.gt(estimatedBABL1);
      expect(rewards).to.be.closeTo(estimatedBABL3, estimatedBABL3.mul(slippage).div(eth()));
      expect(estimatedBABL4).to.be.equal(0);
    });
    it('should modify slippage factor along the time to be applied to estimate strategy rewards', async function () {
      const [long] = await createStrategies([{ garden: garden1 }]);
      //   Default strategyDuration: ONE_DAY_IN_SECONDS * 30,
      await executeStrategy(long, eth());
      const estimatedBABL1 = await rewardsDistributor.estimateStrategyRewards(long.address);
      const maxTradeSlippagePercentage = await long.maxTradeSlippagePercentage();
      const [, slippageFactor1] = await long.getStrategyRewardsContext();
      await increaseTime(ONE_DAY_IN_SECONDS * 10);
      const estimatedBABL2 = await rewardsDistributor.estimateStrategyRewards(long.address);
      const [, slippageFactor2] = await long.getStrategyRewardsContext();
      await increaseTime(ONE_DAY_IN_SECONDS * 5);
      const estimatedBABL3 = await rewardsDistributor.estimateStrategyRewards(long.address);
      const [, slippageFactor3] = await long.getStrategyRewardsContext();
      await increaseTime(ONE_DAY_IN_SECONDS * 15);
      const estimatedBABL4 = await rewardsDistributor.estimateStrategyRewards(long.address);
      const [, slippageFactor4] = await long.getStrategyRewardsContext();
      await finalizeStrategyImmediate(long);
      const rewards = await long.strategyRewards();
      expect(estimatedBABL4).to.be.gt(estimatedBABL3).to.be.gt(estimatedBABL2);
      expect(estimatedBABL2).to.be.gt(estimatedBABL1);
      expect(slippageFactor1[14]).to.eq(0);
      expect(slippageFactor2[14]).to.lt(slippageFactor3[14]);
      expect(slippageFactor3[14]).to.lt(slippageFactor4[14]);
      expect(slippageFactor3[14]).to.be.closeTo(slippageFactor4[14].div(2), slippageFactor4[14].div(25));
      expect(maxTradeSlippagePercentage.mul(40).div(100)).to.eq(slippageFactor4[14]);
      expect(rewards).to.be.closeTo(estimatedBABL4, rewards.div(25)); // 4% due to slippage applied to estimates
    });
    it('should estimate BABL rewards correctly in case of 2 strategies one starting after the first one', async function () {
      const [long1, long2] = await createStrategies([{ garden: garden1 }, { garden: garden1 }]);

      await executeStrategy(long1, eth());
      const estimatedBABL1Long1 = await rewardsDistributor.estimateStrategyRewards(long1.address);
      await increaseTime(ONE_DAY_IN_SECONDS * 30);
      const estimatedBABL2Long1 = await rewardsDistributor.estimateStrategyRewards(long1.address);
      await executeStrategy(long2, eth());
      const estimatedBABL3Long1 = await rewardsDistributor.estimateStrategyRewards(long1.address);
      const estimatedBABL3Long2 = await rewardsDistributor.estimateStrategyRewards(long2.address);
      await increaseTime(ONE_DAY_IN_SECONDS * 40);
      const estimatedBABL4Long1 = await rewardsDistributor.estimateStrategyRewards(long1.address);
      const estimatedBABL4Long2 = await rewardsDistributor.estimateStrategyRewards(long2.address);
      await finalizeStrategyImmediate(long1);
      await finalizeStrategyImmediate(long2);
      const slippageLong1 = await long1.maxTradeSlippagePercentage();
      const slippageLong2 = await long1.maxTradeSlippagePercentage();
      const estimatedBABL5Long1 = await rewardsDistributor.estimateStrategyRewards(long1.address);
      const estimatedBABL5Long2 = await rewardsDistributor.estimateStrategyRewards(long2.address);
      const rewardsLong1 = await long1.strategyRewards();
      const rewardsLong2 = await long2.strategyRewards();
      expect(estimatedBABL4Long1).to.be.gt(estimatedBABL3Long1);
      expect(estimatedBABL4Long1).to.be.gt(estimatedBABL4Long2);

      expect(estimatedBABL3Long1).to.be.gt(estimatedBABL2Long1);
      expect(estimatedBABL3Long1).to.be.gt(estimatedBABL3Long2);
      expect(estimatedBABL2Long1).to.be.gt(estimatedBABL1Long1);
      expect(rewardsLong1).to.be.closeTo(estimatedBABL4Long1, estimatedBABL4Long1.mul(slippageLong1).div(eth()));
      expect(rewardsLong2).to.be.closeTo(estimatedBABL4Long2, estimatedBABL4Long2.mul(slippageLong2).div(eth()));
      expect(rewardsLong1).to.be.gt(rewardsLong2);

      expect(estimatedBABL5Long1).to.be.equal(0);
      expect(estimatedBABL5Long2).to.be.equal(0);
    });
    it('should estimate BABL rewards for a user along the time in case of 1 strategy with negative profit and total duration of 1 quarter', async function () {
      const [long] = await createStrategies([{ garden: garden1 }]);
      await executeStrategy(long, eth());
      const estimatedSigner1BABL1 = await rewardsDistributor.estimateUserRewards(long.address, signer1.address);
      const estimatedSigner2BABL1 = await rewardsDistributor.estimateUserRewards(long.address, signer2.address);

      await increaseTime(ONE_DAY_IN_SECONDS * 30);

      const estimatedSigner1BABL2 = await rewardsDistributor.estimateUserRewards(long.address, signer1.address);
      const estimatedSigner2BABL2 = await rewardsDistributor.estimateUserRewards(long.address, signer2.address);

      await increaseTime(ONE_DAY_IN_SECONDS * 40);
      const estimatedSigner1BABL3 = await rewardsDistributor.estimateUserRewards(long.address, signer1.address);
      const estimatedSigner2BABL3 = await rewardsDistributor.estimateUserRewards(long.address, signer2.address);

      await finalizeStrategyImmediate(long);
      const getRewardsSigner1BABL4 = await rewardsDistributor.getRewards(garden1.address, signer1.address, [
        long.address,
      ]);
      const getRewardsSigner2BABL4 = await rewardsDistributor.getRewards(garden1.address, signer2.address, [
        long.address,
      ]);

      await increaseTime(ONE_DAY_IN_SECONDS * 365);
      const estimatedSigner1BABL5 = await rewardsDistributor.estimateUserRewards(long.address, signer1.address);
      const estimatedSigner2BABL5 = await rewardsDistributor.estimateUserRewards(long.address, signer2.address);

      expect(estimatedSigner1BABL1[5]).to.be.lt(estimatedSigner1BABL2[5]);
      expect(estimatedSigner2BABL1[5]).to.be.lt(estimatedSigner2BABL2[5]);
      expect(estimatedSigner1BABL2[5]).to.be.lt(estimatedSigner1BABL3[5]);
      expect(estimatedSigner2BABL2[5]).to.be.lt(estimatedSigner2BABL3[5]);
      expect(estimatedSigner1BABL3[5]).to.be.closeTo(getRewardsSigner1BABL4[5], getRewardsSigner1BABL4[5].div(25));
      expect(estimatedSigner2BABL3[5]).to.be.closeTo(getRewardsSigner2BABL4[5], getRewardsSigner2BABL4[5].div(25));
      // No profit strategy, no BABL for strategist or stewards
      expect(estimatedSigner1BABL3[0]).to.equal(0); // Strategist
      expect(estimatedSigner1BABL3[2]).to.equal(0); // Steward
      expect(estimatedSigner2BABL3[0]).to.equal(0); // signer 2 is also not the strategist
      expect(estimatedSigner2BABL3[2]).to.equal(0); // Steward
      // Estimations are 0 when the strategy already finished
      expect(estimatedSigner1BABL5[5]).to.be.equal(0);
      expect(estimatedSigner2BABL5[5]).to.be.equal(0);
    });
    it('should estimate BABL rewards for a user along the time in case of 1 strategy with positive profit and total duration of 1 quarter', async function () {
      const [long] = await createStrategies([{ garden: garden1 }]);

      await executeStrategy(long, eth());
      await injectFakeProfits(long, eth().mul(222));
      const estimatedSigner1BABL1 = await rewardsDistributor.estimateUserRewards(long.address, signer1.address);
      const estimatedSigner2BABL1 = await rewardsDistributor.estimateUserRewards(long.address, signer2.address);
      await increaseTime(ONE_DAY_IN_SECONDS * 30);
      const estimatedSigner1BABL2 = await rewardsDistributor.estimateUserRewards(long.address, signer1.address);
      const estimatedSigner2BABL2 = await rewardsDistributor.estimateUserRewards(long.address, signer2.address);
      await increaseTime(ONE_DAY_IN_SECONDS * 40);
      const estimatedSigner1BABL3 = await rewardsDistributor.estimateUserRewards(long.address, signer1.address);
      const estimatedSigner2BABL3 = await rewardsDistributor.estimateUserRewards(long.address, signer2.address);
      await finalizeStrategyImmediate(long);
      const getSigner1BABL4 = await rewardsDistributor.getRewards(garden1.address, signer1.address, [long.address]);
      const getSigner2BABL4 = await rewardsDistributor.getRewards(garden1.address, signer2.address, [long.address]);
      await increaseTime(ONE_DAY_IN_SECONDS * 365);
      const estimatedSigner1BABL5 = await rewardsDistributor.estimateUserRewards(long.address, signer1.address);
      const estimatedSigner2BABL5 = await rewardsDistributor.estimateUserRewards(long.address, signer2.address);
      const getSigner1BABL5 = await rewardsDistributor.getRewards(garden1.address, signer1.address, [long.address]);
      const getSigner2BABL5 = await rewardsDistributor.getRewards(garden1.address, signer2.address, [long.address]);
      expect(estimatedSigner1BABL1[5]).to.be.lt(estimatedSigner1BABL2[5]);
      expect(estimatedSigner2BABL1[5]).to.be.lt(estimatedSigner2BABL2[5]);
      expect(estimatedSigner1BABL2[5]).to.be.lt(estimatedSigner1BABL3[5]);
      expect(estimatedSigner2BABL2[5]).to.be.lt(estimatedSigner2BABL3[5]);
      const slippageLong = await long.maxTradeSlippagePercentage();
      expect(estimatedSigner1BABL3[5]).to.be.closeTo(
        getSigner1BABL4[5],
        getSigner1BABL4[5].mul(slippageLong).div(eth()),
      );
      expect(estimatedSigner2BABL3[5]).to.be.closeTo(
        getSigner2BABL4[5],
        getSigner2BABL4[5].mul(slippageLong).div(eth()),
      );
      // No profit strategy, no BABL for strategist or stewards
      expect(estimatedSigner1BABL3[0]).to.be.gt(0); // Strategist
      expect(estimatedSigner1BABL3[2]).to.be.gt(0); // Steward
      expect(estimatedSigner2BABL3[0]).to.equal(0); // signer 2 is also not the strategist
      expect(estimatedSigner2BABL3[2]).to.be.gt(0); // Steward

      // Once the strategy ends, estimation is 0
      expect(estimatedSigner1BABL5[0]).to.be.equal(0);
      expect(estimatedSigner2BABL5[0]).to.be.equal(0);
      expect(estimatedSigner1BABL5[2]).to.be.equal(0);
      expect(estimatedSigner2BABL5[2]).to.be.equal(0);
      const returned = await long.capitalReturned();
      const allocated = await long.capitalAllocated();

      const profit = returned.sub(allocated);
      const rewardsStrategist = profit.mul(10).div(100);
      const rewardsStewards = profit.mul(5).div(100);
      // Profit rewards to set aside
      expect(getSigner1BABL5[1]).to.equal(rewardsStrategist);
      expect(getSigner1BABL5[3].add(getSigner2BABL5[3])).to.be.closeTo(rewardsStewards, 5);
      expect(await garden1.reserveAssetRewardsSetAside()).to.be.closeTo(rewardsStrategist.add(rewardsStewards), 5);
    });
    it('should estimate BABL rewards for a user along the time in case of 1 strategy with positive profit and total duration of 3 quarters', async function () {
      const [long] = await createStrategies([{ garden: garden1 }]);

      await executeStrategy(long, eth());
      await injectFakeProfits(long, eth().mul(222));
      const estimatedSigner1BABL1 = await rewardsDistributor.estimateUserRewards(long.address, signer1.address);
      const estimatedSigner2BABL1 = await rewardsDistributor.estimateUserRewards(long.address, signer2.address);
      await increaseTime(ONE_DAY_IN_SECONDS * 90);
      const estimatedSigner1BABL2 = await rewardsDistributor.estimateUserRewards(long.address, signer1.address);
      const estimatedSigner2BABL2 = await rewardsDistributor.estimateUserRewards(long.address, signer2.address);
      await increaseTime(ONE_DAY_IN_SECONDS * 120);
      const estimatedSigner1BABL3 = await rewardsDistributor.estimateUserRewards(long.address, signer1.address);
      const estimatedSigner2BABL3 = await rewardsDistributor.estimateUserRewards(long.address, signer2.address);
      await finalizeStrategyImmediate(long);
      const estimatedSigner1BABL4 = await rewardsDistributor.estimateUserRewards(long.address, signer1.address);
      const estimatedSigner2BABL4 = await rewardsDistributor.estimateUserRewards(long.address, signer2.address);
      const getSigner1BABL4 = await rewardsDistributor.getRewards(garden1.address, signer1.address, [long.address]);
      const getSigner2BABL4 = await rewardsDistributor.getRewards(garden1.address, signer2.address, [long.address]);
      await increaseTime(ONE_DAY_IN_SECONDS * 365);
      const estimatedSigner1BABL5 = await rewardsDistributor.estimateUserRewards(long.address, signer1.address);
      const estimatedSigner2BABL5 = await rewardsDistributor.estimateUserRewards(long.address, signer2.address);
      const getSigner1BABL5 = await rewardsDistributor.getRewards(garden1.address, signer1.address, [long.address]);
      const getSigner2BABL5 = await rewardsDistributor.getRewards(garden1.address, signer2.address, [long.address]);
      expect(estimatedSigner1BABL1[5]).to.be.lt(estimatedSigner1BABL2[5]);
      expect(estimatedSigner2BABL1[5]).to.be.lt(estimatedSigner2BABL2[5]);
      expect(estimatedSigner1BABL2[5]).to.be.lt(estimatedSigner1BABL3[5]);
      expect(estimatedSigner2BABL2[5]).to.be.lt(estimatedSigner2BABL3[5]);
      const slippageLong = await long.maxTradeSlippagePercentage();
      expect(estimatedSigner1BABL3[5]).to.be.closeTo(
        getSigner1BABL4[5],
        estimatedSigner1BABL3[5].mul(slippageLong).div(eth()),
      );
      expect(estimatedSigner2BABL3[5]).to.be.closeTo(
        getSigner2BABL4[5],
        estimatedSigner2BABL3[5].mul(slippageLong).div(eth()),
      );
      // No profit strategy, no BABL for strategist or stewards
      expect(estimatedSigner1BABL3[0]).to.be.gt(0); // Strategist
      expect(estimatedSigner1BABL3[2]).to.be.gt(0); // Steward
      expect(estimatedSigner2BABL3[0]).to.equal(0); // signer 2 is also not the strategist
      expect(estimatedSigner2BABL3[2]).to.be.gt(0); // Steward
      // After the strategy ends, estimation is back to 0
      expect(estimatedSigner1BABL4[0]).to.be.equal(estimatedSigner1BABL5[0]);
      expect(estimatedSigner2BABL4[0]).to.be.equal(estimatedSigner2BABL5[0]);
      expect(estimatedSigner1BABL4[2]).to.be.equal(estimatedSigner1BABL5[2]);
      expect(estimatedSigner2BABL4[2]).to.be.equal(estimatedSigner2BABL5[2]);
      const returned = await long.capitalReturned();
      const allocated = await long.capitalAllocated();
      const profit = returned.sub(allocated);
      const rewardsStrategist = profit.mul(10).div(100);
      const rewardsStewards = profit.mul(5).div(100);
      // Profit rewards to set aside
      expect(getSigner1BABL5[1]).to.equal(rewardsStrategist);
      expect(getSigner1BABL5[3].add(getSigner2BABL5[3])).to.be.closeTo(rewardsStewards, 5);
      expect(await garden1.reserveAssetRewardsSetAside()).to.be.closeTo(rewardsStrategist.add(rewardsStewards), 5);
    });
    it.skip('should estimate BABL rewards for a user along the time in case of 2 strategies (1 with positive profit) and total duration of 3 quarters', async function () {
      const [long1, long2] = await createStrategies([{ garden: garden1 }, { garden: garden1 }]);

      await executeStrategy(long1, eth());
      await executeStrategy(long2, eth());

      await injectFakeProfits(long1, eth().mul(222));

      const estimatedSigner1BABL1Long1 = await rewardsDistributor.estimateUserRewards(long1.address, signer1.address);
      const estimatedSigner2BABL1Long1 = await rewardsDistributor.estimateUserRewards(long1.address, signer2.address);
      const estimatedSigner1BABL1Long2 = await rewardsDistributor.estimateUserRewards(long2.address, signer1.address);
      const estimatedSigner2BABL1Long2 = await rewardsDistributor.estimateUserRewards(long2.address, signer2.address);
      await increaseTime(ONE_DAY_IN_SECONDS * 90);
      const estimatedSigner1BABL2Long1 = await rewardsDistributor.estimateUserRewards(long1.address, signer1.address);
      const estimatedSigner2BABL2Long1 = await rewardsDistributor.estimateUserRewards(long1.address, signer2.address);
      const estimatedSigner1BABL2Long2 = await rewardsDistributor.estimateUserRewards(long2.address, signer1.address);
      const estimatedSigner2BABL2Long2 = await rewardsDistributor.estimateUserRewards(long2.address, signer2.address);
      await increaseTime(ONE_DAY_IN_SECONDS * 120);
      const estimatedSigner1BABL3Long1 = await rewardsDistributor.estimateUserRewards(long1.address, signer1.address);
      const estimatedSigner2BABL3Long1 = await rewardsDistributor.estimateUserRewards(long1.address, signer2.address);
      const estimatedSigner1BABL3Long2 = await rewardsDistributor.estimateUserRewards(long2.address, signer1.address);
      const estimatedSigner2BABL3Long2 = await rewardsDistributor.estimateUserRewards(long2.address, signer2.address);
      await finalizeStrategyImmediate(long1);
      await finalizeStrategyImmediate(long2);
      const estimatedSigner1BABL4Long1 = await rewardsDistributor.estimateUserRewards(long1.address, signer1.address);
      const estimatedSigner2BABL4Long1 = await rewardsDistributor.estimateUserRewards(long1.address, signer2.address);
      const getSigner1BABL4Long1 = await rewardsDistributor.getRewards(garden1.address, signer1.address, [
        long1.address,
      ]);
      const getSigner2BABL4Long1 = await rewardsDistributor.getRewards(garden1.address, signer2.address, [
        long1.address,
      ]);
      const estimatedSigner1BABL4Long2 = await rewardsDistributor.estimateUserRewards(long2.address, signer1.address);
      const estimatedSigner2BABL4Long2 = await rewardsDistributor.estimateUserRewards(long2.address, signer2.address);
      const getSigner1BABL4Long2 = await rewardsDistributor.getRewards(garden1.address, signer1.address, [
        long2.address,
      ]);
      const getSigner2BABL4Long2 = await rewardsDistributor.getRewards(garden1.address, signer2.address, [
        long2.address,
      ]);
      expect(estimatedSigner1BABL4Long1[0]).to.equal(0);
      expect(estimatedSigner1BABL4Long1[2]).to.equal(0);
      expect(estimatedSigner1BABL4Long1[4]).to.equal(0);
      expect(estimatedSigner1BABL4Long1[5]).to.equal(0);
      expect(estimatedSigner2BABL4Long1[0]).to.equal(0);
      expect(estimatedSigner2BABL4Long1[2]).to.equal(0);
      expect(estimatedSigner2BABL4Long1[4]).to.equal(0);
      expect(estimatedSigner2BABL4Long1[5]).to.equal(0);

      expect(estimatedSigner1BABL4Long2[0]).to.equal(0);
      expect(estimatedSigner1BABL4Long2[2]).to.equal(0);
      expect(estimatedSigner1BABL4Long2[4]).to.equal(0);
      expect(estimatedSigner1BABL4Long2[5]).to.equal(0);
      expect(estimatedSigner2BABL4Long2[0]).to.equal(0);
      expect(estimatedSigner2BABL4Long2[2]).to.equal(0);
      expect(estimatedSigner2BABL4Long2[4]).to.equal(0);
      expect(estimatedSigner2BABL4Long2[5]).to.equal(0);
      expect(estimatedSigner1BABL3Long1[0]).to.be.closeTo(getSigner1BABL4Long1[0], getSigner1BABL4Long1[0].div(50));
      expect(estimatedSigner1BABL3Long1[2]).to.be.closeTo(getSigner1BABL4Long1[2], getSigner1BABL4Long1[2].div(50));
      expect(estimatedSigner1BABL3Long1[4]).to.be.closeTo(getSigner1BABL4Long1[4], getSigner1BABL4Long1[4].div(50));
      expect(estimatedSigner1BABL3Long1[5]).to.be.closeTo(getSigner1BABL4Long1[5], getSigner1BABL4Long1[5].div(50));
      expect(estimatedSigner2BABL3Long1[0]).to.be.closeTo(getSigner2BABL4Long1[0], getSigner2BABL4Long1[0].div(50));
      expect(estimatedSigner2BABL3Long1[2]).to.be.closeTo(getSigner2BABL4Long1[2], getSigner2BABL4Long1[2].div(50));
      expect(estimatedSigner2BABL3Long1[4]).to.be.closeTo(getSigner2BABL4Long1[4], getSigner2BABL4Long1[4].div(50));
      expect(estimatedSigner2BABL3Long1[5]).to.be.closeTo(getSigner2BABL4Long1[5], getSigner2BABL4Long1[5].div(50));

      expect(estimatedSigner1BABL3Long2[0]).to.be.closeTo(getSigner1BABL4Long2[0], getSigner1BABL4Long2[0].div(50));
      expect(estimatedSigner1BABL3Long2[2]).to.be.closeTo(getSigner1BABL4Long2[2], getSigner1BABL4Long2[2].div(50));
      expect(estimatedSigner1BABL3Long2[4]).to.be.closeTo(getSigner1BABL4Long2[4], getSigner1BABL4Long2[4].div(50));
      expect(estimatedSigner1BABL3Long2[5]).to.be.closeTo(getSigner1BABL4Long2[5], getSigner1BABL4Long2[5].div(50));
      expect(estimatedSigner2BABL3Long2[0]).to.be.closeTo(getSigner2BABL4Long2[0], getSigner2BABL4Long2[0].div(50));
      expect(estimatedSigner2BABL3Long2[2]).to.be.closeTo(getSigner2BABL4Long2[2], getSigner2BABL4Long2[2].div(50));
      expect(estimatedSigner2BABL3Long2[4]).to.be.closeTo(getSigner2BABL4Long2[4], getSigner2BABL4Long2[4].div(50));
      expect(estimatedSigner2BABL3Long2[5]).to.be.closeTo(getSigner2BABL4Long2[5], getSigner2BABL4Long2[5].div(50));

      await increaseTime(ONE_DAY_IN_SECONDS * 365);
      const estimatedSigner1BABL5Long1 = await rewardsDistributor.estimateUserRewards(long1.address, signer1.address);
      const estimatedSigner2BABL5Long1 = await rewardsDistributor.estimateUserRewards(long1.address, signer2.address);
      const getSigner1BABL5Long1 = await rewardsDistributor.getRewards(garden1.address, signer1.address, [
        long1.address,
      ]);
      const getSigner2BABL5Long1 = await rewardsDistributor.getRewards(garden1.address, signer2.address, [
        long1.address,
      ]);
      const estimatedSigner1BABL5Long2 = await rewardsDistributor.estimateUserRewards(long2.address, signer1.address);
      const estimatedSigner2BABL5Long2 = await rewardsDistributor.estimateUserRewards(long2.address, signer2.address);
      expect(estimatedSigner1BABL1Long1[5]).to.be.lt(estimatedSigner1BABL2Long1[5]);
      expect(estimatedSigner2BABL1Long1[5]).to.be.lt(estimatedSigner2BABL2Long1[5]);
      expect(estimatedSigner1BABL2Long1[5]).to.be.lt(estimatedSigner1BABL3Long1[5]);
      expect(estimatedSigner2BABL2Long1[5]).to.be.lt(estimatedSigner2BABL3Long1[5]);

      expect(estimatedSigner1BABL1Long2[5]).to.be.lt(estimatedSigner1BABL2Long2[5]);
      expect(estimatedSigner2BABL1Long2[5]).to.be.lt(estimatedSigner2BABL2Long2[5]);
      expect(estimatedSigner1BABL2Long2[5]).to.be.lt(estimatedSigner1BABL3Long2[5]);
      expect(estimatedSigner2BABL2Long2[5]).to.be.lt(estimatedSigner2BABL3Long2[5]);

      // Long 1 Strategy with profits, strategist and stewards get BABL
      expect(estimatedSigner1BABL3Long1[0]).to.be.gt(0); // Strategist
      expect(estimatedSigner1BABL3Long1[2]).to.be.gt(0); // Steward
      expect(estimatedSigner2BABL3Long1[0]).to.equal(0); // signer 2 is also not the strategist
      expect(estimatedSigner2BABL3Long1[2]).to.be.gt(0); // Steward
      // Long2 got no profits at all, no BABL rewards to strategist or stewards
      expect(estimatedSigner1BABL3Long2[0]).to.equal(0); // Strategist
      expect(estimatedSigner1BABL3Long2[2]).to.equal(0); // Steward
      expect(estimatedSigner2BABL3Long2[0]).to.equal(0); // signer 2 is also not the strategist
      expect(estimatedSigner2BABL3Long2[2]).to.equal(0); // Steward

      // Once the strategy has finished, its estimation is back to 0
      expect(estimatedSigner1BABL4Long1[0]).to.be.equal(estimatedSigner1BABL5Long1[0]);
      expect(estimatedSigner2BABL4Long1[0]).to.be.equal(estimatedSigner2BABL5Long1[0]);
      expect(estimatedSigner1BABL4Long1[2]).to.be.equal(estimatedSigner1BABL5Long1[2]);
      expect(estimatedSigner2BABL4Long1[2]).to.be.equal(estimatedSigner2BABL5Long1[2]);
      expect(estimatedSigner1BABL4Long2[0]).to.be.equal(estimatedSigner1BABL5Long2[0]);
      expect(estimatedSigner2BABL4Long2[0]).to.be.equal(estimatedSigner2BABL5Long2[0]);
      expect(estimatedSigner1BABL4Long2[2]).to.be.equal(estimatedSigner1BABL5Long2[2]);
      expect(estimatedSigner2BABL4Long2[2]).to.be.equal(estimatedSigner2BABL5Long2[2]);
      const returnedLong1 = await long1.capitalReturned();
      const allocatedLong1 = await long1.capitalAllocated();
      const profitLong1 = returnedLong1.sub(allocatedLong1);
      const rewardsStrategistLong1 = profitLong1.mul(10).div(100);
      const rewardsStewardsLong1 = profitLong1.mul(5).div(100);
      // Profit rewards to set aside
      expect(getSigner1BABL5Long1[1]).to.equal(rewardsStrategistLong1);
      expect(getSigner1BABL5Long1[3].add(getSigner2BABL5Long1[3])).to.be.closeTo(rewardsStewardsLong1, 5);
      expect(await garden1.reserveAssetRewardsSetAside()).to.be.closeTo(
        rewardsStrategistLong1.add(rewardsStewardsLong1),
        5,
      );
    });
    it.skip('should estimate BABL rewards for a user along the time in case of 2 strategies (1 with positive profit) and total duration of 3 quarters but the second starts later', async function () {
      const [long1, long2] = await createStrategies([{ garden: garden1 }, { garden: garden1 }]);

      await executeStrategy(long1, eth());
      await injectFakeProfits(long1, eth().mul(222));
      await increaseTime(ONE_DAY_IN_SECONDS * 90);
      await executeStrategy(long2, eth());
      const estimatedSigner1BABL2Long1 = await rewardsDistributor.estimateUserRewards(long1.address, signer1.address);
      const estimatedSigner1BABL2Long2 = await rewardsDistributor.estimateUserRewards(long2.address, signer1.address);
      await increaseTime(ONE_DAY_IN_SECONDS * 120);
      const estimatedSigner1BABL3Long1 = await rewardsDistributor.estimateUserRewards(long1.address, signer1.address);
      const estimatedSigner1BABL3Long2 = await rewardsDistributor.estimateUserRewards(long2.address, signer1.address);
      await finalizeStrategyImmediate(long1);
      await finalizeStrategyImmediate(long2);
      const estimatedSigner1BABL4Long1 = await rewardsDistributor.estimateUserRewards(long1.address, signer1.address);
      const getSigner1BABL4Long1 = await rewardsDistributor.getRewards(garden1.address, signer1.address, [
        long1.address,
      ]);
      const estimatedSigner1BABL4Long2 = await rewardsDistributor.estimateUserRewards(long2.address, signer1.address);
      const getSigner1BABL4Long2 = await rewardsDistributor.getRewards(garden1.address, signer1.address, [
        long2.address,
      ]);
      // Once we activate the other strategy, the estimation must go up (cannot be reduced)
      expect(estimatedSigner1BABL2Long1[0]).to.be.lt(estimatedSigner1BABL3Long1[0]);
      expect(estimatedSigner1BABL2Long1[2]).to.be.lt(estimatedSigner1BABL3Long1[2]);
      expect(estimatedSigner1BABL2Long1[4]).to.be.lt(estimatedSigner1BABL3Long1[4]);
      expect(estimatedSigner1BABL2Long1[5]).to.be.lt(estimatedSigner1BABL3Long1[5]);

      expect(estimatedSigner1BABL2Long2[0]).to.equal(0);
      expect(estimatedSigner1BABL2Long2[2]).to.equal(0);
      expect(estimatedSigner1BABL2Long2[4]).to.equal(0);
      expect(estimatedSigner1BABL2Long2[5]).to.equal(0);
      // TODO The accuracy if other strategies are fluctuating is high
      expect(estimatedSigner1BABL3Long1[5]).to.be.closeTo(getSigner1BABL4Long1[5], getSigner1BABL4Long1[5].div(50)); // 2%
      expect(estimatedSigner1BABL3Long2[5]).to.be.closeTo(getSigner1BABL4Long2[5], getSigner1BABL4Long2[5].div(50)); // 2%
      expect(estimatedSigner1BABL4Long1[5]).to.be.equal(0);
      expect(estimatedSigner1BABL4Long2[5]).to.be.equal(0);
    });
    it('should calculate correct BABL in case of 1 strategy with negative profit and total duration of 1 quarter', async function () {
      const block = await ethers.provider.getBlock();
      const now = block.timestamp;

      const [long1] = await createStrategies([{ garden: garden1 }]);
      await executeStrategy(long1, eth());

      // Check principal normalized to DAI
      const pricePerToken = await priceOracle.connect(owner).getPrice(addresses.tokens.WETH, addresses.tokens.DAI);
      await finalizeStrategyAfter30Days(long1);
      const [value] = await getStrategyRewards(long1, now, 1, 1, [eth()], eth(0.35), eth(0.65));
      const rewards = await long1.strategyRewards();
      expect(rewards).to.be.closeTo(value, eth('50'));
    });
    it('should calculate correct BABL in an active strategy that was unwind before finishing (2 quarters)', async function () {
      const block = await ethers.provider.getBlock();
      const now = block.timestamp;
      const strategyContract = await createStrategy(
        'buy',
        'vote',
        [signer1, signer2, signer3],
        uniswapV3TradeIntegration.address,
        garden1,
      );
      expect(await weth.balanceOf(garden1.address)).to.be.gt(eth('2'));

      await executeStrategy(strategyContract, { amount: eth().mul(2) });

      expect(await weth.balanceOf(garden1.address)).to.be.closeTo(eth().mul(3), eth().div(100));
      expect(await strategyContract.capitalAllocated()).to.equal(eth('2'));
      await increaseTime(ONE_DAY_IN_SECONDS * 25);
      await strategyContract.connect(owner).unwindStrategy(eth(), await strategyContract.getNAV());

      expect(await strategyContract.capitalAllocated()).to.equal(eth());
      expect(await weth.balanceOf(garden1.address)).to.be.gt(eth());
      await increaseTime(ONE_DAY_IN_SECONDS * 25);
      await finalizeStrategyAfter30Days(strategyContract);
      const [value] = await getStrategyRewards(strategyContract, now, 1, 2, [eth(), eth()], eth(0.35), eth(0.65));
      const rewards = await strategyContract.strategyRewards();
      expect(rewards).to.be.closeTo(value, value.div(50)); // 2%
    });
    it('should calculate correct BABL in case of 1 strategy with negative profit and total duration of 1 quarter but crossing edges (2 quarters)', async function () {
      const block = await ethers.provider.getBlock();
      const now = block.timestamp;

      // We try to hack the calculation of rewards taking time from 2 different epochs with a strategy lasting less than 1 epoch in total
      await increaseTime(ONE_DAY_IN_SECONDS * 70);

      const [long1] = await createStrategies([{ garden: garden1 }]);
      await executeStrategy(long1, eth());

      await finalizeStrategyAfter30Days(long1);
      const [value] = await getStrategyRewards(long1, now, 1, 2, [eth(), eth()], eth(0.35), eth(0.65));
      const rewards = await long1.strategyRewards();
      expect(rewards).to.be.closeTo(value, eth('50'));
    });

    it('should calculate correct BABL in case of 1 strategy with positive profit and with total duration of 1 quarter', async function () {
      const block = await ethers.provider.getBlock();
      const now = block.timestamp;

      const [long1] = await createStrategies([{ garden: garden1 }]);

      await executeStrategy(long1, eth());

      await injectFakeProfits(long1, eth().mul(222));

      await finalizeStrategyAfter30Days(long1);

      const { exitedAt } = await getStrategyState(long1);

      const [value] = await getStrategyRewards(long1, now, 1, 1, [eth()], eth(0.35), eth(0.65));
      const rewards = await long1.strategyRewards();
      expect(rewards).to.be.closeTo(value, eth('50'));
    });
    it.skip('should not count malicious injected profit in BABL rewards calculation in case of 1 strategy with positive profit and with total duration of 1 quarter', async function () {
      const block = await ethers.provider.getBlock();
      const now = block.timestamp;

      const [long1] = await createStrategies([{ garden: garden1 }]);
      await executeStrategy(long1, eth());

      await injectFakeProfits(long1, eth().mul(222));

      // Here we inject malicious reserveAsset
      const whaleAddress = '0x2f0b23f53734252bda2277357e97e1517d6b042a';
      const whaleSigner = await impersonateAddress(whaleAddress);
      await weth.connect(whaleSigner).transfer(signer1.address, eth().mul(100), {
        gasPrice: 0,
      });
      await weth.connect(signer1).transfer(long1.address, eth().mul(100));
      await finalizeStrategyAfter30Days(long1);

      const [value] = await getStrategyRewards(long1, now, 1, 1, [eth()], eth(0.35), eth(0.65));
      const rewards = await long1.strategyRewards();
      expect(rewards).to.be.closeTo(value, eth('50'));
    });

    it('should calculate correct BABL in case of 2 strategies with total duration of 1 quarter', async function () {
      const block = await ethers.provider.getBlock();
      const now = block.timestamp;
      const [long1, long2] = await createStrategies([{ garden: garden1 }, { garden: garden1 }]);

      await executeStrategy(long1, eth());
      await executeStrategy(long2, eth().mul(2));

      await finalizeStrategyAfter30Days(long1);

      await finalizeStrategyAfter30Days(long2);

      const [valueLong1] = await getStrategyRewards(long1, now, 1, 1, [eth('0.5094881121')], eth(0.35), eth(0.65));
      const [valueLong2] = await getStrategyRewards(long2, now, 1, 1, [eth('0.658179225')], eth(0.35), eth(0.65));

      const rewardsLong1 = await long1.strategyRewards();
      const rewardsLong2 = await long2.strategyRewards();

      expect(rewardsLong1).to.be.closeTo(valueLong1, valueLong1.div(100));
      expect(rewardsLong2).to.be.closeTo(valueLong2, valueLong2.div(100));
    });

    it('should calculate correct BABL in case of 3 strategies with total duration of 1 quarter', async function () {
      const block = await ethers.provider.getBlock();
      const now = block.timestamp;

      const [long1, long2, long3] = await createStrategies([
        { garden: garden1 },
        { garden: garden1 },
        { garden: garden1 },
      ]);

      await executeStrategy(long1, eth());
      await executeStrategy(long2, eth());
      await executeStrategy(long3, eth());
      increaseTime(ONE_DAY_IN_SECONDS * 30);
      await finalizeStrategyImmediate(long1);
      await finalizeStrategyImmediate(long2);
      await finalizeStrategyImmediate(long3);
      const [valueLong1] = await getStrategyRewards(long1, now, 1, 1, [eth('0.3457485554')], eth(0.35), eth(0.65));
      const [valueLong2] = await getStrategyRewards(long2, now, 1, 1, [eth('0.3339235916')], eth(0.35), eth(0.65));
      const [valueLong3] = await getStrategyRewards(long3, now, 1, 1, [eth('0.322751593')], eth(0.35), eth(0.65));

      const rewardsLong1 = await long1.strategyRewards();
      const rewardsLong2 = await long2.strategyRewards();
      const rewardsLong3 = await long3.strategyRewards();

      expect(rewardsLong1).to.be.closeTo(valueLong1, valueLong1.div(100));
      expect(rewardsLong2).to.be.closeTo(valueLong2, valueLong2.div(100));
      expect(rewardsLong3).to.be.closeTo(valueLong3, valueLong3.div(100));
    });

    it('should calculate correct BABL in case of 5 strategies of 2 different Gardens with total duration of less than 1 quarter', async function () {
      const block = await ethers.provider.getBlock();
      const now = block.timestamp;

      const [long1, long2, long3, long4, long5] = await createStrategies([
        { garden: garden1 },
        { garden: garden1 },
        { garden: garden2 },
        { garden: garden2 },
        { garden: garden2 },
      ]);

      await executeStrategy(long1, eth());
      await executeStrategy(long2, eth());
      await executeStrategy(long3, eth());
      await executeStrategy(long4, eth());
      await executeStrategy(long5, eth());

      increaseTime(ONE_DAY_IN_SECONDS * 30);

      await finalizeStrategyImmediate(long1);
      await finalizeStrategyImmediate(long2);
      await finalizeStrategyImmediate(long3);
      await finalizeStrategyImmediate(long4);
      await finalizeStrategyImmediate(long5);

      const [valueLong1] = await getStrategyRewards(long1, now, 1, 1, [eth('0.214363301')], eth(0.35), eth(0.65));
      const [valueLong2] = await getStrategyRewards(long2, now, 1, 1, [eth('0.2073570029')], eth(0.35), eth(0.65));
      const [valueLong3] = await getStrategyRewards(long3, now, 1, 1, [eth('0.2006124084')], eth(0.35), eth(0.65));
      const [valueLong4] = await getStrategyRewards(long4, now, 1, 1, [eth('0.1941064651')], eth(0.35), eth(0.65));
      const [valueLong5] = await getStrategyRewards(long5, now, 1, 1, [eth('0.1878178833')], eth(0.35), eth(0.65));

      const rewardsLong1 = await long1.strategyRewards();
      const rewardsLong2 = await long2.strategyRewards();
      const rewardsLong3 = await long3.strategyRewards();
      const rewardsLong4 = await long4.strategyRewards();
      const rewardsLong5 = await long5.strategyRewards();

      expect(rewardsLong1).to.be.closeTo(valueLong1, valueLong1.div(100));
      expect(rewardsLong2).to.be.closeTo(valueLong2, valueLong2.div(100));
      expect(rewardsLong3).to.be.closeTo(valueLong3, valueLong3.div(100));
      expect(rewardsLong4).to.be.closeTo(valueLong4, valueLong4.div(100));
      expect(rewardsLong5).to.be.closeTo(valueLong5, valueLong5.div(100));
    });

    it('should calculate correct BABL in case of 1 strategy with total duration of 2 quarters', async function () {
      const miningData = await rewardsDistributor.checkMining(1, ADDRESS_ZERO);
      const now = miningData[0];
      const [long1] = await createStrategies([{ garden: garden1 }]);

      await executeStrategy(long1, eth());

      await finalizeStrategyAfter2Quarters(long1);

      const [valueLong1] = await getStrategyRewards(
        long1,
        now.toNumber(),
        1,
        3,
        [eth(), eth(), eth()],
        eth(0.35),
        eth(0.65),
      );
      const rewardsLong1 = await long1.strategyRewards();
      expect(rewardsLong1).to.be.closeTo(valueLong1, eth('0.05'));
    });

    it('should calculate correct BABL in the future (10 years) in case of 1 strategy with total duration of 2 quarters', async function () {
      const block = await ethers.provider.getBlock();
      const now = block.timestamp;

      // We go to the future 10 years
      increaseTime(ONE_DAY_IN_SECONDS * 3650);

      const [long1] = await createStrategies([{ garden: garden1 }]);

      await executeStrategy(long1, eth());

      await finalizeStrategyAfter2Quarters(long1);

      const [valueLong1] = await getStrategyRewards(long1, now, 41, 43, [eth(), eth(), eth()], eth(0.35), eth(0.65));
      const rewardsLong1 = await long1.strategyRewards();
      expect(rewardsLong1).to.be.closeTo(valueLong1, eth('0.05'));
    });

    it('should calculate correct BABL rewards in case of 1 strategy with total duration of 3 quarters', async function () {
      const miningData = await rewardsDistributor.checkMining(1, ADDRESS_ZERO);
      const now = miningData[0];

      const [long1] = await createStrategies([{ garden: garden1 }]);

      await executeStrategy(long1, eth());

      await finalizeStrategyAfter3Quarters(long1);

      const [valueLong1] = await getStrategyRewards(
        long1,
        now.toNumber(),
        1,
        4,
        [eth(), eth(), eth(), eth()],
        eth(0.35),
        eth(0.65),
      );
      const rewardsLong1 = await long1.strategyRewards();
      expect(rewardsLong1).to.be.closeTo(valueLong1, eth('0.05'));

      expect(rewardsLong1).to.be.closeTo('144440195353450221812071', rewardsLong1.div(100));
    });

    it('should calculate correct BABL in case of 5 strategies of 2 different Gardens with different timings along 3 quarters', async function () {
      const block = await ethers.provider.getBlock();
      const now = block.timestamp;

      const [long1, long2, long3, long4, long5] = await createStrategies([
        { garden: garden1 },
        { garden: garden1 },
        { garden: garden2 },
        { garden: garden2 },
        { garden: garden2 },
      ]);

      await executeStrategy(long1, eth());
      await executeStrategy(long2, eth());
      await executeStrategy(long3, eth());
      await executeStrategy(long4, eth());
      await executeStrategy(long5, eth());

      increaseTime(ONE_DAY_IN_SECONDS * 30);

      await finalizeStrategyAfterQuarter(long1);
      await finalizeStrategyAfter2Quarters(long2);
      await finalizeStrategyAfterQuarter(long3);
      await finalizeStrategyAfter2Quarters(long4);
      await finalizeStrategyAfter3Quarters(long5);
      const powerLong1 = [eth('0.2053968535'), eth('0.2000000000')];
      const powerLong2 = [eth('0.2026984162'), eth('0.2272712659'), eth('0.25'), eth('0.25')];
      const powerLong3 = [
        eth('0.1999999946'),
        eth('0.2272712659'),
        eth('0.25'),
        eth('0.2939547169'),
        eth('0.3333333333'),
      ];
      const powerLong4 = [
        eth('0.1973015731'),
        eth('0.2272712659'),
        eth('0.25'),
        eth('0.2939547169'),
        eth('0.4160182432'),
        eth('0.5'),
        eth('0.5'),
      ];
      const powerLong5 = [
        eth('0.1946031516'),
        eth('0.2272712659'),
        eth('0.25'),
        eth('0.2939547169'),
        eth('0.4160182432'),
        eth('0.5'),
        eth('0.7114415557'),
        eth(),
        eth(),
        eth(),
      ];

      const [valueLong1] = await getStrategyRewards(long1, now, 1, 2, powerLong1, eth(0.35), eth(0.65));
      const [valueLong2] = await getStrategyRewards(long2, now, 1, 4, powerLong2, eth(0.35), eth(0.65));
      const [valueLong3] = await getStrategyRewards(long3, now, 1, 5, powerLong3, eth(0.35), eth(0.65));
      const [valueLong4] = await getStrategyRewards(long4, now, 1, 7, powerLong4, eth(0.35), eth(0.65));
      const [valueLong5] = await getStrategyRewards(long5, now, 1, 10, powerLong5, eth(0.35), eth(0.65));

      const rewardsLong1 = await long1.strategyRewards();
      const rewardsLong2 = await long2.strategyRewards();
      const rewardsLong3 = await long3.strategyRewards();
      const rewardsLong4 = await long4.strategyRewards();
      const rewardsLong5 = await long5.strategyRewards();

      expect(rewardsLong1).to.be.closeTo(valueLong1, valueLong1.div(100));
      expect(rewardsLong2).to.be.closeTo(valueLong2, valueLong2.div(100));
      expect(rewardsLong3).to.be.closeTo(valueLong3, valueLong3.div(100));
      expect(rewardsLong4).to.be.closeTo(valueLong4, valueLong4.div(100));
      expect(rewardsLong5).to.be.closeTo(valueLong5, valueLong5.div(100));
    });

    it('should calculate correct BABL (in 10 Years from now) in case of 5 strategies of 2 different Gardens with different timings along 3 quarters', async function () {
      const block = await ethers.provider.getBlock();
      const now = block.timestamp;

      const [long1, long2, long3, long4, long5] = await createStrategies([
        { garden: garden1 },
        { garden: garden1 },
        { garden: garden2 },
        { garden: garden2 },
        { garden: garden2 },
      ]);

      increaseTime(ONE_DAY_IN_SECONDS * 3650);

      await executeStrategy(long1, eth());
      await executeStrategy(long2, eth());
      await executeStrategy(long3, eth());
      await executeStrategy(long4, eth());
      await executeStrategy(long5, eth());

      increaseTime(ONE_DAY_IN_SECONDS * 30);

      await finalizeStrategyAfterQuarter(long1);
      await finalizeStrategyAfter2Quarters(long2);
      await finalizeStrategyAfterQuarter(long3);
      await finalizeStrategyAfter2Quarters(long4);
      await finalizeStrategyAfter3Quarters(long5);

      const powerLong1 = [eth('0.2127901644'), eth('0.2000000000')];
      const powerLong2 = [eth('0.2063950695'), eth('0.2017925594'), eth('0.25'), eth('0.25')];
      const powerLong3 = [
        eth('0.1999999746'),
        eth('0.2017925594'),
        eth('0.25'),
        eth('0.2526885858'),
        eth('0.3333333333'),
      ];
      const powerLong4 = [
        eth('0.1936049432'),
        eth('0.2017925594'),
        eth('0.25'),
        eth('0.2526885858'),
        eth('0.3379181444'),
        eth('0.5'),
        eth('0.5'),
      ];
      const powerLong5 = [
        eth('0.1872098483'),
        eth('0.2017925594'),
        eth('0.25'),
        eth('0.2526885858'),
        eth('0.3379181444'),
        eth('0.5'),
        eth('0.5099042139'),
        eth(),
        eth(),
        eth(),
      ];

      const [valueLong1] = await getStrategyRewards(long1, now, 41, 42, powerLong1, eth(0.35), eth(0.65));
      const [valueLong2] = await getStrategyRewards(long2, now, 41, 44, powerLong2, eth(0.35), eth(0.65));
      const [valueLong3] = await getStrategyRewards(long3, now, 41, 45, powerLong3, eth(0.35), eth(0.65));
      const [valueLong4] = await getStrategyRewards(long4, now, 41, 47, powerLong4, eth(0.35), eth(0.65));
      const [valueLong5] = await getStrategyRewards(long5, now, 41, 50, powerLong5, eth(0.35), eth(0.65));

      const rewardsLong1 = await long1.strategyRewards();
      const rewardsLong2 = await long2.strategyRewards();
      const rewardsLong3 = await long3.strategyRewards();
      const rewardsLong4 = await long4.strategyRewards();
      const rewardsLong5 = await long5.strategyRewards();

      expect(rewardsLong1).to.be.closeTo(valueLong1, valueLong1.div(100));
      expect(rewardsLong2).to.be.closeTo(valueLong2, valueLong2.div(100));
      expect(rewardsLong3).to.be.closeTo(valueLong3, valueLong3.div(100));
      expect(rewardsLong4).to.be.closeTo(valueLong4, valueLong4.div(100));
      expect(rewardsLong5).to.be.closeTo(valueLong5, valueLong5.div(100));

      expect(rewardsLong1).to.be.closeTo('217227459687116953608', rewardsLong1.div(100));
      expect(rewardsLong2).to.be.closeTo('432866381321524321541', rewardsLong2.div(100));
      expect(rewardsLong3).to.be.closeTo('550877848075216077400', rewardsLong3.div(100));
      expect(rewardsLong4).to.be.closeTo('855311059338348715428', rewardsLong4.div(100));
      expect(rewardsLong5).to.be.closeTo('1548564705482122746208', rewardsLong5.div(100));
    });
  });
  describe('Benchmark for Mining', function () {
    it(`can set new benchmark params by governance`, async function () {
      const strategistShare = eth(0.1);
      const stewardsShare = eth(0.1);
      const lpShare = eth(0.8);
      const creatorBonus = eth(0.1);
      const profitWeight = eth(0.95);
      const principalWeight = eth(0.05);
      const benchmark = [eth(0.8), eth(1.03), eth(1), eth(1), eth(1)];
      await rewardsDistributor
        .connect(owner)
        .setBABLMiningParameters([
          strategistShare,
          stewardsShare,
          lpShare,
          creatorBonus,
          profitWeight,
          principalWeight,
          benchmark[0],
          benchmark[1],
          benchmark[2],
          benchmark[3],
          benchmark[4],
        ]);
      const [long1] = await createStrategies([{ garden: garden1 }]);
      const checkBenchmark = await rewardsDistributor.checkMining(1, long1.address);
      expect(benchmark[0]).to.eq(checkBenchmark[12]);
      expect(benchmark[1]).to.eq(checkBenchmark[13]);
      expect(benchmark[2]).to.eq(checkBenchmark[14]);
      expect(benchmark[3]).to.eq(checkBenchmark[15]);
      expect(benchmark[4]).to.eq(checkBenchmark[16]);
    });
    it(`can NOT set new benchmark params by a normal user`, async function () {
      const strategistShare = eth(0.1);
      const stewardsShare = eth(0.1);
      const lpShare = eth(0.8);
      const creatorBonus = eth(0.1);
      const profitWeight = eth(0.95);
      const principalWeight = eth(0.05);
      const benchmark = [eth(0.8), eth(1.03), eth(1), eth(1), eth(1)];
      await expect(
        rewardsDistributor
          .connect(signer1)
          .setBABLMiningParameters([
            strategistShare,
            stewardsShare,
            lpShare,
            creatorBonus,
            profitWeight,
            principalWeight,
            benchmark[0],
            benchmark[1],
            benchmark[2],
            benchmark[3],
            benchmark[4],
          ]),
      ).to.be.revertedWith('BAB#107');
    });
    [
      { benchmark: [eth(1.03), eth(0.8), eth(1), eth(1), eth(1)], name: ': Error wrong thresholds' },
      {
        benchmark: [eth(0.8), eth(1.03), eth(0.6), eth(0.5), eth(1)],
        name: ': Error segment 1 penalty cannot be higher than segment 2',
      },
      {
        benchmark: [eth(1), eth(1.03), eth(0), eth(1.2), eth(1)],
        name: ': Error segment 2 cannot boost higher than segment 3',
      },
      {
        benchmark: [eth(0.8), eth(1.03), eth(0.5), eth(0.5), eth(0.8)],
        name: ': Error segment 3 cannot be for penalty',
      },
    ].forEach(({ benchmark, name }) => {
      it(`can NOT set new benchmark using wrong params ${name}`, async function () {
        const strategistShare = eth(0.1);
        const stewardsShare = eth(0.1);
        const lpShare = eth(0.8);
        const creatorBonus = eth(0.1);
        const profitWeight = eth(0.65);
        const principalWeight = eth(0.35);
        await expect(
          rewardsDistributor
            .connect(owner)
            .setBABLMiningParameters([
              strategistShare,
              stewardsShare,
              lpShare,
              creatorBonus,
              profitWeight,
              principalWeight,
              benchmark[0],
              benchmark[1],
              benchmark[2],
              benchmark[3],
              benchmark[4],
            ]),
        ).to.be.revertedWith('BAB#101');
      });
    });
    [
      { token: addresses.tokens.WETH, name: 'WETH' },
      //  { token: addresses.tokens.DAI, name: 'DAI' }, cannot trade the same asset DAI for DAI
      { token: addresses.tokens.USDC, name: 'USDC' },
      { token: addresses.tokens.WBTC, name: 'WBTC' },
    ].forEach(({ token, name }) => {
      pick([
        {
          benchmark: [eth(0.8), eth(1.03), eth(0), eth(0.5), eth(1.2)],
          action: 'full penalty to bad strategies',
          profitLevel: 0,
        },
        {
          benchmark: [eth(0.8), eth(1.03), eth(0), eth(0.5), eth(1.2)],
          action: 'half penalty to regular strategies',
          profitLevel: 1,
        },
        { benchmark: [eth(0.8), eth(1.03), eth(1), eth(1), eth(1)], action: 'no penalty at all', profitLevel: 2 },
        {
          benchmark: [eth(0.8), eth(1.03), eth(0), eth(0.5), eth(1.2)],
          action: 'boost a cool strategies',
          profitLevel: 3,
        },
        {
          benchmark: [eth(0.8), eth(1.03), eth(0), eth(0.5), eth(1.2)],
          action: 'boost a really big cool strategies',
          profitLevel: 4,
        },
      ]).forEach(({ benchmark, action, profitLevel }) => {
        it(`should apply ${action} with new benchmark params in case of 1 strategy and total duration of 1 quarter in a ${name} garden`, async function () {
          const strategistShare = eth(0.1);
          const stewardsShare = eth(0.1);
          const lpShare = eth(0.8);
          const creatorBonus = eth(0.1);
          const profitWeight = eth(0.95);
          const principalWeight = eth(0.05);

          await rewardsDistributor
            .connect(owner)
            .setBABLMiningParameters([
              strategistShare,
              stewardsShare,
              lpShare,
              creatorBonus,
              profitWeight,
              principalWeight,
              benchmark[0],
              benchmark[1],
              benchmark[2],
              benchmark[3],
              benchmark[4],
            ]);
          const block = await ethers.provider.getBlock();
          const now = block.timestamp;

          await transferFunds(token);

          const garden = await createGarden({ reserveAsset: token });
          await depositFunds(token, garden);
          const [long1] = await createStrategies([{ garden: garden, integration: uniswapV3TradeIntegration }]);

          const amount = STRATEGY_EXECUTE_MAP[token];

          await executeStrategy(long1, amount);

          if (profitLevel === 0) {
            // Very bad strategy
            await substractFakeProfits(long1, eth(50)); // We substract profits
          } else if (profitLevel === 3) {
            // Cool strategy
            await injectFakeProfits(long1, eth(100)); // We inject profits
          } else if (profitLevel === 4) {
            // Very Cool strategy
            await injectFakeProfits(long1, eth(1000)); // We inject profits
          }

          await finalizeStrategyAfter30Days(long1);

          const [, value] = await getStrategyRewards(long1, now, 1, 1, [eth()], principalWeight, profitWeight);
          const [rewardsRatio, profit] = await getRewardsRatio(long1);
          const principalValue = value.mul(principalWeight).div(eth());
          const profitValue = value.mul(profitWeight).mul(rewardsRatio).mul(profit).div(eth()).div(eth()).div(eth());
          const rewards = await long1.strategyRewards();
          expect(rewards).to.be.closeTo(principalValue.add(profitValue), rewards.div(50));
        });
      });
    });
  });
  describe('Capital reallocation and unwinding per garden-reserveAsset', function () {
    [
      { token: addresses.tokens.WETH, name: 'WETH' },
      //  { token: addresses.tokens.DAI, name: 'DAI' }, cannot trade the same asset DAI for DAI
      { token: addresses.tokens.USDC, name: 'USDC' },
      { token: addresses.tokens.WBTC, name: 'WBTC' },
    ].forEach(({ token, name }) => {
      it(`can reallocate and unwind capital of a strategy in a ${name} Garden`, async function () {
        // TODO update operation to use DAI
        await transferFunds(token);

        const garden = await createGarden({ reserveAsset: token });
        await depositFunds(token, garden);
        const [strategyContract] = await createStrategies([{ garden: garden }]);

        const amount = STRATEGY_EXECUTE_MAP[token];
        const strategyDetails1 = await strategyContract.getStrategyDetails();
        await executeStrategy(strategyContract, { amount });
        const strategyDetails2 = await strategyContract.getStrategyDetails();

        // strategyData[6]: preAllocated
        // strategyData[7]: pricePerTokenUnit
        const strategyData = await rewardsDistributor.checkMining(1, strategyContract.address);

        expect(strategyData[6]).to.be.equal(amount);
        const reserveAssetContract = await getERC20(token);
        expect(await strategyContract.capitalAllocated()).to.equal(amount);
        await increaseTime(ONE_DAY_IN_SECONDS * 15);
        await increaseBlock(100);

        // We reallocate capital
        const strategyDetails3 = await strategyContract.getStrategyDetails();
        await executeStrategy(strategyContract, { amount: amount });
        const strategyDetails4 = await strategyContract.getStrategyDetails();
        const strategyData1 = await rewardsDistributor.checkMining(1, strategyContract.address);
        expect(strategyData1[6]).to.be.equal(amount.mul(2));
        expect(strategyData1[7]).to.be.closeTo(strategyData[7], strategyData1[7].div(100));

        expect(await strategyContract.capitalAllocated()).to.equal(amount.mul(2));

        await increaseTime(ONE_DAY_IN_SECONDS * 10);
        // We unwind capital
        const strategyDetails5 = await strategyContract.getStrategyDetails();
        await strategyContract.connect(owner).unwindStrategy(amount, await strategyContract.getNAV());
        const strategyDetails6 = await strategyContract.getStrategyDetails();
        const strategyData2 = await rewardsDistributor.checkMining(1, strategyContract.address);
        expect(strategyData2[6]).to.be.closeTo(amount, strategyData2[6].div(100));
        expect(strategyData2[7]).to.be.closeTo(strategyData[7], strategyData2[7].div(100));
        expect(await strategyContract.capitalAllocated()).to.equal(amount);

        await increaseTime(ONE_DAY_IN_SECONDS * 5);
        await increaseBlock(10);
        const strategyDetails7 = await strategyContract.getStrategyDetails();
        await increaseTime(ONE_DAY_IN_SECONDS * 15);
        await finalizeStrategyImmediate(strategyContract);
        const strategyDetails8 = await strategyContract.getStrategyDetails();
        const strategyData3 = await rewardsDistributor.checkMining(1, strategyContract.address);

        expect(strategyData3[6]).to.be.equal(0);
        expect(strategyData3[7]).to.be.closeTo(strategyData[7], strategyData3[7].div(100));
        expect(await reserveAssetContract.balanceOf(garden.address)).to.be.gte(amount);
        // expectedReturn update
        expect(strategyDetails8[9]).to.eq(strategyDetails7[9]).to.eq(strategyDetails6[9]);
        expect(strategyDetails3[9]).to.eq(strategyDetails2[9]).to.eq(strategyDetails1[9]);
        expect(strategyDetails4[9]).to.eq(strategyDetails5[9]);
        expect(strategyDetails4[9]).to.be.lt(strategyDetails1[9]);
        expect(strategyDetails8[9]).to.be.gt(strategyDetails4[9]).to.be.lt(strategyDetails1[9]);
        // Double amount at mid strategy duration is aprox 75% of previous expected
        expect(strategyDetails4[9]).to.be.closeTo(strategyDetails1[9].mul(73).div(100), strategyDetails1[9].div(100)); // 1%
        // Reducing half amount close to the end, increases it back just a bit
        // TODO: Note that a very big unwind just before the strategy duration ends, might produce a real advantage
        // as it will just increase a bit the expected % over a very reduced capital.
        // Higher % over a much lower capital, means that lower profits will likely be above expected
        expect(strategyDetails8[9]).to.be.closeTo(strategyDetails1[9].mul(78).div(100), strategyDetails1[9].div(100)); // 1%
      });
    });
  });
  describe('Deterministic contributor share and balance along the time', async function () {
    it('getPriorBalance is zero if just deposited to avoid flash loans', async function () {
      await garden1.connect(signer3).deposit(eth('1'), 1, signer3.getAddress(), ADDRESS_ZERO, {
        value: eth('1'),
      });
      const block = await ethers.provider.getBlock();

      const [, priorBalance] = await rewardsDistributor.getPriorBalance(
        garden1.address,
        signer3.address,
        block.timestamp,
      );

      await expect(priorBalance).to.be.equal(eth('0'));
    });
    it('getPriorBalance is the balance the next block after depositing', async function () {
      await garden1.connect(signer3).deposit(eth('1'), 1, signer3.getAddress(), ADDRESS_ZERO, {
        value: eth('1'),
      });
      const block = await ethers.provider.getBlock();
      const [, priorBalance] = await rewardsDistributor.getPriorBalance(
        garden1.address,
        signer3.address,
        block.timestamp,
      );
      await expect(priorBalance).to.be.equal(eth('0'));
      await increaseBlock(1);
      const block2 = await ethers.provider.getBlock();
      const [, priorBalance2] = await rewardsDistributor.getPriorBalance(
        garden1.address,
        signer3.address,
        block2.timestamp,
      );
      await expect(priorBalance2).to.be.equal(eth('1'));
    });
    it('getPriorBalance is providing the right balance for each deposits', async function () {
      const block = await ethers.provider.getBlock();
      const [, priorBalance] = await rewardsDistributor.getPriorBalance(
        garden1.address,
        signer3.address,
        block.timestamp,
      );
      await expect(priorBalance).to.be.equal(eth('0'));

      // 1st deposit
      await garden1.connect(signer3).deposit(eth('1'), 1, signer3.getAddress(), ADDRESS_ZERO, {
        value: eth('1'),
      });
      const block2 = await ethers.provider.getBlock();
      const [, priorBalance2] = await rewardsDistributor.getPriorBalance(
        garden1.address,
        signer3.address,
        block2.timestamp,
      );
      await expect(priorBalance2).to.be.equal(eth('0'));

      await increaseBlock(1);
      const block3 = await ethers.provider.getBlock();
      const [, priorBalance3] = await rewardsDistributor.getPriorBalance(
        garden1.address,
        signer3.address,
        block3.timestamp,
      );
      await expect(priorBalance3).to.be.equal(eth('1'));

      // 2nd deposit
      await garden1.connect(signer3).deposit(eth('1'), 1, signer3.getAddress(), ADDRESS_ZERO, {
        value: eth('1'),
      });
      const block4 = await ethers.provider.getBlock();
      const [, priorBalance4] = await rewardsDistributor.getPriorBalance(
        garden1.address,
        signer3.address,
        block4.timestamp,
      );
      await expect(priorBalance4).to.be.equal(eth('1'));

      await increaseBlock(1);
      const block5 = await ethers.provider.getBlock();
      const [, priorBalance5] = await rewardsDistributor.getPriorBalance(
        garden1.address,
        signer3.address,
        block5.timestamp,
      );
      await expect(priorBalance5).to.be.equal(eth('2'));
    });
    it('getPriorBalance can back to the future in a deterministic way ;)', async function () {
      const block1 = await ethers.provider.getBlock();
      const [, priorBalance1] = await rewardsDistributor.getPriorBalance(
        garden1.address,
        signer3.address,
        block1.timestamp,
      );
      await expect(priorBalance1).to.be.equal(eth('0'));
      // 1st deposit
      await garden1.connect(signer3).deposit(eth('1'), 1, signer3.getAddress(), ADDRESS_ZERO, {
        value: eth('1'),
      });
      const block2 = await ethers.provider.getBlock();
      const [, priorBalance2] = await rewardsDistributor.getPriorBalance(
        garden1.address,
        signer3.address,
        block2.timestamp,
      );
      // flashloan protection worked
      await expect(priorBalance2).to.be.equal(eth('0'));
      await increaseBlock(1);
      const block3 = await ethers.provider.getBlock();
      const [, priorBalance3] = await rewardsDistributor.getPriorBalance(
        garden1.address,
        signer3.address,
        block3.timestamp,
      );
      await expect(priorBalance3).to.be.equal(eth('1'));
      // 2nd deposit
      await garden1.connect(signer3).deposit(eth('1'), 1, signer3.getAddress(), ADDRESS_ZERO, {
        value: eth('1'),
      });
      const block4 = await ethers.provider.getBlock();
      const [, priorBalance4] = await rewardsDistributor.getPriorBalance(
        garden1.address,
        signer3.address,
        block4.timestamp,
      );
      await expect(priorBalance4).to.be.equal(eth('1'));
      await increaseBlock(1);
      const block5 = await ethers.provider.getBlock();
      const [, priorBalance5] = await rewardsDistributor.getPriorBalance(
        garden1.address,
        signer3.address,
        block5.timestamp,
      );
      await expect(priorBalance5).to.be.equal(eth('2'));
      await increaseBlock(20);
      await increaseTime(ONE_DAY_IN_SECONDS * 365);

      // We now check past blocks
      const [, priorBalance6] = await rewardsDistributor.getPriorBalance(
        garden1.address,
        signer3.address,
        block1.timestamp,
      );
      await expect(priorBalance6).to.be.equal(eth('0'));
      // As we are in the future, flashloan protection still works
      const [, priorBalance7] = await rewardsDistributor.getPriorBalance(
        garden1.address,
        signer3.address,
        block1.timestamp - 1,
      );
      await expect(priorBalance7).to.be.equal(eth('0'));
      const [, priorBalance8] = await rewardsDistributor.getPriorBalance(
        garden1.address,
        signer3.address,
        block2.timestamp,
      );
      await expect(priorBalance8).to.be.equal(eth('0'));
      const [, priorBalance9] = await rewardsDistributor.getPriorBalance(
        garden1.address,
        signer3.address,
        block3.timestamp,
      );
      await expect(priorBalance9).to.be.equal(eth('1'));
      // As we are in the future, flashloan protection still works
      const [, priorBalance10] = await rewardsDistributor.getPriorBalance(
        garden1.address,
        signer3.address,
        block4.timestamp,
      );
      await expect(priorBalance10).to.be.equal(eth('1'));
      const [, priorBalance11] = await rewardsDistributor.getPriorBalance(
        garden1.address,
        signer3.address,
        block5.timestamp,
      );
      await expect(priorBalance11).to.be.equal(eth('2'));
    });
    it('getSafeUserSharePerStrategy if deposit was before strategy start', async function () {
      const token = addresses.tokens.WETH;
      const [long1] = await createStrategies([{ garden: garden1 }]);
      await transferFunds(token);
      await weth.connect(signer3).approve(garden1.address, eth(1), { gasPrice: 0 });
      await garden1.connect(signer3).deposit(eth(1), 1, signer3.getAddress(), ADDRESS_ZERO);
      const gardenBalance = await garden1.totalSupply();
      await executeStrategy(long1, eth(1));
      await increaseTime(ONE_DAY_IN_SECONDS * 15);
      await finalizeStrategyAfterQuarter(long1);
      const signer1ShareLong1 = await rewardsDistributor.getSafeUserSharePerStrategy(
        garden1.address,
        signer1.address,
        long1.address,
      );
      const signer3ShareLong1 = await rewardsDistributor.getSafeUserSharePerStrategy(
        garden1.address,
        signer3.address,
        long1.address,
      );
      const precalculatedSigner1Share = eth(3).mul(eth()).div(gardenBalance);
      const precalculatedSigner3Share = eth(1).mul(eth()).div(gardenBalance);
      expect(signer1ShareLong1).to.be.closeTo(precalculatedSigner1Share, precalculatedSigner1Share.div(100)); // it has penalty
      expect(signer3ShareLong1).to.be.closeTo(precalculatedSigner3Share, precalculatedSigner3Share.div(100));
    });
    it('getSafeUserSharePerStrategy if deposit was after the strategy starts (a quarter of strategy duration)', async function () {
      const token = addresses.tokens.WETH;
      const [long1] = await createStrategies([{ garden: garden1 }]);
      await transferFunds(token);
      await executeStrategy(long1, eth(1));
      await increaseTime(ONE_DAY_IN_SECONDS * 10);
      await weth.connect(signer3).approve(garden1.address, eth(1), { gasPrice: 0 });
      await garden1.connect(signer3).deposit(eth(1), 1, signer3.getAddress(), ADDRESS_ZERO);
      const gardenBalance = await garden1.totalSupply();
      await increaseTime(ONE_DAY_IN_SECONDS * 30);
      await finalizeStrategyImmediate(long1);
      const signer1ShareLong1 = await rewardsDistributor.getSafeUserSharePerStrategy(
        garden1.address,
        signer1.address,
        long1.address,
      );
      const signer3ShareLong1 = await rewardsDistributor.getSafeUserSharePerStrategy(
        garden1.address,
        signer3.address,
        long1.address,
      );
      const precalculatedSigner1Share = eth(3).mul(eth()).div(gardenBalance);
      const precalculatedSigner3Share = eth(1).mul(eth()).div(gardenBalance);
      expect(signer1ShareLong1).to.be.closeTo(precalculatedSigner1Share, precalculatedSigner1Share.div(100)); // it has penalty
      expect(signer3ShareLong1).to.be.closeTo(
        precalculatedSigner3Share.mul(3).div(4),
        precalculatedSigner3Share.mul(3).div(4).div(100),
      );
    });
    it('getSafeUserSharePerStrategy if deposit was after the strategy starts (half of strategy duration)', async function () {
      const token = addresses.tokens.WETH;
      const [long1] = await createStrategies([{ garden: garden1 }]);
      await transferFunds(token);
      await executeStrategy(long1, eth(1));
      await increaseTime(ONE_DAY_IN_SECONDS * 20);
      await weth.connect(signer3).approve(garden1.address, eth(1), { gasPrice: 0 });
      await garden1.connect(signer3).deposit(eth(1), 1, signer3.getAddress(), ADDRESS_ZERO);
      const gardenBalance = await garden1.totalSupply();
      await increaseTime(ONE_DAY_IN_SECONDS * 20);
      await finalizeStrategyImmediate(long1);
      const signer1ShareLong1 = await rewardsDistributor.getSafeUserSharePerStrategy(
        garden1.address,
        signer1.address,
        long1.address,
      );
      const signer3ShareLong1 = await rewardsDistributor.getSafeUserSharePerStrategy(
        garden1.address,
        signer3.address,
        long1.address,
      );
      const precalculatedSigner1Share = eth(3).mul(eth()).div(gardenBalance);
      const precalculatedSigner3Share = eth(1).mul(eth()).div(gardenBalance);
      expect(signer1ShareLong1).to.be.closeTo(precalculatedSigner1Share, eth('0.001')); // it has penalty
      expect(signer3ShareLong1).to.be.closeTo(precalculatedSigner3Share.div(2), eth('0.001'));
    });
    it('getSafeUserSharePerStrategy if deposit was after the strategy starts (3/4 of strategy duration)', async function () {
      const token = addresses.tokens.WETH;
      const [long1] = await createStrategies([{ garden: garden1 }]);
      await transferFunds(token);
      await executeStrategy(long1, eth(1));
      await increaseTime(ONE_DAY_IN_SECONDS * 30);
      await weth.connect(signer3).approve(garden1.address, eth(1), { gasPrice: 0 });
      await garden1.connect(signer3).deposit(eth(1), 1, signer3.getAddress(), ADDRESS_ZERO);
      const gardenBalance = await garden1.totalSupply();
      await increaseTime(ONE_DAY_IN_SECONDS * 10);
      await finalizeStrategyImmediate(long1);
      const signer1ShareLong1 = await rewardsDistributor.getSafeUserSharePerStrategy(
        garden1.address,
        signer1.address,
        long1.address,
      );
      const signer3ShareLong1 = await rewardsDistributor.getSafeUserSharePerStrategy(
        garden1.address,
        signer3.address,
        long1.address,
      );
      const precalculatedSigner1Share = eth(3).mul(eth()).div(gardenBalance);
      const precalculatedSigner3Share = eth(1).mul(eth()).div(gardenBalance);
      expect(signer1ShareLong1).to.be.closeTo(precalculatedSigner1Share, eth('0.001')); // it has penalty
      expect(signer3ShareLong1).to.be.closeTo(precalculatedSigner3Share.div(4), eth('0.001'));
    });
    it('getSafeUserSharePerStrategy gets prox to 0 if deposit was just before the end of the strategy', async function () {
      const token = addresses.tokens.WETH;
      const [long1] = await createStrategies([{ garden: garden1 }]);
      await transferFunds(token);
      await executeStrategy(long1, eth(1));
      await increaseTime(ONE_DAY_IN_SECONDS * 40);
      await weth.connect(signer3).approve(garden1.address, eth(1), { gasPrice: 0 });
      await garden1.connect(signer3).deposit(eth(1), 1, signer3.getAddress(), ADDRESS_ZERO);
      const gardenBalance = await garden1.totalSupply();
      await finalizeStrategyImmediate(long1);
      const signer1ShareLong1 = await rewardsDistributor.getSafeUserSharePerStrategy(
        garden1.address,
        signer1.address,
        long1.address,
      );
      const signer3ShareLong1 = await rewardsDistributor.getSafeUserSharePerStrategy(
        garden1.address,
        signer3.address,
        long1.address,
      );
      const precalculatedSigner1Share = eth(3).mul(eth()).div(gardenBalance);
      // const precalculatedSigner3Share = eth(1).mul(eth()).div(gardenBalance);
      expect(signer1ShareLong1).to.be.closeTo(precalculatedSigner1Share, eth('0.001')); // it has penalty
      expect(signer3ShareLong1).to.be.closeTo(eth(0), eth('0.0000001'));
    });
    it('rewards are very little compared to other users if deposits are just during start and finalization and withdrawAll', async function () {
      const token = addresses.tokens.WETH;
      const [long1] = await createStrategies([{ garden: garden1 }]);
      await transferFunds(token);
      await weth.connect(signer3).approve(garden1.address, eth(5), { gasPrice: 0 });
      await garden1.connect(signer3).deposit(eth(1), 1, signer3.getAddress(), ADDRESS_ZERO);
      const estimatedSigner3BABL1 = await rewardsDistributor.estimateUserRewards(long1.address, signer3.address);
      await executeStrategy(long1, eth(1));
      // Quick in and out
      await increaseTime(5);
      // WithdrawAll
      await garden1
        .connect(signer3)
        .withdraw(await garden1.balanceOf(signer3.address), 1, signer3.getAddress(), false, ADDRESS_ZERO, {
          gasPrice: 0,
        });
      await increaseTime(ONE_DAY_IN_SECONDS * 40);
      const estimatedSigner3BABL4 = await rewardsDistributor.estimateUserRewards(long1.address, signer3.address);
      // join again the garden just before finalization
      await garden1.connect(signer3).deposit(eth(1), 1, signer3.getAddress(), ADDRESS_ZERO);
      await increaseTime(1);
      const estimatedSigner3BABL5 = await rewardsDistributor.estimateUserRewards(long1.address, signer3.address);
      const gardenBalance = await garden1.totalSupply();
      await finalizeStrategyImmediate(long1);
      const signer1ShareLong1 = await rewardsDistributor.getSafeUserSharePerStrategy(
        garden1.address,
        signer1.address,
        long1.address,
      );
      const signer3ShareLong1 = await rewardsDistributor.getSafeUserSharePerStrategy(
        garden1.address,
        signer3.address,
        long1.address,
      );
      const estimatedSigner3BABL6 = await rewardsDistributor.estimateUserRewards(long1.address, signer3.address);
      const rewardsSigner11 = await rewardsDistributor.getRewards(garden1.address, signer1.address, [long1.address]);
      const rewardsSigner31 = await rewardsDistributor.getRewards(garden1.address, signer3.address, [long1.address]);
      const rewardsSigner21 = await rewardsDistributor.getRewards(garden1.address, signer2.address, [long1.address]);
      // WithdrawAll again just right after strategy finished
      await garden1
        .connect(signer3)
        .withdraw(await garden1.balanceOf(signer3.address), 1, signer3.getAddress(), false, ADDRESS_ZERO, {
          gasPrice: 0,
        });
      const signer3ShareLong12 = await rewardsDistributor.getSafeUserSharePerStrategy(
        garden1.address,
        signer3.address,
        long1.address,
      );
      const rewardsSigner32 = await rewardsDistributor.getRewards(garden1.address, signer3.address, [long1.address]);
      const precalculatedSigner1Share = eth(3).mul(eth()).div(gardenBalance);
      expect(signer1ShareLong1).to.be.closeTo(precalculatedSigner1Share, eth('0.01')); // it has penalty
      expect(signer3ShareLong1).to.be.closeTo(eth(0), eth('0.0001')); // 0.00004%
      // After withdrawing all, user still keep rewards
      expect(signer3ShareLong12).to.be.eq(signer3ShareLong1).to.be.gt(0);
      expect(rewardsSigner31[4]).to.be.eq(rewardsSigner32[4]).to.be.gt(0); // deterministic
      expect(rewardsSigner31[5]).to.be.eq(rewardsSigner32[5]).to.be.gt(0); // deterministic after withdrawAll
      expect(estimatedSigner3BABL1[4])
        .to.be.eq(estimatedSigner3BABL4[4])
        .to.be.eq(estimatedSigner3BABL6[4])
        .to.be.eq(0);
      expect(estimatedSigner3BABL1[5])
        .to.be.eq(estimatedSigner3BABL4[5])
        .to.be.eq(estimatedSigner3BABL6[5])
        .to.be.eq(0);
      expect(rewardsSigner32[4]).to.be.closeTo(estimatedSigner3BABL5[4], eth(0.1));
      expect(rewardsSigner31[5]).to.be.lt(rewardsSigner11[5].div(100)); // gets x100 times less than strategist
      expect(rewardsSigner31[5]).to.be.lt(rewardsSigner21[5].div(80)); // gets x80 times less than strategist
    });
    it('getSafeUserSharePerStrategy does consider burned tokens in a non profit strategy', async function () {
      const [long1, long2, long3, long4] = await createStrategies([
        { garden: garden1 },
        { garden: garden1 },
        { garden: garden1 },
        { garden: garden1 },
      ]);

      await executeStrategy(long1, eth(1));
      await executeStrategy(long2, eth(1));
      await executeStrategy(long3, eth(1));
      await executeStrategy(long4, eth(1));
      await injectFakeProfits(long1, eth(1).mul(240));
      await finalizeStrategyAfterQuarter(long1);

      const signer1ShareLong1 = await rewardsDistributor.getSafeUserSharePerStrategy(
        garden1.address,
        signer1.address,
        long1.address,
      );
      increaseTime(ONE_DAY_IN_SECONDS * 10);

      await finalizeStrategyImmediate(long2);
      const signer1ShareLong2 = await rewardsDistributor.getSafeUserSharePerStrategy(
        garden1.address,
        signer1.address,
        long2.address,
      );
      expect(signer1ShareLong2).to.be.lt(signer1ShareLong1);
      await injectFakeProfits(long3, eth(1).mul(240));
      await finalizeStrategyAfterQuarter(long3);
      const signer1ShareLong3 = await rewardsDistributor.getSafeUserSharePerStrategy(
        garden1.address,
        signer1.address,
        long3.address,
      );
      expect(signer1ShareLong3).to.be.closeTo(signer1ShareLong2, signer1ShareLong2.div(100));
      await injectFakeProfits(long4, eth(1).mul(240));
      await finalizeStrategyAfterQuarter(long4);
      const signer1ShareLong4 = await rewardsDistributor.getSafeUserSharePerStrategy(
        garden1.address,
        signer1.address,
        long4.address,
      );
      expect(signer1ShareLong4).to.be.closeTo(signer1ShareLong3, signer1ShareLong3.div(100));
    });
    it('getSafeUserSharePerStrategy is deterministic despite we are in the future', async function () {
      const [long1, long2, long3, long4] = await createStrategies([
        { garden: garden1 },
        { garden: garden1 },
        { garden: garden1 },
        { garden: garden1 },
      ]);
      const token = addresses.tokens.WETH;
      await transferFunds(token);

      await executeStrategy(long1, eth(1));
      await executeStrategy(long2, eth(1));
      await executeStrategy(long3, eth(1));
      await executeStrategy(long4, eth(1));
      await injectFakeProfits(long1, eth(1).mul(240));
      await finalizeStrategyAfterQuarter(long1);

      const signer1ShareLong1 = await rewardsDistributor.getSafeUserSharePerStrategy(
        garden1.address,
        signer1.address,
        long1.address,
      );
      increaseTime(ONE_DAY_IN_SECONDS * 10);
      await injectFakeProfits(long2, eth(1).mul(240));
      await finalizeStrategyAfterQuarter(long2);
      const signer1ShareLong2 = await rewardsDistributor.getSafeUserSharePerStrategy(
        garden1.address,
        signer1.address,
        long2.address,
      );
      // It does count penalty for strategist but not for garden supply (only this time)
      // New strategies will get less supply (the real one)
      expect(signer1ShareLong2).to.be.closeTo(signer1ShareLong1, signer1ShareLong1.div(100));
      await injectFakeProfits(long3, eth(1).mul(240));
      await finalizeStrategyAfterQuarter(long3);
      const signer1ShareLong3 = await rewardsDistributor.getSafeUserSharePerStrategy(
        garden1.address,
        signer1.address,
        long3.address,
      );
      expect(signer1ShareLong3).to.be.closeTo(signer1ShareLong2, signer1ShareLong2.div(100));
      await injectFakeProfits(long4, eth(1).mul(240));
      await finalizeStrategyAfterQuarter(long4);
      const signer1ShareLong4 = await rewardsDistributor.getSafeUserSharePerStrategy(
        garden1.address,
        signer1.address,
        long4.address,
      );
      expect(signer1ShareLong4).to.be.closeTo(signer1ShareLong3, signer1ShareLong3.div(100));
      await increaseTime(ONE_DAY_IN_SECONDS * 365);
      const signer1ShareLong12 = await rewardsDistributor.getSafeUserSharePerStrategy(
        garden1.address,
        signer1.address,
        long1.address,
      );
      const signer1ShareLong22 = await rewardsDistributor.getSafeUserSharePerStrategy(
        garden1.address,
        signer1.address,
        long2.address,
      );
      const signer1ShareLong32 = await rewardsDistributor.getSafeUserSharePerStrategy(
        garden1.address,
        signer1.address,
        long3.address,
      );
      const signer1ShareLong42 = await rewardsDistributor.getSafeUserSharePerStrategy(
        garden1.address,
        signer1.address,
        long4.address,
      );

      expect(signer1ShareLong12).to.be.closeTo(signer1ShareLong1, signer1ShareLong1.div(100));
      expect(signer1ShareLong22).to.be.closeTo(signer1ShareLong2, signer1ShareLong2.div(100));
      expect(signer1ShareLong32).to.be.closeTo(signer1ShareLong3, signer1ShareLong3.div(100));
      expect(signer1ShareLong42).to.be.closeTo(signer1ShareLong4, signer1ShareLong4.div(100));
    });
    it('getSafeUserSharePerStrategy is deterministic but implements a protection mechanism from malicious strategists', async function () {
      const [long1, long2, long3, long4] = await createStrategies([
        { garden: garden1 },
        { garden: garden1 },
        { garden: garden1 },
        { garden: garden1 },
      ]);
      const token = addresses.tokens.WETH;
      await transferFunds(token);

      await executeStrategy(long1, eth(1));
      await executeStrategy(long2, eth(1));
      await executeStrategy(long3, eth(1));
      await executeStrategy(long4, eth(1));
      await injectFakeProfits(long1, eth(1).mul(240));
      await finalizeStrategyAfterQuarter(long1);

      const signer1ShareLong1 = await rewardsDistributor.getSafeUserSharePerStrategy(
        garden1.address,
        signer1.address,
        long1.address,
      );
      increaseTime(ONE_DAY_IN_SECONDS * 10);

      await finalizeStrategyAfterQuarter(long2);
      const signer1ShareLong2 = await rewardsDistributor.getSafeUserSharePerStrategy(
        garden1.address,
        signer1.address,
        long2.address,
      );
      expect(signer1ShareLong2).to.be.closeTo(signer1ShareLong1, signer1ShareLong1.div(100));
      await injectFakeProfits(long3, eth(1).mul(240));
      await finalizeStrategyAfterQuarter(long3);
      const signer1ShareLong3 = await rewardsDistributor.getSafeUserSharePerStrategy(
        garden1.address,
        signer1.address,
        long3.address,
      );
      expect(signer1ShareLong3).to.be.closeTo(signer1ShareLong2, signer1ShareLong2.div(100));
      await injectFakeProfits(long4, eth(1).mul(240));
      await finalizeStrategyAfterQuarter(long4);
      const signer1ShareLong4 = await rewardsDistributor.getSafeUserSharePerStrategy(
        garden1.address,
        signer1.address,
        long4.address,
      );
      expect(signer1ShareLong4).to.be.closeTo(signer1ShareLong3, signer1ShareLong3.div(100));
      await increaseTime(ONE_DAY_IN_SECONDS * 365);
      const signer1ShareLong12 = await rewardsDistributor.getSafeUserSharePerStrategy(
        garden1.address,
        signer1.address,
        long1.address,
      );
      const signer1ShareLong22 = await rewardsDistributor.getSafeUserSharePerStrategy(
        garden1.address,
        signer1.address,
        long2.address,
      );
      const signer1ShareLong32 = await rewardsDistributor.getSafeUserSharePerStrategy(
        garden1.address,
        signer1.address,
        long3.address,
      );
      const signer1ShareLong42 = await rewardsDistributor.getSafeUserSharePerStrategy(
        garden1.address,
        signer1.address,
        long4.address,
      );

      // security limit to protect the protocol.
      // Strategist signer1 executed bad strategies so we cannot give him the checkpoint as it is along the time unless he deposit or withdraw
      // as burning is done without checkpoints
      expect(signer1ShareLong12).to.be.lt(signer1ShareLong1);
      expect(signer1ShareLong22).to.be.equal(signer1ShareLong2);
      expect(signer1ShareLong32).to.be.equal(signer1ShareLong3);
      expect(signer1ShareLong42).to.be.equal(signer1ShareLong4);
      await weth.connect(signer1).approve(garden1.address, eth(1), { gasPrice: 0 });
      await garden1.connect(signer1).deposit(eth(1), 1, signer1.getAddress(), ADDRESS_ZERO);
      // In the future it might be able to get the same user share that he deserve but will never take it
      // if running low on garden tokens or it does not create a new checkpoint (deposit or withdrawal)
      const signer1ShareLong13 = await rewardsDistributor.getSafeUserSharePerStrategy(
        garden1.address,
        signer1.address,
        long1.address,
      );
      expect(signer1ShareLong13).to.be.equal(signer1ShareLong1); // Strategist takes what it deserves but need to deposit more to compensate looses
    });
    it('getSafeUserSharePerStrategy does consider burned tokens with consecutive non profit strategies', async function () {
      const [long1, long2, long3, long4] = await createStrategies([
        { garden: garden1 },
        { garden: garden1 },
        { garden: garden1 },
        { garden: garden1 },
      ]);

      await executeStrategy(long1, eth(1));
      await executeStrategy(long2, eth(1));
      await executeStrategy(long3, eth(1));
      await executeStrategy(long4, eth(1));
      await injectFakeProfits(long1, eth(1).mul(240));
      await finalizeStrategyAfterQuarter(long1);

      const signer1ShareLong1 = await rewardsDistributor.getSafeUserSharePerStrategy(
        garden1.address,
        signer1.address,
        long1.address,
      );
      const signer2ShareLong1 = await rewardsDistributor.getSafeUserSharePerStrategy(
        garden1.address,
        signer2.address,
        long1.address,
      );
      increaseTime(ONE_DAY_IN_SECONDS * 10);

      await finalizeStrategyAfterQuarter(long2);
      const signer1ShareLong2 = await rewardsDistributor.getSafeUserSharePerStrategy(
        garden1.address,
        signer1.address,
        long2.address,
      );
      const signer2ShareLong2 = await rewardsDistributor.getSafeUserSharePerStrategy(
        garden1.address,
        signer2.address,
        long2.address,
      );
      expect(signer1ShareLong2).to.be.closeTo(signer1ShareLong1, signer1ShareLong1.div(100));
      expect(signer2ShareLong2).to.be.closeTo(signer2ShareLong1, signer2ShareLong1.div(100));

      await finalizeStrategyAfterQuarter(long3);
      const signer1ShareLong3 = await rewardsDistributor.getSafeUserSharePerStrategy(
        garden1.address,
        signer1.address,
        long3.address,
      );
      const signer2ShareLong3 = await rewardsDistributor.getSafeUserSharePerStrategy(
        garden1.address,
        signer2.address,
        long3.address,
      );
      expect(signer1ShareLong3).to.be.lt(signer1ShareLong2);
      expect(signer2ShareLong3).to.be.closeTo(signer2ShareLong2, signer2ShareLong2.div(100));

      await injectFakeProfits(long4, eth(1).mul(240));
      await finalizeStrategyAfterQuarter(long4);
      const signer1ShareLong4 = await rewardsDistributor.getSafeUserSharePerStrategy(
        garden1.address,
        signer1.address,
        long4.address,
      );
      const signer2ShareLong4 = await rewardsDistributor.getSafeUserSharePerStrategy(
        garden1.address,
        signer2.address,
        long4.address,
      );
      expect(signer1ShareLong4).to.be.closeTo(signer1ShareLong3, signer1ShareLong3.div(100));
      expect(signer2ShareLong4).to.be.closeTo(signer2ShareLong3, signer2ShareLong3.div(100));
    });
  });

  describe('Claiming Reserve Asset Rewards and BABL Rewards', function () {
    it('can claimRewardsBySig ', async function () {
      const amountIn = eth();
      const minAmountOut = eth('0.9');

      await fund([signer1.address, signer2.address], { tokens: [addresses.tokens.WETH] });

      const newGarden = await createGarden({ reserveAsset: addresses.tokens.WETH });
      await weth.connect(signer2).approve(newGarden.address, amountIn.mul(2), {
        gasPrice: 0,
      });

<<<<<<< HEAD
      await newGarden.connect(signer2).deposit(amountIn, minAmountOut, signer2.getAddress());
      const [long1, long2] = await createStrategies([{ garden: newGarden }, { garden: newGarden }]);
=======
      await newGarden.connect(signer2).deposit(amountIn, minAmountOut, signer2.getAddress(), ADDRESS_ZERO);
      const [long1] = await createStrategies([{ garden: newGarden }]);
>>>>>>> 0a524904

      await executeStrategy(long1, eth());
      await executeStrategy(long2, eth());
      await increaseTime(ONE_DAY_IN_SECONDS * 30);
      await finalizeStrategyImmediate(long1);
      const rewardsSigner2 = await rewardsDistributor.getRewards(newGarden.address, signer2.address, [long1.address]);
      expect(rewardsSigner2[5]).to.be.gt(0); // BABL
      expect(rewardsSigner2[6]).to.be.eq(0); // Profit rewards as steward
      // WETH gardens pay rewards in ETH
      const signer2ETHBalanceBefore = await ethers.provider.getBalance(signer2.address);
      const signer2GardenBalanceBefore = await newGarden.balanceOf(signer2.address);
      // BABL Balance
      const signer2BABLBalanceBefore = await bablToken.balanceOf(signer2.address);

      const babl = rewardsSigner2[5];
      const profits = rewardsSigner2[6];
      const nonce = 3; // nonce is 2 as it deposited twice before
      const maxFee = 1;
      const fee = 1;
      const sig = await getRewardsSig(newGarden.address, signer2, babl, profits, nonce, maxFee);

      // Signer 2 claim rewards by sig
      await newGarden
        .connect(keeper)
        .claimRewardsBySig(babl, profits, nonce, maxFee, fee, signer2.address, sig, { gasPrice: 0 });
      // WETH gardens pay rewards in ETH
      const signer2ETHBalanceAfter = await ethers.provider.getBalance(signer2.address);
      const signer2GardenBalanceAfter = await newGarden.balanceOf(signer2.address);
      // BABL Balance
      const signer2BABLBalanceAfter = await bablToken.balanceOf(signer2.address);

      expect(signer2ETHBalanceAfter).to.be.eq(signer2ETHBalanceBefore);
      expect(signer2ETHBalanceAfter).to.be.closeTo(signer2ETHBalanceBefore.add(rewardsSigner2[6]).sub(fee), 1);
      expect(signer2GardenBalanceAfter).to.be.eq(signer2GardenBalanceBefore);
      expect(signer2BABLBalanceBefore).to.be.equal(0);
      expect(signer2BABLBalanceAfter).to.be.equal(rewardsSigner2[5]);
    });
    it('can claimReturns above cap', async function () {
      const signerBABLBalanceBefore = await bablToken.balanceOf(signer1.address);
      const cap = eth(5500);
      const [long1, long2] = await createStrategies([{ garden: garden1 }, { garden: garden1 }]);
      await executeStrategy(long1, eth());
      await executeStrategy(long2, eth().mul(2));

      await injectFakeProfits(long1, eth().mul(200));
      await finalizeStrategyAfterQuarter(long1);

      await finalizeStrategyAfterQuarter(long2);
      const rewardsSigner1 = await rewardsDistributor.getRewards(garden1.address, signer1.address, [
        long1.address,
        long2.address,
      ]);
      expect(rewardsSigner1[5]).to.be.gt(cap);
      await expect(await bablToken.balanceOf(signer1.address)).to.be.eq(signerBABLBalanceBefore);
      // We claim our tokens and check that they are received properly
      await expect(garden1.connect(signer1).claimReturns([long1.address, long2.address])).to.be.not.reverted;
      await expect(await bablToken.balanceOf(signer1.address)).to.be.eq(signerBABLBalanceBefore.add(rewardsSigner1[5]));
    });
    it('can NOT claimRewardsBySig above cap ', async function () {
      const amountIn = eth();
      const minAmountOut = eth('0.9');

      await fund([signer1.address, signer2.address], { tokens: [addresses.tokens.WETH] });

      const newGarden = await createGarden({ reserveAsset: addresses.tokens.WETH });
      await weth.connect(signer2).approve(newGarden.address, amountIn.mul(2), {
        gasPrice: 0,
      });

      await newGarden.connect(signer2).deposit(amountIn, minAmountOut, signer2.getAddress());
      const babl = eth(5501); // above max cap
      const profits = eth();
      const nonce = 1;
      const maxFee = 1;
      const fee = 1;
      const sig = await getRewardsSig(newGarden.address, signer2, babl, profits, nonce, maxFee);

      // Signer 2 claim rewards by sig
      await expect(
        newGarden
          .connect(keeper)
          .claimRewardsBySig(babl, profits, nonce, maxFee, fee, signer2.address, sig, { gasPrice: 0 }),
      ).to.be.revertedWith('BAB#122');
    });
    it('can NOT claimRewardsAndStakeBySig above cap ', async function () {
      const amountIn = eth();
      const minAmountOut = eth('0.9');
      await fund([signer1.address, signer2.address], { tokens: [addresses.tokens.WETH] });

      const newGarden = await createGarden({ reserveAsset: addresses.tokens.WETH });
      await weth.connect(signer2).approve(newGarden.address, amountIn.mul(2), {
        gasPrice: 0,
      });

      await newGarden.connect(signer2).deposit(amountIn, minAmountOut, signer2.getAddress());
      const babl = eth(5501); // above max cap
      const profits = eth();
      const nonce = 1;
      const maxFee = 1;
      const fee = 1;
      const heartGardenUserData = await heartTestGarden.getContributor(signer2.address);
      const heartGardenUserNonce = heartGardenUserData[7]; // heart garden user nonce
      const pricePerShare = await gardenValuer.calculateGardenValuation(heartTestGarden.address, bablToken.address);
      // We create the signature equivalent to depositBySig
      const sig = await getStakeRewardsSig(
        heartTestGarden.address,
        signer2,
        babl,
        profits,
        minAmountOut,
        nonce,
        heartGardenUserNonce,
        maxFee,
        signer2.address,
      );
      // Signer 2 claim rewards and stake by sig
      await weth.connect(signer2).approve(newGarden.address, fee, {
        gasPrice: 0,
      });
      await expect(
        newGarden
          .connect(keeper)
          .claimAndStakeRewardsBySig(
            babl,
            profits,
            minAmountOut,
            nonce,
            heartGardenUserNonce,
            maxFee,
            pricePerShare,
            fee,
            signer2.address,
            sig,
            { gasPrice: 0 },
          ),
      ).to.be.revertedWith('BAB#122');
    });
    it('can claimAndStakeRewardsBySig into the Heart Garden', async function () {
      const amountIn = eth();
      const minAmountOut = eth('0.9');
      await fund([signer1.address, signer2.address], { tokens: [addresses.tokens.WETH] });

      const newGarden = await createGarden({ reserveAsset: addresses.tokens.WETH });
      await weth.connect(signer2).approve(newGarden.address, amountIn.mul(2), {
        gasPrice: 0,
      });

      await newGarden.connect(signer2).deposit(amountIn, minAmountOut, signer2.getAddress());
      const [long1, long2] = await createStrategies([{ garden: newGarden }, { garden: newGarden }]);

      await executeStrategy(long1, { amount: eth() });
      await executeStrategy(long2, { amount: eth() });
      await increaseTime(ONE_DAY_IN_SECONDS * 30);
      await finalizeStrategyImmediate(long1);
      const rewardsSigner2 = await rewardsDistributor.getRewards(newGarden.address, signer2.address, [long1.address]);
      expect(rewardsSigner2[5]).to.be.gt(0); // BABL
      expect(rewardsSigner2[6]).to.be.eq(0); // Profit rewards as steward
      // WETH gardens pay rewards in ETH
      const signer2ETHBalanceBefore = await ethers.provider.getBalance(signer2.address);
      const signer2GardenBalanceBefore = await newGarden.balanceOf(signer2.address);
      // BABL Balance
      const signer2BABLBalanceBefore = await bablToken.balanceOf(signer2.address);

      const totalBabl = rewardsSigner2[5];
      const totalProfits = rewardsSigner2[6];
      // nonce is 4 as it deposited twice in 2 gardens before
      const newGardenUserData = await newGarden.getContributor(signer2.address);
      const newGardenUserNonce = newGardenUserData[7]; // new garden user nonce
      const stakeMinAmountOut = minAmountOut;
      const heartGardenUserData = await heartTestGarden.getContributor(signer2.address);
      const heartGardenUserNonce = heartGardenUserData[7]; // heart garden user nonce
      const maxFee = 1;
      const fee = 1;
      const pricePerShare = await gardenValuer.calculateGardenValuation(heartTestGarden.address, bablToken.address);
      // We create the signature equivalent to depositBySig
      const sig = await getStakeRewardsSig(
        heartTestGarden.address,
        signer2,
        totalBabl,
        totalProfits,
        stakeMinAmountOut,
        newGardenUserNonce,
        heartGardenUserNonce,
        maxFee,
        signer2.address,
      );

      const signer2HeartGardenBalanceBefore = await heartTestGarden.balanceOf(signer2.address);
      // Signer 2 claim and stake rewards by sig
      await newGarden
        .connect(keeper)
        .claimAndStakeRewardsBySig(
          totalBabl,
          totalProfits,
          stakeMinAmountOut,
          newGardenUserNonce,
          heartGardenUserNonce,
          maxFee,
          pricePerShare,
          fee,
          signer2.address,
          sig,
          { gasPrice: 0 },
        );

      const signer2HeartGardenBalanceAfter = await heartTestGarden.balanceOf(signer2.address);
      // WETH gardens pay rewards in ETH
      const signer2ETHBalanceAfter = await ethers.provider.getBalance(signer2.address);
      const signer2GardenBalanceAfter = await newGarden.balanceOf(signer2.address);
      // BABL Balance
      const signer2BABLBalanceAfter = await bablToken.balanceOf(signer2.address);
      expect(signer2ETHBalanceAfter).to.be.eq(signer2ETHBalanceBefore);
      expect(signer2ETHBalanceAfter).to.be.closeTo(signer2ETHBalanceBefore.add(rewardsSigner2[6]).sub(fee), 1);
      expect(signer2GardenBalanceAfter).to.be.eq(signer2GardenBalanceBefore);
      expect(signer2BABLBalanceBefore).to.be.equal(signer2BABLBalanceAfter); // We have staked into heart garden instead
      expect(signer2HeartGardenBalanceBefore).to.eq(0);
      expect(signer2HeartGardenBalanceAfter).to.be.gt(signer2HeartGardenBalanceBefore);
      expect(signer2HeartGardenBalanceAfter).to.eq(totalBabl);
    });

    [
      {
        token: addresses.tokens.WETH,
        name: 'WETH',
        opts: {
          amountIn: eth(),
          minAmountOut: eth(),
          fee: eth(0.01),
          maxFee: eth(0.01),
        },
      },
      {
        token: addresses.tokens.USDC,
        name: 'USDC',
        opts: {
          amountIn: from(1000 * 1e6),
          minAmountOut: eth(1000),
          fee: from(100 * 1e6),
          maxFee: from(100 * 1e6),
        },
      },
    ].forEach(({ token, name, opts }) => {
      it(`can claimRewardsBySig with a Keeper fee into ${name} garden`, async function () {
        let signer2AssetBalanceBefore;
        let signer2AssetBalanceAfter;

        const { amountIn, minAmountOut, fee, maxFee } = opts;

        const erc20 = await getERC20(token);
        await fund([signer1.address, signer2.address], { tokens: [token] });

        const newGarden = await createGarden({ reserveAsset: token });
        await erc20.connect(signer2).approve(newGarden.address, amountIn, { gasPrice: 0 });
        await newGarden
          .connect(signer2)
          .deposit(amountIn, minAmountOut, signer2.getAddress(), ADDRESS_ZERO, { gasPrice: 0 });

        const [long1, long2, long3] = await createStrategies([
          { garden: newGarden },
          { garden: newGarden },
          { garden: newGarden },
        ]);

        await executeStrategy(long1, eth());
        await executeStrategy(long2, eth());
        await executeStrategy(long3, eth());
        await injectFakeProfits(long1, eth().mul(200));
        await increaseTime(ONE_DAY_IN_SECONDS * 30);
        await finalizeStrategyImmediate(long1);
        const rewardsSigner2 = await rewardsDistributor.getRewards(newGarden.address, signer2.address, [long1.address]);
        expect(rewardsSigner2[5]).to.be.gt(0); // BABL
        expect(rewardsSigner2[6]).to.be.gt(0); // Profit rewards as steward
        // WETH gardens pay rewards in ETH
        if (token === addresses.tokens.WETH) {
          signer2AssetBalanceBefore = await ethers.provider.getBalance(signer2.address);
        } else {
          signer2AssetBalanceBefore = await erc20.balanceOf(signer2.address);
        }
        // BABL Balance
        const signer2BABLBalanceBefore = await bablToken.balanceOf(signer2.address);
        const babl = rewardsSigner2[5];
        const profits = rewardsSigner2[6];
        const newGardenUserData = await newGarden.getContributor(signer2.address);
        const nonce = newGardenUserData[7]; // new garden user nonce
        const sig = await getRewardsSig(newGarden.address, signer2, babl, profits, nonce, maxFee);
        // Should have enough remaining allowance (at least the fee) - we need to be sure before the tx
        await erc20.connect(signer2).approve(newGarden.address, fee, { gasPrice: 0 });
        const keeperBalanceBefore = await erc20.balanceOf(keeper.address);
        // Signer 2 claim rewards by sig
        await newGarden
          .connect(keeper)
          .claimRewardsBySig(babl, profits, nonce, maxFee, fee, signer2.address, sig, { gasPrice: 0 });

        if (token === addresses.tokens.WETH) {
          signer2AssetBalanceAfter = await ethers.provider.getBalance(signer2.address);
        } else {
          signer2AssetBalanceAfter = await erc20.balanceOf(signer2.address);
        }

        const keeperBalanceAfter = await erc20.balanceOf(keeper.address);
        // BABL Balance
        const signer2BABLBalanceAfter = await bablToken.balanceOf(signer2.address);
        if (token === addresses.tokens.WETH) {
          expect(signer2AssetBalanceAfter).to.be.closeTo(signer2AssetBalanceBefore.add(rewardsSigner2[6]), 1);
          expect(signer2AssetBalanceAfter).to.be.gt(signer2AssetBalanceBefore);
        } else {
          expect(signer2AssetBalanceAfter).to.be.closeTo(signer2AssetBalanceBefore.add(rewardsSigner2[6]).sub(fee), 1);
          // The tx gas cost more than the rewards received (exception but it is up to the user)
          expect(signer2AssetBalanceAfter).to.be.lt(signer2AssetBalanceBefore);
        }
        expect(keeperBalanceAfter.sub(keeperBalanceBefore)).to.eq(fee);
        expect(signer2BABLBalanceBefore).to.be.equal(0);
        expect(signer2BABLBalanceAfter).to.be.equal(rewardsSigner2[5]);
      });
    });
    [
      {
        token: addresses.tokens.WETH,
        name: 'WETH',
        opts: {
          amountIn: eth(),
          minAmountOut: eth(),
          fee: eth(0.01),
          maxFee: eth(0.01),
        },
      },
      {
        token: addresses.tokens.USDC,
        name: 'USDC',
        opts: {
          amountIn: from(1000 * 1e6),
          minAmountOut: eth(1000),
          fee: from(100 * 1e6),
          maxFee: from(100 * 1e6),
        },
      },
    ].forEach(({ token, name, opts }) => {
      it(`can claimAndStake from a ${name} garden`, async function () {
        let signer2AssetBalanceBefore;
        let signer2AssetBalanceAfter;

        const { amountIn, minAmountOut, fee, maxFee } = opts;

        const erc20 = await getERC20(token);
        await fund([signer1.address, signer2.address], { tokens: [token] });

        const newGarden = await createGarden({ reserveAsset: token });
        await erc20.connect(signer2).approve(newGarden.address, amountIn, { gasPrice: 0 });
        await newGarden.connect(signer2).deposit(amountIn, minAmountOut, signer2.getAddress(), { gasPrice: 0 });
        const [long1] = await createStrategies([{ garden: newGarden }]);
        await executeStrategy(long1, eth());
        await injectFakeProfits(long1, eth().mul(200));
        await increaseTime(ONE_DAY_IN_SECONDS * 30);
        await finalizeStrategyImmediate(long1);
        const rewardsSigner2 = await rewardsDistributor.getRewards(newGarden.address, signer2.address, [long1.address]);
        expect(rewardsSigner2[5]).to.be.gt(0); // BABL
        expect(rewardsSigner2[6]).to.be.gt(0); // Profit rewards as steward
        // WETH gardens pay rewards in ETH
        if (token === addresses.tokens.WETH) {
          signer2AssetBalanceBefore = await ethers.provider.getBalance(signer2.address);
        } else {
          signer2AssetBalanceBefore = await erc20.balanceOf(signer2.address);
        }
        // BABL Balance
        const signer2BABLBalanceBefore = await bablToken.balanceOf(signer2.address);
        // Signer 2 claim and take rewards by normal tx
        const pricePerShare = await gardenValuer.calculateGardenValuation(heartTestGarden.address, bablToken.address);
        const minAmountOutHeartGarden = rewardsSigner2[5].mul(pricePerShare).div(eth());
        const heartTestBABLBalanceBefore = await bablToken.balanceOf(heartTestGarden.address);
        await newGarden
          .connect(signer2)
          .claimAndStakeReturns(minAmountOutHeartGarden, [long1.address], { gasPrice: 0 });

        if (token === addresses.tokens.WETH) {
          signer2AssetBalanceAfter = await ethers.provider.getBalance(signer2.address);
        } else {
          signer2AssetBalanceAfter = await erc20.balanceOf(signer2.address);
        }

        // BABL Balance
        const heartTestBABLBalanceAfter = await bablToken.balanceOf(heartTestGarden.address);
        const signer2BalanceAfter = await bablToken.balanceOf(signer2.address);
        if (token === addresses.tokens.WETH) {
          expect(signer2AssetBalanceAfter).to.be.closeTo(signer2AssetBalanceBefore.add(rewardsSigner2[6]), 1);
          expect(signer2AssetBalanceAfter).to.be.gt(signer2AssetBalanceBefore);
        } else {
          expect(signer2AssetBalanceAfter).to.be.closeTo(signer2AssetBalanceBefore.add(rewardsSigner2[6]), 1);
          expect(signer2AssetBalanceAfter).to.be.gt(signer2AssetBalanceBefore);
        }
        expect(signer2BABLBalanceBefore).to.be.equal(0).to.be.equal(signer2BalanceAfter); // staked not sent
        expect(heartTestBABLBalanceAfter.sub(heartTestBABLBalanceBefore)).to.be.equal(rewardsSigner2[5]);
      });
    });

    it('claimRewardsBySig rejects if not keeper', async function () {
      const amountIn = eth();
      const minAmountOut = eth('0.9');

      await fund([signer1.address, signer2.address], { tokens: [addresses.tokens.WETH] });

      const newGarden = await createGarden({ reserveAsset: addresses.tokens.WETH });
      await weth.connect(signer2).approve(newGarden.address, amountIn, {
        gasPrice: 0,
      });

      await newGarden.connect(signer2).deposit(amountIn, minAmountOut, signer2.getAddress(), ADDRESS_ZERO);
      const [long1] = await createStrategies([{ garden: newGarden }]);

      await executeStrategy(long1, eth());
      await injectFakeProfits(long1, eth().mul(200));
      await finalizeStrategyAfterQuarter(long1);
      const rewardsSigner2 = await rewardsDistributor.getRewards(newGarden.address, signer2.address, [long1.address]);
      expect(rewardsSigner2[5]).to.be.gt(0); // BABL
      expect(rewardsSigner2[6]).to.be.gt(0); // Profit rewards as steward

      const babl = rewardsSigner2[5];
      const profits = rewardsSigner2[6];
      const nonce = 2; // nonce is 2 as it deposited twice before
      const maxFee = 1;
      const fee = 1;
      const sig = await getRewardsSig(newGarden.address, signer2, babl, profits, nonce, maxFee);
      // Signer 2 claim rewards by sig
      await expect(
        newGarden
          .connect(signer2)
          .claimRewardsBySig(babl, profits, nonce, maxFee, fee, signer2.address, sig, { gasPrice: 0 }),
      ).to.be.revertedWith('BAB#018');
    });

    it('rejects wrong nonce and updates it along the way', async function () {
      const amountIn = eth();
      const minAmountOut = eth('0.9');

      await fund([signer1.address, signer2.address], { tokens: [addresses.tokens.WETH] });

      const newGarden = await createGarden({ reserveAsset: addresses.tokens.WETH });
      await weth.connect(signer2).approve(newGarden.address, amountIn, {
        gasPrice: 0,
      });

<<<<<<< HEAD
      await newGarden.connect(signer2).deposit(amountIn, minAmountOut, signer2.getAddress());
      const [long1, long2, long3] = await createStrategies([
        { garden: newGarden },
        { garden: newGarden },
        { garden: newGarden },
      ]);
=======
      await newGarden.connect(signer2).deposit(amountIn, minAmountOut, signer2.getAddress(), ADDRESS_ZERO);
      const [long1] = await createStrategies([{ garden: newGarden }]);
>>>>>>> 0a524904

      await executeStrategy(long1, eth());
      await executeStrategy(long2, eth());
      await executeStrategy(long3, eth());
      await increaseTime(ONE_DAY_IN_SECONDS * 30);
      await finalizeStrategyImmediate(long1);
      const rewardsSigner2 = await rewardsDistributor.getRewards(newGarden.address, signer2.address, [long1.address]);
      let babl = rewardsSigner2[5];
      let profits = rewardsSigner2[6];
      const newGardenUserData = await newGarden.getContributor(signer2.address);
      const userNonce = newGardenUserData[7]; // new garden user nonce
      let nonce = userNonce.sub(1); // prev nonce
      const maxFee = 1;
      const fee = 1;
      let sig = await getRewardsSig(newGarden.address, signer2, babl, profits, nonce, maxFee);
      // Signer 2 claim rewards by sig
      await expect(
        newGarden
          .connect(keeper)
          .claimRewardsBySig(babl, profits, nonce, maxFee, fee, signer2.address, sig, { gasPrice: 0 }),
      ).to.be.revertedWith('BAB#089');
      // following nonce also fails
      nonce = userNonce.add(1);
      sig = await getRewardsSig(newGarden.address, signer2, babl, profits, nonce, maxFee);
      await expect(
        newGarden
          .connect(keeper)
          .claimRewardsBySig(babl, profits, nonce, maxFee, fee, signer2.address, sig, { gasPrice: 0 }),
      ).to.be.revertedWith('BAB#089');
      // current nonce works
      nonce = userNonce;
      sig = await getRewardsSig(newGarden.address, signer2, babl, profits, nonce, maxFee);
      await weth.connect(signer2).approve(newGarden.address, fee, {
        gasPrice: 0,
      });
      await expect(
        newGarden
          .connect(keeper)
          .claimRewardsBySig(babl, profits, nonce, maxFee, fee, signer2.address, sig, { gasPrice: 0 }),
      ).not.to.be.reverted;
      // Now we check that nonce is been updated with the claimRewardsBySig
      await executeStrategy(long2, eth());
      await injectFakeProfits(long2, eth().mul(200));
      await finalizeStrategyImmediate(long2);

      const rewardsSigner22 = await rewardsDistributor.getRewards(newGarden.address, signer2.address, [long2.address]);
      babl = rewardsSigner22[5];
      profits = rewardsSigner22[6];
      nonce = userNonce.add(1);
      sig = await getRewardsSig(newGarden.address, signer2, babl, profits, nonce, maxFee);
      await weth.connect(signer2).approve(newGarden.address, fee, {
        gasPrice: 0,
      });
      await expect(
        newGarden
          .connect(keeper)
          .claimRewardsBySig(babl, profits, nonce, maxFee, fee, signer2.address, sig, { gasPrice: 0 }),
      ).not.to.be.reverted;
    });
    it('can avoid replay attack between claimRewardsBySig and claimReturns', async function () {
      const amountIn = eth();
      const minAmountOut = eth('0.9');

      await fund([signer1.address, signer2.address], { tokens: [addresses.tokens.WETH] });

      const newGarden = await createGarden({ reserveAsset: addresses.tokens.WETH });
      await weth.connect(signer2).approve(newGarden.address, amountIn, {
        gasPrice: 0,
      });

      await newGarden.connect(signer2).deposit(amountIn, minAmountOut, signer2.getAddress(), ADDRESS_ZERO);
      const [long1] = await createStrategies([{ garden: newGarden }]);

      await executeStrategy(long1, eth());
      await injectFakeProfits(long1, eth().mul(200));
      await finalizeStrategyAfterQuarter(long1);
      const rewardsSigner2 = await rewardsDistributor.getRewards(newGarden.address, signer2.address, [long1.address]);

      const babl = rewardsSigner2[5];
      const profits = rewardsSigner2[6];
      const nonce = 2; // nonce is 2 as it deposited twice before
      const maxFee = 1;
      const fee = 1;
      const sig = await getRewardsSig(newGarden.address, signer2, babl, profits, nonce, maxFee);
      // Race condition
      // User claims its tokens by direct claim
      await newGarden.connect(signer2).claimReturns([long1.address]);
      // It also claim its token rewards by sig so the accountant is in process with nonce = 2
      // Signer2 is trying a race condition between a normal and a by sig claim.
      // nonce avoids a race condition between a normal claimReturns and a claimRewardsBySig
      await expect(
        newGarden
          .connect(keeper)
          .claimRewardsBySig(babl, profits, nonce, maxFee, fee, signer2.address, sig, { gasPrice: 0 }),
      ).to.be.revertedWith('BAB#089');
    });
    it('can avoid a replay attack between claimReturns and claimAndStakeRewardsBySig', async function () {
      const amountIn = eth();
      const minAmountOut = eth('0.9');

      await fund([signer1.address, signer2.address], { tokens: [addresses.tokens.WETH] });

      const newGarden = await createGarden({ reserveAsset: addresses.tokens.WETH });
      await weth.connect(signer2).approve(newGarden.address, amountIn, {
        gasPrice: 0,
      });

      await newGarden.connect(signer2).deposit(amountIn, minAmountOut, signer2.getAddress());
      const [long1, long2] = await createStrategies([{ garden: newGarden }, { garden: newGarden }]);

      await executeStrategy(long1, eth());
      await executeStrategy(long2, eth());
      await increaseTime(ONE_DAY_IN_SECONDS * 30);
      await finalizeStrategyImmediate(long1);
      const rewardsSigner2 = await rewardsDistributor.getRewards(newGarden.address, signer2.address, [long1.address]);

      const babl = rewardsSigner2[5];
      const profits = rewardsSigner2[6];
      const newGardenUserData = await newGarden.getContributor(signer2.address);
      const newGardenUserNonce = newGardenUserData[7]; // new garden user nonce
      const stakeMinAmountOut = minAmountOut;
      const heartGardenUserData = await heartTestGarden.getContributor(signer2.address);
      const heartGardenUserNonce = heartGardenUserData[7]; // heart garden user nonce
      const pricePerShare = await gardenValuer.calculateGardenValuation(heartTestGarden.address, bablToken.address);

      const maxFee = 1;
      const fee = 1;
      await weth.connect(signer2).approve(newGarden.address, amountIn.mul(2), {
        gasPrice: 0,
      });
      // We create the signature equivalent to depositBySig
      const sigStake = await getStakeRewardsSig(
        heartTestGarden.address,
        signer2,
        babl,
        profits,
        stakeMinAmountOut,
        newGardenUserNonce,
        heartGardenUserNonce,
        maxFee,
        signer2.address,
      );
      // User signs it and is sent to accountant keeper for processing
      expect(await bablToken.balanceOf(signer2.address)).to.eq(0);
      expect(await heartTestGarden.balanceOf(signer2.address)).to.eq(0);

      // The user claim by standard tx
      await newGarden.connect(signer2).claimReturns([long1.address]);
      expect(await bablToken.balanceOf(signer2.address)).to.eq(babl);
      expect(await heartTestGarden.balanceOf(signer2.address)).to.eq(0);

      // Signer 2 claim and stake rewards by sig trying a replay attack with old signature but new nonce
      // (Simulates keeper processing late the original tx but taking the next garden nonce)
      await expect(
        newGarden
          .connect(keeper)
          .claimAndStakeRewardsBySig(
            babl,
            profits,
            stakeMinAmountOut,
            newGardenUserNonce.add(1),
            heartGardenUserNonce,
            maxFee,
            pricePerShare,
            fee,
            signer2.address,
            sigStake,
            { gasPrice: 0 },
          ),
      ).to.be.revertedWith('BAB#088');
      // We check claim hard lock
      // It is set to 15 mins for claim and stake by sig only
      // It is a mitigation countermeasure
      await increaseTime(900);
      // The following should never happen (executing a tx with old rewards signed data but updated garden nonce)
      await expect(
        newGarden.connect(keeper).claimAndStakeRewardsBySig(
          babl,
          profits,
          stakeMinAmountOut,
          newGardenUserNonce.add(1), // unintentional race condition by dapp/keeper getting garden 1 nonce data a bit late
          heartGardenUserNonce,
          maxFee,
          pricePerShare,
          fee,
          signer2.address,
          sigStake,
          { gasPrice: 0 },
        ),
      ).to.be.revertedWith('BAB#088');
      expect(await bablToken.balanceOf(signer2.address)).to.eq(babl);
      expect(await heartTestGarden.balanceOf(signer2.address)).to.eq(0);
    });
    it('can avoid replay attack between claimRewardsBySig and claimAndStakeRewardsBySig', async function () {
      const amountIn = eth();
      const minAmountOut = eth('0.9');

      await fund([signer1.address, signer2.address], { tokens: [addresses.tokens.WETH] });

      const newGarden = await createGarden({ reserveAsset: addresses.tokens.WETH });
      await weth.connect(signer2).approve(newGarden.address, amountIn, {
        gasPrice: 0,
      });

      await newGarden.connect(signer2).deposit(amountIn, minAmountOut, signer2.getAddress());
      const [long1, long2, long3] = await createStrategies([
        { garden: newGarden },
        { garden: newGarden },
        { garden: newGarden },
      ]);

      await executeStrategy(long1, eth());
      await executeStrategy(long2, eth());
      await executeStrategy(long3, eth());

      await injectFakeProfits(long1, eth().mul(200));
      await increaseTime(ONE_DAY_IN_SECONDS * 30);
      await finalizeStrategyImmediate(long1);
      const rewardsSigner2 = await rewardsDistributor.getRewards(newGarden.address, signer2.address, [long1.address]);

      const babl = rewardsSigner2[5];
      const profits = rewardsSigner2[6];
      const newGardenUserData = await newGarden.getContributor(signer2.address);
      const newGardenUserNonce = newGardenUserData[7]; // new garden user nonce
      const stakeMinAmountOut = minAmountOut;
      const heartGardenUserData = await heartTestGarden.getContributor(signer2.address);
      const heartGardenUserNonce = heartGardenUserData[7]; // heart garden user nonce
      const pricePerShare = await gardenValuer.calculateGardenValuation(heartTestGarden.address, bablToken.address);

      const maxFee = 1;
      const fee = 1;
      await weth.connect(signer2).approve(newGarden.address, amountIn.mul(2), {
        gasPrice: 0,
      });
      // We create the signature of claimRewardsBySig
      const sigRewards = await getRewardsSig(newGarden.address, signer2, babl, profits, newGardenUserNonce, maxFee);
      // We create the signature equivalent to depositBySig
      const sigStake = await getStakeRewardsSig(
        heartTestGarden.address,
        signer2,
        babl,
        profits,
        stakeMinAmountOut,
        newGardenUserNonce,
        heartGardenUserNonce,
        maxFee,
        signer2.address,
      );
      console.log('check 1');

      expect(await bablToken.balanceOf(signer2.address)).to.eq(0);
      expect(await heartTestGarden.balanceOf(signer2.address)).to.eq(0);

      // It also claim its token rewards by sig so the accountant is in process with nonce = 2
      await newGarden
        .connect(keeper)
        .claimRewardsBySig(babl, profits, newGardenUserNonce, maxFee, fee, signer2.address, sigRewards, {
          gasPrice: 0,
        });
      console.log('check 2');
      expect(await bablToken.balanceOf(signer2.address)).to.eq(babl);
      expect(await heartTestGarden.balanceOf(signer2.address)).to.eq(0);

      // Signer 2 claim and stake rewards by sig trying a replay attack with old nonce
      await expect(
        newGarden
          .connect(keeper)
          .claimAndStakeRewardsBySig(
            babl,
            profits,
            stakeMinAmountOut,
            newGardenUserNonce,
            heartGardenUserNonce,
            maxFee,
            pricePerShare,
            fee,
            signer2.address,
            sigStake,
            { gasPrice: 0 },
          ),
      ).to.be.revertedWith('BAB#089');
      console.log('check 3');

      // no need of hardlock claim hard lock
      await increaseTime(898);
      await expect(
        newGarden.connect(keeper).claimAndStakeRewardsBySig(
          babl,
          profits,
          stakeMinAmountOut,
          newGardenUserNonce.add(1), // unintentional race condition by dapp/keeper getting garden 1 nonce data a bit late
          heartGardenUserNonce,
          maxFee,
          pricePerShare,
          fee,
          signer2.address,
          sigStake,
          { gasPrice: 0 },
        ),
      ).to.be.revertedWith('BAB#088');
      console.log('check 4');

      expect(await bablToken.balanceOf(signer2.address)).to.eq(babl);
      expect(await heartTestGarden.balanceOf(signer2.address)).to.eq(0);
      await increaseTime(1);
      console.log('check 5');

      // The following should never happen (executing a tx with old rewards signed data but updated garden nonce)
      await expect(
        newGarden.connect(keeper).claimAndStakeRewardsBySig(
          babl,
          profits,
          stakeMinAmountOut,
          newGardenUserNonce.add(1), // unintentional race condition by dapp/keeper getting garden 1 nonce data a bit late
          heartGardenUserNonce,
          maxFee,
          pricePerShare,
          fee,
          signer2.address,
          sigStake,
          { gasPrice: 0 },
        ),
      ).to.be.revertedWith('BAB#088');
      console.log('check 6');
      expect(await bablToken.balanceOf(signer2.address)).to.eq(babl);
      expect(await heartTestGarden.balanceOf(signer2.address)).to.eq(0);
    });
    it('should claim and update balances of Signer1 either Garden tokens or BABL rewards as contributor of 2 strategies (1 with positive profits and other without them) within a quarter', async function () {
      const [long1, long2] = await createStrategies([{ garden: garden1 }, { garden: garden1 }]);
      await executeStrategy(long1, eth());
      await executeStrategy(long2, eth().mul(2));

      await injectFakeProfits(long1, eth().mul(200));
      await finalizeStrategyAfterQuarter(long1);

      await finalizeStrategyAfterQuarter(long2);

      // We claim our tokens and check that they are received properly
      await garden1.connect(signer1).claimReturns([long1.address, long2.address]);

      expect(await bablToken.balanceOf(signer1.address)).to.gt(eth().mul(29000));
      expect(await garden1.balanceOf(signer1.address)).to.gt(eth().mul(2));
    });
    it('should NOT get BABL rewards in a claim if it is not a contributor', async function () {
      const [long1] = await createStrategies([{ garden: garden1 }]);
      await executeStrategy(long1, eth());

      await injectFakeProfits(long1, eth().mul(200));
      await finalizeStrategyAfterQuarter(long1);

      // It claim but it is reverted as it is not an user yet "only contributor"
      await expect(garden1.connect(signer3).claimReturns([long1.address])).to.be.revertedWith('BAB#015');

      expect(await bablToken.balanceOf(signer3.address)).to.equal(0);
    });
    it.skip('should get (little) BABL rewards despite the user joined after the strategy execution (must join before strategy is exited anyway)', async function () {
      const token = addresses.tokens.WETH;
      await transferFunds(token);

      const [long1] = await createStrategies([{ garden: garden1 }]);

      await executeStrategy(long1, eth());

      await injectFakeProfits(long1, eth().mul(200));

      await depositFunds(token, garden1);

      await finalizeStrategyAfterQuarter(long1);

      // It claim but it is reverted as it is not an user yet "only contributor"
      await expect(rewardsDistributor.getRewards(garden1.address, signer3.address, [long1.address])).to.be.not.reverted;
      const rewardsSigner1 = await rewardsDistributor.getRewards(garden1.address, signer1.address, [long1.address]);
      const rewardsSigner3 = await rewardsDistributor.getRewards(garden1.address, signer3.address, [long1.address]);

      await garden1.connect(signer3).claimReturns([long1.address]);
      await garden1.connect(signer1).claimReturns([long1.address]);
      const balanceSigner1 = await bablToken.balanceOf(signer1.address);
      const balanceSigner3 = await bablToken.balanceOf(signer3.address);
      expect(balanceSigner1).to.be.gt(0);
      expect(balanceSigner3).to.be.gt(0);
      expect(balanceSigner1).to.be.gt(balanceSigner3);
      expect(rewardsSigner1[4]).to.be.gt(rewardsSigner3[4].mul(3));
      expect(balanceSigner1).to.be.gt(balanceSigner3.mul(4));
    });
    it('should NOT get BABL rewards if the user joined after the strategy exited', async function () {
      const token = addresses.tokens.WETH;
      await transferFunds(token);

      const [long1] = await createStrategies([{ garden: garden1 }]);

      await executeStrategy(long1, eth());

      await injectFakeProfits(long1, eth().mul(200));

      await finalizeStrategyAfterQuarter(long1);
      // still not contributor, becoming contributor
      await depositFunds(token, garden1);

      // It is already a contributor but get no rewards as he joined after the strategy exited
      await expect(rewardsDistributor.getRewards(garden1.address, signer3.address, [long1.address])).to.be.not.reverted;
      const rewardsSigner3 = await rewardsDistributor.getRewards(garden1.address, signer3.address, [long1.address]);
      await expect(garden1.connect(signer3).claimReturns([long1.address])).to.be.revertedWith('BAB#082');
      const balanceSigner3 = await bablToken.balanceOf(signer3.address);

      expect(balanceSigner3).to.equal(0);
      expect(rewardsSigner3[0]).to.equal(0);
      expect(rewardsSigner3[1]).to.equal(0);
      expect(rewardsSigner3[2]).to.equal(0);
      expect(rewardsSigner3[3]).to.equal(0);
      expect(rewardsSigner3[4]).to.equal(0);
      expect(rewardsSigner3[5]).to.equal(0);
      expect(rewardsSigner3[6]).to.equal(0);
    });
    it('should only get BABL rewards of one strategy out of 2 depending on deposit before/after strategy end', async function () {
      const token = addresses.tokens.WETH;
      await transferFunds(token);

      const [long1, long2] = await createStrategies([{ garden: garden1 }, { garden: garden1 }]);

      await executeStrategy(long1, eth());
      await executeStrategy(long2, eth());

      await injectFakeProfits(long1, eth().mul(200));
      await injectFakeProfits(long2, eth().mul(200));

      await finalizeStrategyAfterQuarter(long1);
      await depositFunds(token, garden1);
      await finalizeStrategyAfterQuarter(long2);

      // It claim but it is reverted as it is not an user yet "only contributor"
      const rewards1Signer3 = await rewardsDistributor.getRewards(garden1.address, signer3.address, [
        long1.address,
        long2.address,
      ]);
      const rewards2Signer3 = await rewardsDistributor.getRewards(garden1.address, signer3.address, [long2.address]);
      // long1 does not provide rewards to signer3
      expect(rewards1Signer3[0]).to.equal(rewards2Signer3[0]);
      expect(rewards1Signer3[1]).to.equal(rewards2Signer3[1]);
      expect(rewards1Signer3[2]).to.equal(rewards2Signer3[2]);
      expect(rewards1Signer3[3]).to.equal(rewards2Signer3[3]);
      expect(rewards1Signer3[4]).to.equal(rewards2Signer3[4]);
      expect(rewards1Signer3[5]).to.equal(rewards2Signer3[5]);
      expect(rewards1Signer3[6]).to.equal(rewards2Signer3[6]);
      expect(rewards1Signer3[5]).to.be.gt(0);
      expect(rewards1Signer3[6]).to.equal(0); // get no profit rewards as it was not able to vote or be the strategist
    });

    it.skip('should claim and update balances of Signer1 in DAI Garden as contributor of 1 strategy with profit within a quarter', async function () {
      const whaleAddress = '0x6B175474E89094C44Da98b954EedeAC495271d0F'; // Has DAI
      const whaleSigner = await impersonateAddress(whaleAddress);
      await dai.connect(whaleSigner).transfer(signer1.address, eth('5000'), {
        gasPrice: 0,
      });
      await dai.connect(whaleSigner).transfer(signer3.address, eth('5000'), {
        gasPrice: 0,
      });
      await dai.connect(signer1).approve(babController.address, eth('2000'), {
        gasPrice: 0,
      });
      await babController
        .connect(signer1)
        .createGarden(
          addresses.tokens.DAI,
          'Absolute DAI Return [beta]',
          'EYFA',
          'http...',
          0,
          GARDEN_PARAMS_STABLE,
          eth('500'),
          [false, false, false],
          [0, 0, 0],
          {},
        );
      const gardens = await babController.getGardens();
      daiGarden = await ethers.getContractAt('IGarden', gardens[4]);

      await ishtarGate.connect(signer1).setGardenAccess(signer3.address, daiGarden.address, 1, { gasPrice: 0 });
      await dai.connect(signer3).approve(daiGarden.address, eth('500'), { gasPrice: 0 });
      await daiGarden.connect(signer3).deposit(eth('500'), 1, signer3.getAddress(), ADDRESS_ZERO);
      const long1 = await createStrategy(
        'buy',
        'vote',
        [signer1, signer3],
        uniswapV3TradeIntegration.address,
        daiGarden,
        DAI_STRATEGY_PARAMS,
        [usdc.address, 0],
      );
      const signer1DAIBalance2 = await dai.balanceOf(signer1.address);
      await executeStrategy(long1, { amount: eth('1000') });
      await injectFakeProfits(long1, ethers.BigNumber.from(200 * 1000000)); // Dai has 18 decimals, we add usdc (6 decimals) during strategy execution
      await finalizeStrategyAfterQuarter(long1);
      // Check pending rewards for users
      const signer1Rewards = await rewardsDistributor.getRewards(daiGarden.address, signer1.address, [long1.address]);
      const signer1BABL = signer1Rewards[5];
      const signer1Profit = signer1Rewards[6];
      // We claim our tokens and check that they are received properly
      await daiGarden.connect(signer1).claimReturns([long1.address]);
      // Check remaining rewards for users (if any)
      const signer1Rewards2 = await rewardsDistributor.getRewards(daiGarden.address, signer1.address, [long1.address]);
      const signer1BABL2 = signer1Rewards2[5];
      const signer1Profit2 = signer1Rewards2[6];
      const value = signer1DAIBalance2.add(signer1Profit);
      // LP profits
      // Receive BABL token after claim
      const signer1BalanceBABL = await bablToken.balanceOf(signer1.address);
      expect(signer1BalanceBABL).to.be.closeTo(signer1BABL, eth('0.005'));
      // Receive DAI as strategist and steward directly in its wallet after claim
      const signer1BalanceDAI = await dai.balanceOf(signer1.address);
      expect(signer1BalanceDAI).to.equal(value);
      // Automatically get DAI profit as LP in its garden balance when strategy finalizes
      expect(signer1Profit2).to.equal('0');
      expect(signer1BABL2).to.equal('0');
    });
    it('should claim and update balances of Signer1 in USDC Garden as contributor of 1 strategy with profit within a quarter', async function () {
      const whaleAddress = '0x0a59649758aa4d66e25f08dd01271e891fe52199'; // Has USDC
      const whaleSigner = await impersonateAddress(whaleAddress);
      const thousandUSDC = ethers.BigNumber.from(1e4 * 1e6);

      await usdc.connect(whaleSigner).transfer(signer1.address, thousandUSDC, {
        gasPrice: 0,
      });
      await usdc.connect(whaleSigner).transfer(signer3.address, thousandUSDC, {
        gasPrice: 0,
      });
      await usdc.connect(signer1).approve(babController.address, thousandUSDC, {
        gasPrice: 0,
      });
      const params = [...USDC_GARDEN_PARAMS];
      params[3] = thousandUSDC.div(10);
      await babController
        .connect(signer1)
        .createGarden(
          addresses.tokens.USDC,
          'Absolute USDC Return [beta]',
          'EYFA',
          'http...',
          0,
          params,
          thousandUSDC.div(2),
          [false, false, false],
          [0, 0, 0],
          {},
        );
      const gardens = await babController.getGardens();
      usdcGarden = await ethers.getContractAt('IGarden', gardens[7]);

      await ishtarGate.connect(signer1).setGardenAccess(signer3.address, usdcGarden.address, 1, { gasPrice: 0 });
      await usdc.connect(signer3).approve(usdcGarden.address, thousandUSDC, { gasPrice: 0 });
      await usdcGarden.connect(signer3).deposit(thousandUSDC.div(2), 1, signer3.getAddress(), ADDRESS_ZERO);
      const long1 = await createStrategy(
        'buy',
        'vote',
        [signer1, signer3],
        masterSwapper.address,
        usdcGarden,
        USDC_STRATEGY_PARAMS,
        [dai.address, 0],
      );
      // TODO Check masterswapper fails with weth, address(0) and (usdc)
      const signer1USDCBalance2 = await usdc.balanceOf(signer1.address);
      await executeStrategy(long1, { amount: ethers.BigNumber.from(500 * 1000000) });
      await injectFakeProfits(long1, eth('0.025')); // Using fake 18 decimals during the strategy execution

      await finalizeStrategyAfterQuarter(long1);
      // Check pending rewards for users
      const signer1Rewards = await rewardsDistributor.getRewards(usdcGarden.address, signer1.address, [long1.address]);
      const signer1BABL = signer1Rewards[5];
      const signer1Profit = signer1Rewards[6];
      const signer1BalanceBABLBefore = await bablToken.balanceOf(signer1.address);
      // We claim our tokens and check that they are received properly
      await usdcGarden.connect(signer1).claimReturns([long1.address]);
      // Check remaining rewards for users (if any)
      const signer1Rewards2 = await rewardsDistributor.getRewards(usdcGarden.address, signer1.address, [long1.address]);
      const signer1BABL2 = signer1Rewards2[5];
      const signer1Profit2 = signer1Rewards2[6];
      const value = signer1USDCBalance2.add(signer1Profit);
      // LP profits
      // Receive BABL token after claim
      const signer1BalanceBABLAfter = await bablToken.balanceOf(signer1.address);
      expect(signer1BalanceBABLAfter).to.be.closeTo(signer1BABL.add(signer1BalanceBABLBefore), eth('0.0005'));
      // Receive USDC as strategist and steward directly in its wallet after claim
      const signer1BalanceUSDC = await usdc.balanceOf(signer1.address);
      expect(signer1BalanceUSDC).to.equal(value);
      // Automatically get USDC profit as LP in its garden balance when strategy finalizes
      expect(signer1Profit2).to.equal('0');
      expect(signer1BABL2).to.equal('0');
    });
    it('should claim and update BABL Rewards of Signer1 in USDC Garden and DAI Garden as contributor of 2 strategies in 2 different gardens with profit within a quarter', async function () {
      const signer1BalanceBABLBefore = await bablToken.balanceOf(signer1.address);
      const whaleAddress = '0x6B175474E89094C44Da98b954EedeAC495271d0F'; // Has DAI
      const whaleSigner = await impersonateAddress(whaleAddress);
      await dai.connect(whaleSigner).transfer(signer1.address, eth('10000'), {
        gasPrice: 0,
      });
      await dai.connect(whaleSigner).transfer(signer3.address, eth('10000'), {
        gasPrice: 0,
      });
      await dai.connect(signer1).approve(babController.address, eth('2000'), {
        gasPrice: 0,
      });
      const whaleAddress2 = '0x0a59649758aa4d66e25f08dd01271e891fe52199'; // Has USDC
      const whaleSigner2 = await impersonateAddress(whaleAddress2);
      const thousandUSDC = ethers.BigNumber.from(1e4 * 1e6);

      await usdc.connect(whaleSigner2).transfer(signer1.address, thousandUSDC, {
        gasPrice: 0,
      });
      await usdc.connect(whaleSigner2).transfer(signer3.address, thousandUSDC, {
        gasPrice: 0,
      });
      await usdc.connect(signer1).approve(babController.address, thousandUSDC, {
        gasPrice: 0,
      });
      const params = [...USDC_GARDEN_PARAMS];
      params[3] = thousandUSDC.div(10);
      // USC Garden
      await babController
        .connect(signer1)
        .createGarden(
          addresses.tokens.USDC,
          'Absolute USDC Return [beta]',
          'EYFA',
          'http...',
          0,
          params,
          thousandUSDC.div(2),
          [false, false, false],
          [0, 0, 0],
          {},
        );
      const gardens = await babController.getGardens();
      usdcGarden = await ethers.getContractAt('IGarden', gardens[7]);

      // DAI Garden
      await babController
        .connect(signer1)
        .createGarden(
          addresses.tokens.DAI,
          'Absolute DAI Return [beta]',
          'EYFA',
          'http...',
          0,
          GARDEN_PARAMS_STABLE,
          eth('500'),
          [false, false, false],
          [0, 0, 0],
          {},
        );
      const gardens2 = await babController.getGardens();
      daiGarden = await ethers.getContractAt('IGarden', gardens2[8]);

      await ishtarGate.connect(signer1).setGardenAccess(signer3.address, daiGarden.address, 1, { gasPrice: 0 });
      await dai.connect(signer3).approve(daiGarden.address, eth('500'), { gasPrice: 0 });
      await daiGarden.connect(signer3).deposit(eth('500'), 1, signer3.getAddress(), ADDRESS_ZERO);

      await ishtarGate.connect(signer1).setGardenAccess(signer3.address, usdcGarden.address, 1, { gasPrice: 0 });
      await usdc.connect(signer3).approve(usdcGarden.address, thousandUSDC, { gasPrice: 0 });
      await usdcGarden.connect(signer3).deposit(thousandUSDC.div(2), 1, signer3.getAddress(), ADDRESS_ZERO);

      const long1 = await createStrategy(
        'buy',
        'vote',
        [signer1, signer3],
        uniswapV3TradeIntegration.address,
        usdcGarden,
        USDC_STRATEGY_PARAMS,
        [dai.address, 0],
      );

      const long2 = await createStrategy(
        'buy',
        'vote',
        [signer1, signer3],
        uniswapV3TradeIntegration.address,
        daiGarden,
        DAI_STRATEGY_PARAMS,
        [usdc.address, 0],
      );
      // Execute USDC Garden strategy long1
      await executeStrategy(long1, { amount: ethers.BigNumber.from(1000 * 1000000) });

      // Execute DAI Garden strategy long2
      await executeStrategy(long2, { amount: eth('1000') });

      await injectFakeProfits(long1, eth('200')); // We inject Dai with 18 decimals during strategy execution

      await injectFakeProfits(long2, ethers.BigNumber.from(200 * 1000000)); // We inject usdc (6 decimals) during strategy execution

      // Finalize both strategies (long 2 has higher duration -> more rewards)
      await finalizeStrategyAfterQuarter(long1);
      await finalizeStrategyImmediate(long2);
      // Check pending rewards for users at USDC Garden
      const signer1RewardsUSDC = await rewardsDistributor.getRewards(usdcGarden.address, signer1.address, [
        long1.address,
      ]);
      const signer1BABLUSDC = signer1RewardsUSDC[5];
      // Check pending rewards for users at DAI Garden
      const signer1RewardsDAI = await rewardsDistributor.getRewards(daiGarden.address, signer1.address, [
        long2.address,
      ]);
      const signer1BABLDAI = signer1RewardsDAI[5];

      // We claim our tokens and check that they are received properly
      await usdcGarden.connect(signer1).claimReturns([long1.address]);

      // We claim our tokens and check that they are received properly
      await daiGarden.connect(signer1).claimReturns([long2.address]);
      // Receive BABL token after claim
      const signer1BalanceBABL = await bablToken.balanceOf(signer1.address);
      expect(signer1BalanceBABL).to.be.closeTo(
        signer1BABLUSDC.add(signer1BABLDAI).add(signer1BalanceBABLBefore),
        signer1BalanceBABL.div(100),
      );
      expect(signer1BABLUSDC).to.be.closeTo(signer1BABLDAI, signer1BABLDAI.div(50));
    });
    it('should provide correct % of strategy rewards per profile with profits', async function () {
      const whaleAddress = '0x6B175474E89094C44Da98b954EedeAC495271d0F'; // Has DAI
      const whaleSigner = await impersonateAddress(whaleAddress);
      await dai.connect(whaleSigner).transfer(signer1.address, eth('5000'), {
        gasPrice: 0,
      });
      await dai.connect(whaleSigner).transfer(signer3.address, eth('5000'), {
        gasPrice: 0,
      });
      await dai.connect(signer1).approve(babController.address, eth('2000'), {
        gasPrice: 0,
      });
      const whaleAddress2 = '0x0A59649758aa4d66E25f08Dd01271e891fe52199'; // Has USDC
      const whaleSigner2 = await impersonateAddress(whaleAddress2);
      const thousandUSDC = ethers.BigNumber.from(1e4 * 1e6);

      await usdc.connect(whaleSigner2).transfer(signer1.address, thousandUSDC, {
        gasPrice: 0,
      });
      await usdc.connect(whaleSigner2).transfer(signer3.address, thousandUSDC, {
        gasPrice: 0,
      });
      await usdc.connect(signer1).approve(babController.address, thousandUSDC, {
        gasPrice: 0,
      });
      const params = [...USDC_GARDEN_PARAMS];
      params[3] = thousandUSDC.div(10);
      // USC Garden
      await babController.connect(signer1).createGarden(
        addresses.tokens.USDC,
        'Absolute USDC Return [beta]',
        'EYFA',
        'http...',
        0,
        params,
        thousandUSDC.div(2),
        [false, false, false],
        // Note there are no profits for stewards or LP (95% for strategist)
        [eth('0.95'), eth('0'), eth('0')],
        {},
      );
      const gardens = await babController.getGardens();
      usdcGarden = await ethers.getContractAt('IGarden', gardens[7]);

      // DAI Garden
      await babController.connect(signer1).createGarden(
        addresses.tokens.DAI,
        'Absolute DAI Return [beta]',
        'EYFA',
        'http...',
        0,
        GARDEN_PARAMS_STABLE,
        eth('500'),
        [false, false, false],
        // Note there are no profits for stewards or LP (95% for strategist)
        [eth('0'), eth('0.95'), eth('0')],
        {},
      );
      const gardens2 = await babController.getGardens();
      daiGarden = await ethers.getContractAt('IGarden', gardens2[8]);

      await ishtarGate.connect(signer1).setGardenAccess(signer3.address, daiGarden.address, 1, { gasPrice: 0 });
      await dai.connect(signer3).approve(daiGarden.address, eth('500'), { gasPrice: 0 });
      await daiGarden.connect(signer3).deposit(eth('500'), 1, signer3.getAddress(), ADDRESS_ZERO);

      await ishtarGate.connect(signer1).setGardenAccess(signer3.address, usdcGarden.address, 1, { gasPrice: 0 });
      await usdc.connect(signer3).approve(usdcGarden.address, thousandUSDC, { gasPrice: 0 });
      await usdcGarden.connect(signer3).deposit(thousandUSDC.div(2), 1, signer3.getAddress(), ADDRESS_ZERO);
      const long1 = await createStrategy(
        'buy',
        'vote',
        [signer1, signer3],
        masterSwapper.address,
        usdcGarden,
        USDC_STRATEGY_PARAMS,
        [dai.address, 0],
      );

      const long2 = await createStrategy(
        'buy',
        'vote',
        [signer1, signer3],
        masterSwapper.address,
        daiGarden,
        DAI_STRATEGY_PARAMS,
        [usdc.address, 0],
      );
      // Execute USDC Garden strategy long1
      await executeStrategy(long1, { amount: ethers.BigNumber.from(1000 * 1000000) });
      // Execute DAI Garden strategy long2
      await executeStrategy(long2, { amount: eth('1000') });
      await injectFakeProfits(long1, eth('200')); // inject 200 DAI (19 decimals)
      await injectFakeProfits(long2, ethers.BigNumber.from(200 * 1000000)); // inject 200 USDC (6 decimals)
      // Finalize both strategies (long 2 has higher duration -> more rewardss)
      await finalizeStrategyAfterQuarter(long1);
      await finalizeStrategyImmediate(long2);
      // Check pending rewards for users at USDC Garden
      const signer1RewardsUSDC = await rewardsDistributor.getRewards(usdcGarden.address, signer1.address, [
        long1.address,
      ]);
      const signer3RewardsUSDC = await rewardsDistributor.getRewards(usdcGarden.address, signer3.address, [
        long1.address,
      ]);
      const signer1ProfitUSDC = signer1RewardsUSDC[6];
      const signer3ProfitUSDC = signer3RewardsUSDC[6];
      // Check pending rewards for users at DAI Garden
      const signer1RewardsDAI = await rewardsDistributor.getRewards(daiGarden.address, signer1.address, [
        long2.address,
      ]);
      const signer3RewardsDAI = await rewardsDistributor.getRewards(daiGarden.address, signer3.address, [
        long2.address,
      ]);
      const signer1ProfitDAI = signer1RewardsDAI[6];
      const signer3ProfitDAI = signer3RewardsDAI[6];
      // USDC Garden is set up to give all profit rewards to strategist
      // so signer 3 despite is LP and steward but gets no (0) profits
      // We calculate strategy profits
      const returnedLong1 = await long1.capitalReturned();
      const allocatedLong1 = await long1.capitalAllocated();
      const returnedLong2 = await long2.capitalReturned();
      const allocatedLong2 = await long2.capitalAllocated();
      const profitLong1 = returnedLong1.sub(allocatedLong1);
      const profitLong2 = returnedLong2.sub(allocatedLong2);
      const setAsideGarden1 = await usdcGarden.reserveAssetRewardsSetAside();
      const setAsideGarden2 = await daiGarden.reserveAssetRewardsSetAside();
      await expect(signer3ProfitUSDC).to.equal(0);
      await expect(signer1ProfitUSDC).to.be.closeTo(setAsideGarden1, 5);
      // DAI Garden is set up to give all profit rewards to stewards
      // so signer 1 despite is the strategist gets the same profits than signer3
      await expect(signer1ProfitDAI).to.equal(signer3ProfitDAI);
      await expect(signer1ProfitDAI.add(signer3ProfitDAI)).to.be.closeTo(setAsideGarden2, 5);
    });
    it.skip('should claim and update BABL Rewards of Signer1 in USDC Garden and DAI Garden as contributor of 2 strategies in 2 different gardens with profit below expected return within a quarter', async function () {
      const whaleAddress = '0x6B175474E89094C44Da98b954EedeAC495271d0F'; // Has DAI
      const whaleSigner = await impersonateAddress(whaleAddress);
      await dai.connect(whaleSigner).transfer(signer1.address, eth('5000'), {
        gasPrice: 0,
      });
      await dai.connect(whaleSigner).transfer(signer3.address, eth('5000'), {
        gasPrice: 0,
      });
      await dai.connect(signer1).approve(babController.address, eth('2000'), {
        gasPrice: 0,
      });

      const whaleAddress2 = '0x0a59649758aa4d66e25f08dd01271e891fe52199'; // Has USDC
      const whaleSigner2 = await impersonateAddress(whaleAddress2);
      const thousandUSDC = ethers.BigNumber.from(1e4 * 1e6);

      await usdc.connect(whaleSigner2).transfer(signer1.address, thousandUSDC, {
        gasPrice: 0,
      });
      await usdc.connect(whaleSigner2).transfer(signer3.address, thousandUSDC, {
        gasPrice: 0,
      });
      await usdc.connect(signer1).approve(babController.address, thousandUSDC, {
        gasPrice: 0,
      });
      const params = [...USDC_GARDEN_PARAMS];
      params[3] = thousandUSDC.div(10);
      // USC Garden
      await babController
        .connect(signer1)
        .createGarden(
          addresses.tokens.USDC,
          'Absolute USDC Return [beta]',
          'EYFA',
          'http...',
          0,
          params,
          thousandUSDC.div(2),
          [false, false, false],
          [0, 0, 0],
          {},
        );
      const gardens = await babController.getGardens();
      usdcGarden = await ethers.getContractAt('IGarden', gardens[7]);

      // DAI Garden
      await babController
        .connect(signer1)
        .createGarden(
          addresses.tokens.DAI,
          'Absolute DAI Return [beta]',
          'EYFA',
          'http...',
          0,
          GARDEN_PARAMS_STABLE,
          eth('500'),
          [false, false, false],
          [0, 0, 0],
          {},
        );
      const gardens2 = await babController.getGardens();
      daiGarden = await ethers.getContractAt('IGarden', gardens2[8]);

      await ishtarGate.connect(signer1).setGardenAccess(signer3.address, daiGarden.address, 1, { gasPrice: 0 });
      await dai.connect(signer3).approve(daiGarden.address, eth('500'), { gasPrice: 0 });
      await daiGarden.connect(signer3).deposit(eth('500'), 1, signer3.getAddress(), ADDRESS_ZERO);

      await ishtarGate.connect(signer1).setGardenAccess(signer3.address, usdcGarden.address, 1, { gasPrice: 0 });
      await usdc.connect(signer3).approve(usdcGarden.address, thousandUSDC, { gasPrice: 0 });
      await usdcGarden.connect(signer3).deposit(thousandUSDC.div(2), 1, signer3.getAddress(), ADDRESS_ZERO);
      const long1 = await createStrategy(
        'buy',
        'vote',
        [signer1, signer3],
        masterSwapper.address,
        usdcGarden,
        USDC_STRATEGY_PARAMS,
        [dai.address, 0],
      );

      const long2 = await createStrategy(
        'buy',
        'vote',
        [signer1, signer3],
        masterSwapper.address,
        daiGarden,
        DAI_STRATEGY_PARAMS,
        [usdc.address, 0],
      );
      // Execute USDC Garden strategy long1
      await executeStrategy(long1, { amount: ethers.BigNumber.from(1000 * 1000000) });

      // Execute DAI Garden strategy long2
      await executeStrategy(long2, { amount: eth('1000') });

      await injectFakeProfits(long1, eth('20')); // Using fake 18 decimals during the strategy execution
      await injectFakeProfits(long2, ethers.BigNumber.from(20 * 1000000)); // Dai has 18 decimals, we add usdc (6 decimals) during strategy execution

      // Finalize both strategies (long 2 has higher duration -> more rewardss)
      await finalizeStrategyAfterQuarter(long1);
      await finalizeStrategyImmediate(long2);

      // Check pending rewards for users at USDC Garden
      const signer1RewardsUSDC = await rewardsDistributor.getRewards(usdcGarden.address, signer1.address, [
        long1.address,
      ]);
      const signer1BABLUSDC = signer1RewardsUSDC[5];

      // Check pending rewards for users at DAI Garden
      const signer1RewardsDAI = await rewardsDistributor.getRewards(daiGarden.address, signer1.address, [
        long2.address,
      ]);
      const signer1BABLDAI = signer1RewardsDAI[5];

      // We claim our tokens and check that they are received properly
      await usdcGarden.connect(signer1).claimReturns([long1.address]);

      // We claim our tokens and check that they are received properly
      await daiGarden.connect(signer1).claimReturns([long2.address]);

      // Receive BABL token after claim
      const signer1BalanceBABL = await bablToken.balanceOf(signer1.address);
      expect(signer1BalanceBABL).to.be.closeTo(signer1BABLUSDC.add(signer1BABLDAI), eth('0.0005'));
    });
    it.skip('should claim and update BABL Rewards of Signer1 in USDC Garden and DAI Garden as contributor of 2 strategies in 2 different gardens without profit within a quarter', async function () {
      const whaleAddress = '0x6B175474E89094C44Da98b954EedeAC495271d0F'; // Has DAI
      const whaleSigner = await impersonateAddress(whaleAddress);
      await dai.connect(whaleSigner).transfer(signer1.address, eth('5000'), {
        gasPrice: 0,
      });
      await dai.connect(whaleSigner).transfer(signer3.address, eth('5000'), {
        gasPrice: 0,
      });
      await dai.connect(signer1).approve(babController.address, eth('2000'), {
        gasPrice: 0,
      });

      const whaleAddress2 = '0x0a59649758aa4d66e25f08dd01271e891fe52199'; // Has USDC
      const whaleSigner2 = await impersonateAddress(whaleAddress2);
      const thousandUSDC = ethers.BigNumber.from(1e4 * 1e6);

      await usdc.connect(whaleSigner2).transfer(signer1.address, thousandUSDC, {
        gasPrice: 0,
      });
      await usdc.connect(whaleSigner2).transfer(signer3.address, thousandUSDC, {
        gasPrice: 0,
      });
      await usdc.connect(signer1).approve(babController.address, thousandUSDC, {
        gasPrice: 0,
      });
      const params = [...USDC_GARDEN_PARAMS];
      params[3] = thousandUSDC.div(10);
      // USC Garden
      await babController
        .connect(signer1)
        .createGarden(
          addresses.tokens.USDC,
          'Absolute USDC Return [beta]',
          'EYFA',
          'http...',
          0,
          params,
          thousandUSDC.div(2),
          [false, false, false],
          [0, 0, 0],
          {},
        );
      const gardens = await babController.getGardens();
      usdcGarden = await ethers.getContractAt('IGarden', gardens[7]);

      // DAI Garden
      await babController
        .connect(signer1)
        .createGarden(
          addresses.tokens.DAI,
          'Absolute DAI Return [beta]',
          'EYFA',
          'http...',
          0,
          GARDEN_PARAMS_STABLE,
          eth('500'),
          [false, false, false],
          [0, 0, 0],
          {},
        );
      const gardens2 = await babController.getGardens();
      daiGarden = await ethers.getContractAt('IGarden', gardens2[8]);

      await ishtarGate.connect(signer1).setGardenAccess(signer3.address, daiGarden.address, 1, { gasPrice: 0 });
      await dai.connect(signer3).approve(daiGarden.address, eth('500'), { gasPrice: 0 });
      await daiGarden.connect(signer3).deposit(eth('500'), 1, signer3.getAddress(), ADDRESS_ZERO);

      await ishtarGate.connect(signer1).setGardenAccess(signer3.address, usdcGarden.address, 1, { gasPrice: 0 });
      await usdc.connect(signer3).approve(usdcGarden.address, thousandUSDC, { gasPrice: 0 });
      await usdcGarden.connect(signer3).deposit(thousandUSDC.div(2), 1, signer3.getAddress(), ADDRESS_ZERO);
      const long1 = await createStrategy(
        'buy',
        'vote',
        [signer1, signer3],
        uniswapV3TradeIntegration.address,
        usdcGarden,
        USDC_STRATEGY_PARAMS,
        [weth.address, 0],
      );

      const long2 = await createStrategy(
        'buy',
        'vote',
        [signer1, signer3],
        uniswapV3TradeIntegration.address,
        daiGarden,
        DAI_STRATEGY_PARAMS,
        [usdc.address, 0],
      );
      // Execute USDC Garden strategy long1
      await executeStrategy(long1, { amount: ethers.BigNumber.from(1000 * 1000000) });

      // Execute DAI Garden strategy long2
      await executeStrategy(long2, { amount: eth('1000') });

      await substractFakeProfits(long1, eth('0.0020')); // Using fake 18 decimals during the strategy execution
      await substractFakeProfits(long2, ethers.BigNumber.from(20 * 1000000)); // Dai has 18 decimals, we add usdc (6 decimals) during strategy execution

      // Finalize both strategies (long 2 has higher duration -> more rewardss)
      await finalizeStrategyAfterQuarter(long1);
      await finalizeStrategyImmediate(long2);

      // Check pending rewards for users at USDC Garden
      const signer1RewardsUSDC = await rewardsDistributor.getRewards(usdcGarden.address, signer1.address, [
        long1.address,
      ]);
      const signer1BABLStrategistUSDC = signer1RewardsUSDC[0];
      const signer1BABLStewardUSDC = signer1RewardsUSDC[2];
      expect(signer1BABLStrategistUSDC).to.equal(0);
      expect(signer1BABLStewardUSDC).to.equal(0);

      const signer1BABLUSDC = signer1RewardsUSDC[5];

      // Check pending rewards for users at DAI Garden
      const signer1RewardsDAI = await rewardsDistributor.getRewards(daiGarden.address, signer1.address, [
        long2.address,
      ]);
      const signer1BABLStrategistDAI = signer1RewardsDAI[0];
      const signer1BABLStewardDAI = signer1RewardsDAI[2];
      expect(signer1BABLStrategistDAI).to.equal(0);
      expect(signer1BABLStewardDAI).to.equal(0);

      const signer1BABLDAI = signer1RewardsDAI[5];

      // We claim our tokens and check that they are received properly
      await usdcGarden.connect(signer1).claimReturns([long1.address]);

      // We claim our tokens and check that they are received properly
      await daiGarden.connect(signer1).claimReturns([long2.address]);

      // Receive BABL token after claim
      const signer1BalanceBABL = await bablToken.balanceOf(signer1.address);
      expect(signer1BalanceBABL).to.be.closeTo(signer1BABLUSDC.add(signer1BABLDAI), eth('0.005'));
    });
    it('should not allow a race condition of two consecutive claims for the same rewards & profit of the same strategies', async function () {
      const signer1BABLBalance = await bablToken.balanceOf(signer1.address);
      const [long1, long2] = await createStrategies([{ garden: garden1 }, { garden: garden1 }]);

      await executeStrategy(long1, eth());
      await executeStrategy(long2, eth().mul(2));

      await injectFakeProfits(long1, eth().mul(200));
      await finalizeStrategyAfterQuarter(long1);

      await finalizeStrategyAfterQuarter(long2);

      // Check pending rewards for users
      const signer1Rewards = await rewardsDistributor.getRewards(garden1.address, signer1.address, [
        long1.address,
        long2.address,
      ]);
      const signer1BABL = signer1Rewards[5];
      const signer2Rewards = await rewardsDistributor.getRewards(garden1.address, signer2.address, [
        long1.address,
        long2.address,
      ]);
      const signer2BABL = signer2Rewards[5];
      // Balances before claiming
      const signer1GardenBalance = await garden1.balanceOf(signer1.address);
      const signer2GardenBalance = await garden1.balanceOf(signer2.address);

      expect((await bablToken.balanceOf(signer1.address)).toString()).to.be.equal(signer1BABLBalance);
      expect((await bablToken.balanceOf(signer2.address)).toString()).to.be.equal('0');

      // Signer1 claims its tokens and check that they are received properly
      await garden1.connect(signer1).claimReturns([long1.address, long2.address]);
      const contributor = await garden1.getContributor(signer1.address);

      // Try again to claims the same tokens but no more tokens are delivered
      await expect(garden1.connect(signer1).claimReturns([long1.address, long2.address])).to.be.revertedWith('BAB#082');
      const contributor2 = await garden1.getContributor(signer1.address);

      await expect(contributor2[4].toString()).to.be.closeTo(contributor[4], eth('0.00005'));

      // Signer2 claims his tokens and check that they are received properly
      await garden1.connect(signer2).claimReturns([long1.address, long2.address]);
      const contributor3 = await garden1.getContributor(signer2.address);
      // Try again to claims the same tokens but as there are no more tokens or rewards, it reverts
      await expect(garden1.connect(signer2).claimReturns([long1.address, long2.address])).to.be.revertedWith('BAB#082');
      const contributor4 = await garden1.getContributor(signer2.address);

      await expect(contributor4[4].toString()).to.be.closeTo(contributor3[4], eth('0.00005'));

      // Check pending rewards for users (shouldn´t be any as they are already claimed)

      const signer1Rewards2 = await rewardsDistributor.getRewards(garden1.address, signer1.address, [
        long1.address,
        long2.address,
      ]);
      const signer1BABL2 = signer1Rewards2[5];
      const signer1Profits2 = signer1Rewards2[6];

      const signer2Rewards2 = await rewardsDistributor.getRewards(garden1.address, signer2.address, [
        long1.address,
        long2.address,
      ]);
      const signer2BABL2 = signer2Rewards2[5];
      const signer2Profits2 = signer2Rewards2[6];

      expect(signer1Profits2.toString()).to.be.equal('0');
      expect(signer1BABL2.toString()).to.be.equal('0');
      expect(signer2Profits2.toString()).to.be.equal('0');
      expect(signer2BABL2.toString()).to.be.equal('0');

      expect(await bablToken.balanceOf(signer1.address)).to.be.closeTo(
        signer1BABL.add(signer1BABLBalance),
        eth('0.05'),
      );
      expect(await bablToken.balanceOf(signer2.address)).to.be.closeTo(signer2BABL, eth('0.05'));
      expect((await garden1.balanceOf(signer1.address)).toString()).to.be.equal(signer1GardenBalance);
      expect((await garden1.balanceOf(signer2.address)).toString()).to.be.equal(signer2GardenBalance);
    });

    it('should only provide new additional BABL and profits between claims (claiming results of 2 strategies only 1 with profit)', async function () {
      const signer1BABLBalance = await bablToken.balanceOf(signer1.address);
      const [long1, long2] = await createStrategies([{ garden: garden1 }, { garden: garden1 }]);
      await executeStrategy(long1, eth());
      await executeStrategy(long2, eth().mul(2));
      await injectFakeProfits(long1, eth().mul(240));
      await finalizeStrategyAfterQuarter(long1);

      expect((await bablToken.balanceOf(signer1.address)).toString()).to.be.equal(signer1BABLBalance);

      const signer1Rewards = await rewardsDistributor.getRewards(garden1.address, signer1.address, [
        long1.address,
        long2.address,
      ]);
      const signer1BABL = signer1Rewards[5];
      const signer1Profit = signer1Rewards[6];

      await garden1.connect(signer1).claimReturns([long1.address, long2.address]);
      expect(await bablToken.balanceOf(signer1.address)).to.be.closeTo(
        signer1BABL.add(signer1BABLBalance),
        eth('0.005'),
      );
      expect(signer1Profit).to.be.gt(0);
      const signer1Rewards2 = await rewardsDistributor.getRewards(garden1.address, signer1.address, [
        long1.address,
        long2.address,
      ]);
      const signer1BABL2 = signer1Rewards2[5];
      const signer1Profit2 = signer1Rewards2[6];
      expect(signer1Profit2.toString()).to.be.equal('0');
      expect(signer1BABL2.toString()).to.be.equal('0');
      increaseTime(ONE_DAY_IN_SECONDS * 10);
      await finalizeStrategyAfterQuarter(long2);

      const signer1Rewards3 = await rewardsDistributor.getRewards(garden1.address, signer1.address, [
        long1.address,
        long2.address,
      ]);
      const signer1BABL3 = signer1Rewards3[5];
      const signer1Profit3 = signer1Rewards3[6];

      await garden1.connect(signer1).claimReturns([long1.address, long2.address]);
      expect(signer1Profit3.toString()).to.be.equal('0'); // Negative profit means no profit at all
      expect(signer1BABL3.toString()).to.be.closeTo('38617799592465210173386', signer1BABL3.div(100));
    });

    it('should only provide new additional BABL and profits between claims (claiming results of 2 strategies both with profit)', async function () {
      const signerBABLBalance = await bablToken.balanceOf(signer1.address);
      const [long1, long2] = await createStrategies([{ garden: garden1 }, { garden: garden1 }]);
      await executeStrategy(long1, eth());
      await executeStrategy(long2, eth().mul(2));

      await injectFakeProfits(long1, eth().mul(240));
      await finalizeStrategyAfterQuarter(long1);
      const signer1Rewards = await rewardsDistributor.getRewards(garden1.address, signer1.address, [
        long1.address,
        long2.address,
      ]);
      const signer1BABL = signer1Rewards[5];
      const signer1Profit = signer1Rewards[6];
      const signer2Rewards = await rewardsDistributor.getRewards(garden1.address, signer2.address, [
        long1.address,
        long2.address,
      ]);
      const signer2Profit = signer2Rewards[6];
      const rewardsSetAside1 = await garden1.reserveAssetRewardsSetAside(); // All long1 rewards available
      await garden1.connect(signer1).claimReturns([long1.address, long2.address]);
      await garden1.connect(signer2).claimReturns([long1.address, long2.address]);
      await injectFakeProfits(long2, eth().mul(240));
      await finalizeStrategyAfterQuarter(long2);
      const rewardsSetAside3 = await garden1.reserveAssetRewardsSetAside(); // All long2 rewards available
      const signer1Rewards2 = await rewardsDistributor.getRewards(garden1.address, signer1.address, [
        long1.address,
        long2.address,
      ]);
      const signer1BABL2 = signer1Rewards2[5];
      const signer1Profit2 = signer1Rewards2[6];
      const signer2Rewards2 = await rewardsDistributor.getRewards(garden1.address, signer2.address, [
        long1.address,
        long2.address,
      ]);
      const signer2Profit2 = signer2Rewards2[6];
      const returnedLong1 = await long1.capitalReturned();
      const allocatedLong1 = await long1.capitalAllocated();
      const returnedLong2 = await long2.capitalReturned();
      const allocatedLong2 = await long2.capitalAllocated();
      const profitLong1 = returnedLong1.sub(allocatedLong1);
      const profitLong2 = returnedLong2.sub(allocatedLong2);
      const strategistLong1 = profitLong1.mul(10).div(100);
      const strategistLong2 = profitLong2.mul(10).div(100);
      const stewardLong1 = profitLong1.mul(5).div(100);
      const stewardLong2 = profitLong2.mul(5).div(100);
      await garden1.connect(signer1).claimReturns([long1.address, long2.address]);
      expect((await bablToken.balanceOf(signer1.address)).toString()).to.be.closeTo(
        signer1BABL.add(signer1BABL2).add(signerBABLBalance),
        eth('0.02'),
      );
      expect(rewardsSetAside1).to.be.closeTo(strategistLong1.add(stewardLong1), 5);
      expect(rewardsSetAside1).to.be.closeTo(signer1Profit.add(signer2Profit), 5);
      expect(rewardsSetAside1).to.be.closeTo(profitLong1.mul(15).div(100), 5);
      expect(rewardsSetAside3).to.be.closeTo(strategistLong2.add(stewardLong2), 10);
      expect(rewardsSetAside3).to.be.closeTo(signer1Profit2.add(signer2Profit2), 10);
      expect(rewardsSetAside3).to.be.closeTo(profitLong2.mul(15).div(100), 10);
      // user specific check
      // signer 1 has contributor power of 0.6 (60%) in balance
      expect(signer1Profit).to.be.closeTo(strategistLong1.add(stewardLong1.mul(60).div(100)), 10);
    });

    it('should check potential claim values of Profit and BABL Rewards', async function () {
      const [long1, long2] = await createStrategies([{ garden: garden1 }, { garden: garden1 }]);

      await executeStrategy(long1, eth());
      await executeStrategy(long2, eth().mul(2));

      await injectFakeProfits(long1, eth().mul(240));
      await finalizeStrategyAfterQuarter(long1);

      await injectFakeProfits(long2, eth().mul(240));
      await finalizeStrategyAfterQuarter(long2);
      const signer1Rewards = await rewardsDistributor.getRewards(garden1.address, signer1.address, [
        long1.address,
        long2.address,
      ]);
      const signer1BABL = signer1Rewards[5];
      const signer1Profit = signer1Rewards[6];
      // Add calculations
      const returnedLong1 = await long1.capitalReturned();
      const allocatedLong1 = await long1.capitalAllocated();
      const returnedLong2 = await long2.capitalReturned();
      const allocatedLong2 = await long2.capitalAllocated();
      const profitLong1 = returnedLong1.sub(allocatedLong1);
      const profitLong2 = returnedLong2.sub(allocatedLong2);
      const strategistLong1 = profitLong1.mul(10).div(100);
      const strategistLong2 = profitLong2.mul(10).div(100);
      const stewardLong1 = profitLong1.mul(5).div(100);
      const stewardLong2 = profitLong2.mul(5).div(100);
      const long1BABL = await long1.strategyRewards();
      const long2BABL = await long2.strategyRewards();

      const estimateSigner1Long1Profit = strategistLong1.add(stewardLong1.mul(54).div(100)); // power 54%
      const estimateSigner1Long2Profit = strategistLong2.add(stewardLong2.mul(55).div(100)); // power 55%
      const signer1BABLStrategistLong1 = long1BABL.mul(10).div(100).mul(returnedLong1).div(allocatedLong1);
      const signer1BABLStrategistLong2 = long2BABL.mul(10).div(100).mul(returnedLong2).div(allocatedLong2);
      const signer1BABLStewardLong1 = long1BABL.mul(10).mul(54).div(10000); // power 54% stewards % in BABL is 10% (no 5%)
      const signer1BABLStewardLong2 = long2BABL.mul(10).mul(55).div(10000); // power 55% stewards % in BABL is 10% (no 5%)
      const signer1BABLLPLong1 = long1BABL.mul(80).mul(54).div(10000); // power 54%
      const signer1BABLLPLong2 = long2BABL.mul(80).mul(55).div(10000); // power 55%
      let totalSigner1BABLLong1 = signer1BABLStrategistLong1.add(signer1BABLStewardLong1).add(signer1BABLLPLong1);
      let totalSigner1BABLLong2 = signer1BABLStrategistLong2.add(signer1BABLStewardLong2).add(signer1BABLLPLong2);

      // 10% add bonus creator
      totalSigner1BABLLong1 = totalSigner1BABLLong1.add(totalSigner1BABLLong1.mul(10).div(100));
      totalSigner1BABLLong2 = totalSigner1BABLLong2.add(totalSigner1BABLLong2.mul(10).div(100));
      expect(signer1Profit).to.be.closeTo(
        estimateSigner1Long1Profit.add(estimateSigner1Long2Profit),
        signer1Profit.div(50),
      ); // 2%
      expect(signer1BABL).to.be.closeTo(totalSigner1BABLLong1.add(totalSigner1BABLLong2), signer1BABL.div(50)); // 2%
    });

    it('should claim and update balances of Signer1 either Garden tokens or BABL rewards as contributor of 5 strategies (4 with positive profits) of 2 different Gardens with different timings along 3 Years', async function () {
      const signer1BABLBalanceBefore = await bablToken.balanceOf(signer1.address);
      const [long1, long2, long3, long4, long5] = await createStrategies([
        { garden: garden1 },
        { garden: garden1 },
        { garden: garden2 },
        { garden: garden2 },
        { garden: garden2 },
      ]);

      await executeStrategy(long1, eth());
      await executeStrategy(long2, eth());
      await executeStrategy(long3, eth());
      await executeStrategy(long4, eth());
      await executeStrategy(long5, eth());

      increaseTime(ONE_DAY_IN_SECONDS * 30);

      await injectFakeProfits(long1, eth().mul(120));
      await finalizeStrategyAfterQuarter(long1);

      await finalizeStrategyAfter2Quarters(long2);

      await injectFakeProfits(long3, eth().mul(120));
      await finalizeStrategyAfter2Years(long3);

      await injectFakeProfits(long4, eth().mul(142));
      await finalizeStrategyAfter2Quarters(long4);

      await injectFakeProfits(long5, eth().mul(142));
      await finalizeStrategyAfter3Quarters(long5);

      // We claim our tokens and check that they are received properly
      const signer1Rewards = await rewardsDistributor.getRewards(garden1.address, signer1.address, [
        long1.address,
        long2.address,
      ]);
      const signer1BABL = signer1Rewards[5];
      const signer1Profit = signer1Rewards[6];
      const signer2Rewards = await rewardsDistributor.getRewards(garden1.address, signer2.address, [
        long1.address,
        long2.address,
      ]);
      const signer2BABL = signer2Rewards[5];
      const signer2Profit = signer2Rewards[6];

      await garden1.connect(signer1).claimReturns([long1.address, long2.address]);
      await garden1.connect(signer2).claimReturns([long1.address, long2.address]);

      expect(await bablToken.balanceOf(signer1.address)).to.be.closeTo(
        signer1BABL.add(signer1BABLBalanceBefore),
        eth('0.0005'),
      );
      expect(await bablToken.balanceOf(signer2.address)).to.be.closeTo(signer2BABL, eth('0.0005'));
      expect(signer1Profit).to.be.gt(0);
      expect(signer2Profit).to.be.gt(0);
      const signer1Rewards2 = await rewardsDistributor.getRewards(garden2.address, signer1.address, [
        long3.address,
        long4.address,
        long5.address,
      ]);
      const signer1BABL2 = signer1Rewards2[5];
      const signer1Profit2 = signer1Rewards2[6];

      const signer2Rewards2 = await rewardsDistributor.getRewards(garden2.address, signer2.address, [
        long3.address,
        long4.address,
        long5.address,
      ]);
      const signer2BABL2 = signer2Rewards2[5];
      const signer2Profit2 = signer2Rewards2[6];

      await garden2.connect(signer1).claimReturns([long3.address, long4.address, long5.address]);
      await garden2.connect(signer2).claimReturns([long3.address, long4.address, long5.address]);

      expect(await bablToken.balanceOf(signer1.address)).to.be.closeTo(
        signer1BABL2.add(signer1BABL).add(signer1BABLBalanceBefore),
        eth('0.0005'),
      );
      expect(await bablToken.balanceOf(signer2.address)).to.be.closeTo(signer2BABL2.add(signer2BABL), eth('0.0005'));

      expect(signer1Profit2).to.be.gt(signer1Profit);
      expect(signer2Profit2).to.be.gt(signer2Profit);
    });

    it('A user cannot claim strategies from 2 different gardens at the same time avoiding malicious bypassing of the claimedAt control (e.g. using claimedAtfrom different gardens over the same strategies)', async function () {
      const [long1, long2, long3, long4, long5] = await createStrategies([
        { garden: garden1 },
        { garden: garden1 },
        { garden: garden2 },
        { garden: garden2 },
        { garden: garden2 },
      ]);

      await executeStrategy(long1, eth());
      await executeStrategy(long2, eth());
      await executeStrategy(long3, eth());
      await executeStrategy(long4, eth());
      await executeStrategy(long5, eth());

      increaseTime(ONE_DAY_IN_SECONDS * 30);

      await injectFakeProfits(long1, eth().mul(200));
      await finalizeStrategyAfterQuarter(long1);

      await finalizeStrategyAfterQuarter(long2);

      await injectFakeProfits(long3, eth().mul(200));
      await finalizeStrategyAfterQuarter(long3);

      await injectFakeProfits(long4, eth().mul(222));
      await finalizeStrategyAfterQuarter(long4);

      await injectFakeProfits(long5, eth().mul(222));
      await finalizeStrategyAfterQuarter(long5);

      // We try to hack the system bypassing claimedAt mistmaching different gardens with different strategies
      await expect(
        garden1
          .connect(signer1)
          .claimReturns([long1.address, long2.address, long3.address, long4.address, long5.address]),
      ).to.be.revertedWith('BAB#073');
    });

    it('A user cannot get rewards from strategies of 2 different gardens at the same time avoiding malicious bypassing of the claimedAt control (e.g. using claimedAtfrom different gardens over the same strategies)', async function () {
      const [long1, long2, long3, long4, long5] = await createStrategies([
        { garden: garden1 },
        { garden: garden1 },
        { garden: garden2 },
        { garden: garden2 },
        { garden: garden2 },
      ]);

      await executeStrategy(long1, eth());
      await executeStrategy(long2, eth());
      await executeStrategy(long3, eth());
      await executeStrategy(long4, eth());
      await executeStrategy(long5, eth());

      increaseTime(ONE_DAY_IN_SECONDS * 30);

      await injectFakeProfits(long1, eth().mul(200));
      await finalizeStrategyAfterQuarter(long1);

      await finalizeStrategyAfterQuarter(long2);

      await injectFakeProfits(long3, eth().mul(200));
      await finalizeStrategyAfterQuarter(long3);

      await injectFakeProfits(long4, eth().mul(222));
      await finalizeStrategyAfterQuarter(long4);

      await injectFakeProfits(long5, eth().mul(222));
      await finalizeStrategyAfterQuarter(long5);

      // We try to hack the system bypassing claimedAt mistmaching different gardens with different strategies

      await expect(
        rewardsDistributor.getRewards(garden2.address, signer1.address, [
          long1.address,
          long2.address,
          long3.address,
          long4.address,
          long5.address,
        ]),
      ).to.be.revertedWith('BAB#073');
    });
  });

  describe('NFT stake in Gardens to boost BABL rewards', function () {
    it('can stake common prophet NFT in a garden to get 1% LP', async function () {
      const raul = await impersonateAddress('0x166D00d97AF29F7F6a8cD725F601023b843ade66');
      const prophetsNFT = await ethers.getContractAt('IProphets', nft.address);
      await prophetsNFT.connect(raul).transferFrom(raul.address, signer2.address, 37, { gasPrice: 0 }); // NFT transfer
      const [id, babl, strategist, voter, lp, creator, ts] = await prophetsNFT.getStakedProphetAttrs(
        signer2.address,
        garden1.address,
      );
      expect(id).to.eq(0);
      expect(babl).to.eq(0);
      expect(strategist).to.eq(0);
      expect(voter).to.eq(0);
      expect(lp).to.eq(0);
      expect(creator).to.eq(0);
      expect(ts).to.eq(0);
      const [long1, long2] = await createStrategies([{ garden: garden1 }, { garden: garden1 }]);
      await executeStrategy(long1, eth().mul(2));
      await increaseTime(ONE_DAY_IN_SECONDS * 30);
      await finalizeStrategyImmediate(long1);
      // Now we stake a prophet
      const rewardsSigner2Long1 = await rewardsDistributor.getRewards(garden1.address, signer2.address, [
        long1.address,
      ]);
      await prophetsNFT.connect(signer2).stake(37, garden1.address, { gasPrice: 0 }); // NFT stake
      const [id2, babl2, strategist2, voter2, lp2, creator2, ts2] = await prophetsNFT.getStakedProphetAttrs(
        signer2.address,
        garden1.address,
      );
      const block = await ethers.provider.getBlock();
      expect(id2).to.eq(37);
      expect(babl2).to.eq(eth(5));
      expect(strategist2).to.eq(0);
      expect(voter2).to.eq(0);
      expect(lp2).to.eq(eth(0.01));
      expect(creator2).to.eq(0);
      expect(ts2).to.eq(block.timestamp);
      await executeStrategy(long2, eth().mul(2));
      await increaseTime(ONE_DAY_IN_SECONDS * 30);
      await finalizeStrategyImmediate(long2);
      const bonusLP = rewardsSigner2Long1[4].mul(lp2).div(eth(1));
      const rewardsSigner2Long2 = await rewardsDistributor.getRewards(garden1.address, signer2.address, [
        long2.address,
      ]);
      expect(rewardsSigner2Long2[4]).to.be.closeTo(rewardsSigner2Long1[4].add(bonusLP), rewardsSigner2Long2[4].div(50));
    });
    it('can stake great prophet NFT in a garden to get 3.5% strategist, 1.5% steward, 4.5% LP and 1% creator bonus', async function () {
      const token = addresses.tokens.WETH;
      const tokenId = 8986;
      const prophetsNFT = await ethers.getContractAt('IProphets', nft.address);
      const NFTOwner = await impersonateAddress(await prophetsNFT.ownerOf(tokenId));
      await prophetsNFT.connect(NFTOwner).transferFrom(NFTOwner.address, signer1.address, tokenId, { gasPrice: 0 }); // NFT transfer
      const newGarden1 = await createGarden({ reserveAsset: token });
      const newGarden2 = await createGarden({ reserveAsset: token });
      // We stake the great prophet in newGarden1
      await prophetsNFT.connect(signer1).stake(tokenId, newGarden1.address, { gasPrice: 0 }); // NFT stake
      const [id2, babl2, strategist2, voter2, lp2, creator2, ts2] = await prophetsNFT.getStakedProphetAttrs(
        signer1.address,
        newGarden1.address,
      );
      const block = await ethers.provider.getBlock();
      expect(id2).to.eq(tokenId);
      expect(babl2).to.eq(eth(55));
      expect(strategist2).to.eq(eth(0.035));
      expect(voter2).to.eq(eth(0.015));
      expect(lp2).to.eq(eth(0.045));
      expect(creator2).to.eq(eth(0.01));
      expect(ts2).to.eq(block.timestamp);
      // We use 2 different gardens to run similar strategies in parallel
      const [long1, long2] = await createStrategies([{ garden: newGarden1 }, { garden: newGarden2 }]);
      await executeStrategy(long1, eth().mul(2));
      await injectFakeProfits(long1, eth().mul(200));
      await increaseTime(ONE_DAY_IN_SECONDS * 30);
      await finalizeStrategyImmediate(long1);
      const rewardsSigner1Long1 = await rewardsDistributor.getRewards(newGarden1.address, signer1.address, [
        long1.address,
      ]);
      await executeStrategy(long2, eth().mul(2));
      await injectFakeProfits(long2, eth().mul(200));
      await increaseTime(ONE_DAY_IN_SECONDS * 30);
      await finalizeStrategyImmediate(long2);
      const rewardsSigner1Long2 = await rewardsDistributor.getRewards(newGarden2.address, signer1.address, [
        long2.address,
      ]);
      const bonusStrategist = rewardsSigner1Long2[0].mul(strategist2).div(eth(1));
      const bonusSteward = rewardsSigner1Long2[2].mul(voter2).div(eth(1));
      const bonusLP = rewardsSigner1Long2[4].mul(lp2).div(eth(1));
      const bonusCreator = rewardsSigner1Long2[7].mul(creator2).div(eth(1));
      expect(rewardsSigner1Long1[0]).to.be.closeTo(
        rewardsSigner1Long2[0].add(bonusStrategist),
        rewardsSigner1Long1[0].div(50),
      );
      expect(rewardsSigner1Long1[2]).to.be.closeTo(
        rewardsSigner1Long2[2].add(bonusSteward),
        rewardsSigner1Long1[2].div(50),
      );
      expect(rewardsSigner1Long1[4]).to.be.closeTo(rewardsSigner1Long2[4].add(bonusLP), rewardsSigner1Long1[4].div(50));
      expect(rewardsSigner1Long1[7]).to.be.closeTo(
        rewardsSigner1Long2[7].add(bonusCreator),
        rewardsSigner1Long1[7].div(50),
      );
    });
    it('can NOT use great prophet NFT bonuses if staked after the strategy ends', async function () {
      const token = addresses.tokens.WETH;
      const tokenId = 8986;
      const prophetsNFT = await ethers.getContractAt('IProphets', nft.address);
      const NFTOwner = await impersonateAddress(await prophetsNFT.ownerOf(tokenId));
      await prophetsNFT.connect(NFTOwner).transferFrom(NFTOwner.address, signer1.address, tokenId, { gasPrice: 0 }); // NFT transfer
      const newGarden1 = await createGarden({ reserveAsset: token });
      const newGarden2 = await createGarden({ reserveAsset: token });
      // We use 2 different gardens to run similar strategies in parallel
      const [long1, long2] = await createStrategies([{ garden: newGarden1 }, { garden: newGarden2 }]);
      await executeStrategy(long1, eth().mul(2));
      await injectFakeProfits(long1, eth().mul(200));
      await increaseTime(ONE_DAY_IN_SECONDS * 30);
      await finalizeStrategyImmediate(long1);

      // We stake the great prophet in newGarden1 after the strategy ends
      await prophetsNFT.connect(signer1).stake(tokenId, newGarden1.address, { gasPrice: 0 }); // NFT staked

      const rewardsSigner1Long1 = await rewardsDistributor.getRewards(newGarden1.address, signer1.address, [
        long1.address,
      ]);

      await executeStrategy(long2, eth().mul(2));
      await injectFakeProfits(long2, eth().mul(200));
      await increaseTime(ONE_DAY_IN_SECONDS * 30);
      await finalizeStrategyImmediate(long2);

      const rewardsSigner1Long2 = await rewardsDistributor.getRewards(newGarden2.address, signer1.address, [
        long2.address,
      ]);
      expect(rewardsSigner1Long1[0]).to.be.closeTo(rewardsSigner1Long2[0], rewardsSigner1Long1[0].div(50));
      expect(rewardsSigner1Long1[2]).to.be.closeTo(rewardsSigner1Long2[2], rewardsSigner1Long1[2].div(50));
      expect(rewardsSigner1Long1[4]).to.be.closeTo(rewardsSigner1Long2[4], rewardsSigner1Long1[4].div(50));
      expect(rewardsSigner1Long1[7]).to.be.closeTo(rewardsSigner1Long2[7], rewardsSigner1Long1[7].div(50));
    });
    it('can get proportional 50% of prophet NFT bonuses if staked after the strategy executed and before it finishes', async function () {
      const token = addresses.tokens.WETH;
      const tokenId = 8986;
      const prophetsNFT = await ethers.getContractAt('IProphets', nft.address);
      const NFTOwner = await impersonateAddress(await prophetsNFT.ownerOf(tokenId));
      await prophetsNFT.connect(NFTOwner).transferFrom(NFTOwner.address, signer1.address, tokenId, { gasPrice: 0 }); // NFT transfer
      const newGarden1 = await createGarden({ reserveAsset: token });
      const newGarden2 = await createGarden({ reserveAsset: token });
      // We use 2 different gardens to run similar strategies in parallel
      const [long1, long2] = await createStrategies([{ garden: newGarden1 }, { garden: newGarden2 }]);
      await executeStrategy(long1, eth().mul(2));
      await injectFakeProfits(long1, eth().mul(200));
      await increaseTime(ONE_DAY_IN_SECONDS * 15);
      // We stake the great prophet in newGarden1 after the strategy ends
      await prophetsNFT.connect(signer1).stake(tokenId, newGarden1.address, { gasPrice: 0 }); // NFT staked
      await increaseTime(ONE_DAY_IN_SECONDS * 15);
      await finalizeStrategyImmediate(long1);
      const [id2, babl2, strategist2, voter2, lp2, creator2, ts2] = await prophetsNFT.getStakedProphetAttrs(
        signer1.address,
        newGarden1.address,
      );

      const rewardsSigner1Long1 = await rewardsDistributor.getRewards(newGarden1.address, signer1.address, [
        long1.address,
      ]);

      await executeStrategy(long2, eth().mul(2));
      await injectFakeProfits(long2, eth().mul(200));
      await increaseTime(ONE_DAY_IN_SECONDS * 30);
      await finalizeStrategyImmediate(long2);

      const rewardsSigner1Long2 = await rewardsDistributor.getRewards(newGarden2.address, signer1.address, [
        long2.address,
      ]);
      const bonusStrategist = rewardsSigner1Long2[0].mul(strategist2).div(eth(1));
      const bonusSteward = rewardsSigner1Long2[2].mul(voter2).div(eth(1));
      const bonusLP = rewardsSigner1Long2[4].mul(lp2).div(eth(1));
      const bonusCreator = rewardsSigner1Long2[7].mul(creator2).div(eth(1));
      expect(rewardsSigner1Long1[0]).to.be.closeTo(
        rewardsSigner1Long2[0].add(bonusStrategist.div(2)),
        rewardsSigner1Long1[0].div(50),
      );
      expect(rewardsSigner1Long1[2]).to.be.closeTo(
        rewardsSigner1Long2[2].add(bonusSteward.div(2)),
        rewardsSigner1Long1[2].div(50),
      );
      expect(rewardsSigner1Long1[4]).to.be.closeTo(
        rewardsSigner1Long2[4].add(bonusLP.div(2)),
        rewardsSigner1Long1[4].div(50),
      );
      expect(rewardsSigner1Long1[7]).to.be.closeTo(
        rewardsSigner1Long2[7].add(bonusCreator.div(2)),
        rewardsSigner1Long1[7].div(50),
      );
    });
    it('can get proportional 66% of prophet NFT bonuses if staked after the strategy executed and before it finishes', async function () {
      const token = addresses.tokens.WETH;
      const tokenId = 8986;
      const prophetsNFT = await ethers.getContractAt('IProphets', nft.address);
      const NFTOwner = await impersonateAddress(await prophetsNFT.ownerOf(tokenId));
      await prophetsNFT.connect(NFTOwner).transferFrom(NFTOwner.address, signer1.address, tokenId, { gasPrice: 0 }); // NFT transfer
      const newGarden1 = await createGarden({ reserveAsset: token });
      const newGarden2 = await createGarden({ reserveAsset: token });
      // We use 2 different gardens to run similar strategies in parallel
      const [long1, long2] = await createStrategies([{ garden: newGarden1 }, { garden: newGarden2 }]);
      await executeStrategy(long1, eth().mul(2));
      await injectFakeProfits(long1, eth().mul(200));
      await increaseTime(ONE_DAY_IN_SECONDS * 10);
      // We stake the great prophet in newGarden1 after the strategy ends
      await prophetsNFT.connect(signer1).stake(tokenId, newGarden1.address, { gasPrice: 0 }); // NFT staked
      await increaseTime(ONE_DAY_IN_SECONDS * 20);
      await finalizeStrategyImmediate(long1);
      const [id2, babl2, strategist2, voter2, lp2, creator2, ts2] = await prophetsNFT.getStakedProphetAttrs(
        signer1.address,
        newGarden1.address,
      );

      const rewardsSigner1Long1 = await rewardsDistributor.getRewards(newGarden1.address, signer1.address, [
        long1.address,
      ]);

      await executeStrategy(long2, eth().mul(2));
      await injectFakeProfits(long2, eth().mul(200));
      await increaseTime(ONE_DAY_IN_SECONDS * 30);
      await finalizeStrategyImmediate(long2);

      const rewardsSigner1Long2 = await rewardsDistributor.getRewards(newGarden2.address, signer1.address, [
        long2.address,
      ]);
      const bonusStrategist = rewardsSigner1Long2[0].mul(strategist2).div(eth(1));
      const bonusSteward = rewardsSigner1Long2[2].mul(voter2).div(eth(1));
      const bonusLP = rewardsSigner1Long2[4].mul(lp2).div(eth(1));
      const bonusCreator = rewardsSigner1Long2[7].mul(creator2).div(eth(1));
      expect(rewardsSigner1Long1[0]).to.be.closeTo(
        rewardsSigner1Long2[0].add(bonusStrategist.mul(2).div(3)),
        rewardsSigner1Long1[0].div(50),
      );
      expect(rewardsSigner1Long1[2]).to.be.closeTo(
        rewardsSigner1Long2[2].add(bonusSteward.mul(2).div(3)),
        rewardsSigner1Long1[2].div(50),
      );
      expect(rewardsSigner1Long1[4]).to.be.closeTo(
        rewardsSigner1Long2[4].add(bonusLP.mul(2).div(3)),
        rewardsSigner1Long1[4].div(50),
      );
      expect(rewardsSigner1Long1[7]).to.be.closeTo(
        rewardsSigner1Long2[7].add(bonusCreator.mul(2).div(3)),
        rewardsSigner1Long1[7].div(50),
      );
    });
    it('can get proportional 33% of prophet NFT bonuses if staked after the strategy executed and before it finishes', async function () {
      const token = addresses.tokens.WETH;
      const tokenId = 8986;
      const prophetsNFT = await ethers.getContractAt('IProphets', nft.address);
      const NFTOwner = await impersonateAddress(await prophetsNFT.ownerOf(tokenId));
      await prophetsNFT.connect(NFTOwner).transferFrom(NFTOwner.address, signer1.address, tokenId, { gasPrice: 0 }); // NFT transfer
      const newGarden1 = await createGarden({ reserveAsset: token });
      const newGarden2 = await createGarden({ reserveAsset: token });
      // We use 2 different gardens to run similar strategies in parallel
      const [long1, long2] = await createStrategies([{ garden: newGarden1 }, { garden: newGarden2 }]);
      await executeStrategy(long1, eth().mul(2));
      await injectFakeProfits(long1, eth().mul(200));
      await increaseTime(ONE_DAY_IN_SECONDS * 20);
      // We stake the great prophet in newGarden1 after the strategy ends
      await prophetsNFT.connect(signer1).stake(tokenId, newGarden1.address, { gasPrice: 0 }); // NFT staked
      await increaseTime(ONE_DAY_IN_SECONDS * 10);
      await finalizeStrategyImmediate(long1);
      const [id2, babl2, strategist2, voter2, lp2, creator2, ts2] = await prophetsNFT.getStakedProphetAttrs(
        signer1.address,
        newGarden1.address,
      );

      const rewardsSigner1Long1 = await rewardsDistributor.getRewards(newGarden1.address, signer1.address, [
        long1.address,
      ]);

      await executeStrategy(long2, eth().mul(2));
      await injectFakeProfits(long2, eth().mul(200));
      await increaseTime(ONE_DAY_IN_SECONDS * 30);
      await finalizeStrategyImmediate(long2);

      const rewardsSigner1Long2 = await rewardsDistributor.getRewards(newGarden2.address, signer1.address, [
        long2.address,
      ]);
      const bonusStrategist = rewardsSigner1Long2[0].mul(strategist2).div(eth(1));
      const bonusSteward = rewardsSigner1Long2[2].mul(voter2).div(eth(1));
      const bonusLP = rewardsSigner1Long2[4].mul(lp2).div(eth(1));
      const bonusCreator = rewardsSigner1Long2[7].mul(creator2).div(eth(1));
      expect(rewardsSigner1Long1[0]).to.be.closeTo(
        rewardsSigner1Long2[0].add(bonusStrategist.div(3)),
        rewardsSigner1Long1[0].div(50),
      );
      expect(rewardsSigner1Long1[2]).to.be.closeTo(
        rewardsSigner1Long2[2].add(bonusSteward.div(3)),
        rewardsSigner1Long1[2].div(50),
      );
      expect(rewardsSigner1Long1[4]).to.be.closeTo(
        rewardsSigner1Long2[4].add(bonusLP.div(3)),
        rewardsSigner1Long1[4].div(50),
      );
      expect(rewardsSigner1Long1[7]).to.be.closeTo(
        rewardsSigner1Long2[7].add(bonusCreator.div(3)),
        rewardsSigner1Long1[7].div(50),
      );
    });
  });
});<|MERGE_RESOLUTION|>--- conflicted
+++ resolved
@@ -2027,14 +2027,8 @@
         gasPrice: 0,
       });
 
-<<<<<<< HEAD
       await newGarden.connect(signer2).deposit(amountIn, minAmountOut, signer2.getAddress());
       const [long1, long2] = await createStrategies([{ garden: newGarden }, { garden: newGarden }]);
-=======
-      await newGarden.connect(signer2).deposit(amountIn, minAmountOut, signer2.getAddress(), ADDRESS_ZERO);
-      const [long1] = await createStrategies([{ garden: newGarden }]);
->>>>>>> 0a524904
-
       await executeStrategy(long1, eth());
       await executeStrategy(long2, eth());
       await increaseTime(ONE_DAY_IN_SECONDS * 30);
@@ -2474,17 +2468,12 @@
         gasPrice: 0,
       });
 
-<<<<<<< HEAD
       await newGarden.connect(signer2).deposit(amountIn, minAmountOut, signer2.getAddress());
       const [long1, long2, long3] = await createStrategies([
         { garden: newGarden },
         { garden: newGarden },
         { garden: newGarden },
       ]);
-=======
-      await newGarden.connect(signer2).deposit(amountIn, minAmountOut, signer2.getAddress(), ADDRESS_ZERO);
-      const [long1] = await createStrategies([{ garden: newGarden }]);
->>>>>>> 0a524904
 
       await executeStrategy(long1, eth());
       await executeStrategy(long2, eth());
